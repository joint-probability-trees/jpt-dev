
from matplotlib import pyplot as plt

import unittest
import numpy as np
import numpy.random

from jpt.base.errors import Unsatisfiability

try:
    from jpt.base.intervals import __module__
    from jpt.distributions.quantile.quantiles import __module__
    from jpt.base.functions import __module__
except ModuleNotFoundError:
    import pyximport
    pyximport.install()
finally:
    from jpt.base.intervals import ContinuousSet, INC, EXC
    from jpt.distributions.quantile.quantiles import QuantileDistribution
    from jpt.base.functions import (PiecewiseFunction, ConstantFunction, LinearFunction, Undefined, QuadraticFunction)


class TestCaseMerge(unittest.TestCase):

    def test_quantile_dist_linear(self):
        data = np.array([[1.], [2.]], dtype=np.float64)
        q = QuantileDistribution()
        q.fit(data, np.array([0, 1]), 0)
        self.assertEqual(PiecewiseFunction.from_dict({
            ']-∞,1.000[': '0.0',
            '[1.0,2.0000000000000004[': '1.000x - 1.000',
            '[2.0000000000000004,∞[': '1.0',
            }), q.cdf)  # add assertion here

    def test_quantile_dist_jump(self):
        data = np.array([[2.]], dtype=np.float64)
        q = QuantileDistribution()
        q.fit(data, np.array([0]), 0)
        self.assertEqual(PiecewiseFunction.from_dict({
            ']-∞,2.000[': '0.0',
            '[2.000,∞[': '1.0',
        }), q.cdf)

    def test_dist_merge(self):
        data1 = np.array([[1.], [1.1], [1.1], [1.2], [1.4], [1.2], [1.3]], dtype=np.float64)
        data2 = np.array([[5.], [5.1], [5.2], [5.2], [5.2], [5.3], [5.4]], dtype=np.float64)
        q1 = QuantileDistribution()
        q2 = QuantileDistribution()
        q1.fit(data1, np.array(range(data1.shape[0])), 0)
        q2.fit(data2, np.array(range(data2.shape[0])), 0)

        self.assertEqual(PiecewiseFunction.from_dict({']-∞,1.000[': 0.0,
                                                      '[1.000,1.200[': '1.667x - 1.667',
                                                      '[1.200,1.400[': '0.833x - 0.667',
                                                      '[1.400,5.000[': '0.500',
                                                      '[5.000,5.300[': '1.389x - 6.444',
                                                      '[5.300,5.400[': '0.833x - 3.500',
                                                      '[5.400,∞[': '1.0'}),
                         QuantileDistribution.merge([q1, q2], [.5, .5]).cdf.round())

    def test_dist_merge_singleton(self):
        data1 = np.array([[1.], [1.1], [1.1], [1.2], [1.4], [1.2], [1.3]], dtype=np.float64)
        data2 = np.array([[5.], [5.1], [5.2], [5.2], [5.2], [5.3], [5.4]], dtype=np.float64)
        q1 = QuantileDistribution()
        q2 = QuantileDistribution()
        q1.fit(data1, np.array(range(data1.shape[0])), 0)
        q2.fit(data2, np.array(range(data2.shape[0])), 0)

        self.assertEqual(q2.cdf.round(),
                         QuantileDistribution.merge([q1, q2], [0, 1]).cdf.round())

    def test_dist_merge_throws(self):
        self.assertRaises(ValueError,
                          QuantileDistribution.merge,
                          [1, 2, 3], [0, 0, 1.2])
        self.assertRaises(ValueError,
                          QuantileDistribution.merge,
                          [1, 2, 3], [0, float('nan'), 1])

    def test_dist_merge_jump_functions(self):
        data1 = np.array([[1.]], dtype=np.float64)
        data2 = np.array([[2.]], dtype=np.float64)
        data3 = np.array([[3.]], dtype=np.float64)
        q1 = QuantileDistribution()
        q2 = QuantileDistribution()
        q3 = QuantileDistribution()
        q1.fit(data1, np.array(range(data1.shape[0])), 0)
        q2.fit(data2, np.array(range(data2.shape[0])), 0)
        q3.fit(data3, np.array(range(data3.shape[0])), 0)
        q = QuantileDistribution.merge([q1, q2, q3], [1/3] * 3)
        self.assertEqual(PiecewiseFunction.from_dict({']-∞,1[': 0,
                                                      '[1,2[': 1/3,
                                                      '[2,3[': 2/3,
                                                      '[3.000,∞[': 1}),
                         q.cdf)

    def test_merge_jumps(self):
        plf1 = PiecewiseFunction()
        plf1.intervals.append(ContinuousSet.fromstring(']-inf,0.000['))
        plf1.intervals.append(ContinuousSet.fromstring('[0.000, inf['))
        plf1.functions.append(ConstantFunction(0))
        plf1.functions.append(ConstantFunction(1))

        plf2 = PiecewiseFunction()
        plf2.intervals.append(ContinuousSet.fromstring(']-inf,0.5['))
        plf2.intervals.append(ContinuousSet.fromstring('[0.5, inf['))
        plf2.functions.append(ConstantFunction(0))
        plf2.functions.append(ConstantFunction(1))

        merged = QuantileDistribution.merge([QuantileDistribution.from_cdf(plf1),
                                             QuantileDistribution.from_cdf(plf2)])

        result = PiecewiseFunction()
        result.intervals.append(ContinuousSet.fromstring(']-inf,0.0['))
        result.intervals.append(ContinuousSet.fromstring('[0.0, .5['))
        result.intervals.append(ContinuousSet.fromstring('[0.5, inf['))
        result.functions.append(ConstantFunction(0))
        result.functions.append(ConstantFunction(.5))
        result.functions.append(ConstantFunction(1))

        self.assertEqual(result, merged.cdf)

    def test_likelihood_of_fit(self):

        # sample from uniform distribution from [0,1] (likelihood for every sample should be around 1)
        data1 = numpy.random.uniform(0, 1, (1000, ))
        data1 = np.sort(data1).reshape(-1, 1)

        # create quantile distribution
        q1 = QuantileDistribution()
        q1.fit(data1, rows=np.array(range(1000)), col=0)

        # compute likelihood of quantile distributions
        likelihoods = np.array(q1.pdf.multi_eval(data1[:, 0]))

        # no likelihood should be 0
        self.assertTrue(all(likelihoods > 0))

        # start of function should be minimum of data
        self.assertEqual(data1[0], q1.pdf.intervals[1].lowermost())

        # end of function should be maximum of data
        self.assertEqual(data1[-1], q1.pdf.intervals[-2].uppermost())


class TestCasePPFTransform(unittest.TestCase):

    def test_ppf_transform_jumps_only(self):
        cdf = PiecewiseFunction()
        cdf.intervals.append(ContinuousSet.fromstring(']-inf,1['))
        cdf.intervals.append(ContinuousSet.fromstring('[1, 2['))
        cdf.intervals.append(ContinuousSet.fromstring('[2, 3['))
        cdf.intervals.append(ContinuousSet.fromstring('[3, 4['))
        cdf.intervals.append(ContinuousSet.fromstring('[4, inf['))
        cdf.functions.append(ConstantFunction(0))
        cdf.functions.append(ConstantFunction(.25))
        cdf.functions.append(ConstantFunction(.5))
        cdf.functions.append(ConstantFunction(.75))
        cdf.functions.append(ConstantFunction(1))
        q = QuantileDistribution.from_cdf(cdf)

        self.assertEqual(q.ppf, PiecewiseFunction.from_dict({
            ']-∞,0.000[': None,
            '[0.,.25[': ConstantFunction(1),
            '[0.25,.5[': ConstantFunction(2),
            '[0.5,.75[': ConstantFunction(3),
            ContinuousSet(.75, np.nextafter(1, 2), INC, EXC): ConstantFunction(4),
            ContinuousSet(np.nextafter(1, 2), np.PINF, INC, EXC): None
        }))

    def test_ppf_transform(self):
        cdf = PiecewiseFunction()
        cdf.intervals.append(ContinuousSet.parse(']-inf,0.000['))
        cdf.intervals.append(ContinuousSet.parse('[0.000, 1['))
        cdf.intervals.append(ContinuousSet.parse('[1, 2['))
        cdf.intervals.append(ContinuousSet.parse('[2, 3['))
        cdf.intervals.append(ContinuousSet.parse('[3, inf['))
        cdf.functions.append(ConstantFunction(0))
        cdf.functions.append(LinearFunction.from_points((0, 0), (1, .5)))
        cdf.functions.append(ConstantFunction(.5))
        cdf.functions.append(LinearFunction.from_points((2, .5), (3, 1)))
        cdf.functions.append(ConstantFunction(1))

        q = QuantileDistribution.from_cdf(cdf)
        self.assertEqual(q.ppf, PiecewiseFunction.from_dict({
            ']-∞,0.000[': None,
            '[0.0,.5[': str(LinearFunction.from_points((0, 0), (.5, 1))),
            ContinuousSet(.5, np.nextafter(1, 2), INC, EXC): LinearFunction(2, 1),
            ContinuousSet(np.nextafter(1, 2), np.PINF, INC, EXC): None
        }))


class TestCaseQuantileCrop(unittest.TestCase):

    @classmethod
    def setUpClass(cls):
        d = {
            ']-inf,0.[': 0.,
            '[0.,.3[': LinearFunction.from_points((0., 0.), (.3, .25)),
            '[.3,.7[': LinearFunction.from_points((.3, .25), (.7, .75)),
            '[.7,1.[': LinearFunction.from_points((.7, .75), (1., 1.)),
            '[1.,inf[': 1.
        }
        # results in
        #  ]-∞,0.000[      |--> 0.0
        # [0.000,0.300[   |--> 0.833x
        # [0.300,0.700[   |--> 1.250x - 0.125
        # [0.700,1.000[   |--> 0.833x + 0.167
        # [1.000,∞[       |--> 1.0
        cdf = PiecewiseFunction.from_dict(d)
        cls.qdist = QuantileDistribution.from_cdf(cdf)

    # def setUp(self):
    #     print('Setting up test method', self._testMethodName)

    def test_serialization(self):
        self.assertEqual(self.qdist, QuantileDistribution.from_json(self.qdist.to_json()))

    def test_crop_quantiledist_singleslice_inc(self):
        d = {
            ']-inf,.3[': 0.,
            '[.3,.7[': LinearFunction.from_points((.3, 0.), (.7, 1.)),
            '[.7,inf[': 1.
        }

        self.interval = ContinuousSet(.3, .7)
        self.actual = self.qdist.crop(self.interval)
        self.expected = PiecewiseFunction.from_dict(d)
        self.assertEqual(self.expected, self.actual.cdf)

    def test_crop_quantiledist_singleslice_exc(self):
        d = {
            ']-inf,.3[': 0.,
            ContinuousSet(.3, np.nextafter(0.7, 0.7 - 1), INC, EXC):
                LinearFunction.parse('2.5000000000000013x - 0.7500000000000003'),
            ContinuousSet(np.nextafter(0.7, 0.7 - 1), np.PINF, INC, EXC): 1.
        }
        self.interval = ContinuousSet(.3, .7, INC, EXC)
        self.actual = self.qdist.crop(self.interval)
        self.expected = PiecewiseFunction.from_dict(d)
        self.assertEqual(self.expected, self.actual.cdf)

    def test_crop_quantiledist_twoslice(self):
        d = {
            ']-inf,.3[': 0.,
            '[.3,.7[': LinearFunction.from_points((.3, .0), (.7, .6666666666666665)),
            '[.7,1.[': LinearFunction.from_points((.7, .6666666666666665), (1., .9999999999999999)),
            '[1.,inf[': 1.
        }

        self.interval = ContinuousSet(.3, 1.)
        self.actual = self.qdist.crop(self.interval)
        self.expected = PiecewiseFunction.from_dict(d)
        self.assertEqual(self.expected, self.actual.cdf)

    def test_crop_quantiledist_intermediate(self):
        d = {
            ']-inf,.2[': 0.,
            '[.2,.3[': LinearFunction(1.25, -0.25),
            '[.3,.7[': LinearFunction(1.8749999999999998, -0.4374999999999999),
            '[.7,.8[': LinearFunction(1.25, 1.1102230246251565e-16),
            '[.8,∞[': 1.0
        }

        self.interval = ContinuousSet(.2, .8)
        self.actual = self.qdist.crop(self.interval)
        self.expected = PiecewiseFunction.from_dict(d)
        self.assertEqual(self.expected.round(digits=5), self.actual.cdf.round(digits=5))

    def test_crop_quantiledist_full(self):
        self.interval = ContinuousSet(-1.5, 1.5)
        self.actual = self.qdist.crop(self.interval)
        self.expected = self.qdist.cdf
        self.assertEqual(self.expected.round(digits=5), self.actual.cdf.round(digits=5))

    def test_crop_quantiledist_ident(self):
        self.interval = ContinuousSet(0, 1)
        self.actual = self.qdist.crop(self.interval)
        self.expected = self.qdist.cdf
        self.assertEqual(self.expected.round(digits=5), self.actual.cdf.round(digits=5))

    def test_crop_quantiledist_onepoint(self):
        d = {
            ']-inf,.3[': 0.,
            '[.3,inf[': 1.
        }

        self.interval = ContinuousSet(.3, .3)
        self.actual = self.qdist.crop(self.interval)
        self.expected = PiecewiseFunction.from_dict(d)
        self.assertEqual(self.expected, self.actual.cdf)

    def test_crop_quantiledist_outside_r(self):
        self.interval = ContinuousSet(1.5, 1.6)
        self.assertRaises(Unsatisfiability, self.qdist.crop, self.interval)

    def test_crop_quantiledist_outside_l(self):
        self.interval = ContinuousSet(-3, -2)
        self.assertRaises(Unsatisfiability, self.qdist.crop, self.interval)

    def plot(self):
        print('Tearing down test method', self._testMethodName)
        x = np.linspace(-2, 2, 100)
        orig = self.qdist.cdf.multi_eval(x)
        if self.actual is not None:
            actual = self.actual.cdf.multi_eval(x)
        if hasattr(self, 'expected'):
            expected = self.expected.multi_eval(x)

        plt.plot(x, orig, label='original CDF')
        if self.actual is not None:
            plt.plot(x, actual, label='actual CDF', marker='*')
        if hasattr(self, 'expected'):
            plt.plot(x, expected, label='expected CDF', marker='+')

        plt.grid()
        plt.legend()
        plt.title(f'{self._testMethodName} - cropping {self.interval}')
<<<<<<< HEAD
        plt.show()


class TestCasePosteriorNumeric(unittest.TestCase):

    varx = None
    vary = None
    jpt = None
    df = None

    @classmethod
    def f(cls, x):
        """The function to predict."""
        # return x * np.sin(x)
        return x

    @classmethod
    def setUpClass(cls):
        SAMPLES = 200
        gauss1 = Gaussian([-.25, -.25], [[.2, -.07], [-.07, .1]])
        gauss2 = Gaussian([.5, 1], [[.2, .07], [.07, .05]])
        gauss1_data = gauss1.sample(SAMPLES)
        gauss2_data = gauss2.sample(SAMPLES)
        data = np.vstack([gauss1_data, gauss2_data])

        cls.df = DataFrame({'X': data[:, 0], 'Y': data[:, 1], 'Color': ['R'] * SAMPLES + ['B'] * SAMPLES})

        cls.varx = NumericVariable('X', Numeric, precision=.1)
        cls.vary = NumericVariable('Y', Numeric, precision=.1)
        cls.varcolor = SymbolicVariable('Color', SymbolicType('ColorType', ['R', 'B']))

        cls.jpt = JPT(variables=[cls.varx, cls.vary], min_samples_leaf=.01)
        # cls.jpt = JPT(variables=[cls.varx, cls.vary, cls.varcolor], min_samples_leaf=.1)  # TODO use this once symbolic variables are considered in posterior
        cls.jpt.learn(cls.df[['X', 'Y']])
        # cls.jpt.learn(cls.df)  # TODO use this once symbolic variables are considered in posterior

    def test_posterior_numeric_x_given_y_interval(self):
        self.q = [self.varx]
        self.e = {self.vary: ContinuousSet(1, 1.5)}
        self.posterior = self.jpt.posterior(self.q, self.e)

    def test_posterior_numeric_y_given_x_interval(self):
        self.q = [self.vary]
        self.e = {self.varx: ContinuousSet(1, 2)}
        self.posterior = self.jpt.posterior(self.q, self.e)

    def test_posterior_numeric_x_given_y_value(self):
        self.q = [self.varx]
        self.e = {self.vary: 0}
        self.posterior = self.jpt.posterior(self.q, self.e)

    def plot(self):
        print('Tearing down test method',
              self._testMethodName,
              'with calculated posterior',
              f'Posterior P('
              f'{",".join([qv.name for qv in self.q])}|{",".join([f"{k.name}={v}" for k, v in self.e.items()])})')

        # Mesh the input space for evaluations of the real function, the prediction and its MSE
        X = np.linspace(-2, 2, 100)
        mean = statistics.mean(self.df['X'])
        sd = statistics.stdev(self.df['X'])
        meanr = statistics.mean(self.df[self.df['Color'] == 'R']['X'])
        sdr = statistics.stdev(self.df[self.df['Color'] == 'R']['X'])
        meanb = statistics.mean(self.df[self.df['Color'] == 'B']['X'])
        sdb = statistics.stdev(self.df[self.df['Color'] == 'B']['X'])

        xr = self.df[self.df['Color'] == 'R']['X']
        xb = self.df[self.df['Color'] == 'B']['X']
        yr = self.df[self.df['Color'] == 'R']['Y']
        yb = self.df[self.df['Color'] == 'B']['Y']

        # Plot the data, the pdfs of each dataset and of the datasets combined
        plt.scatter(xr, yr, color='r', marker='.', label='Training data A')
        plt.scatter(xb, yb, color='b', marker='.', label='Training data B')
        plt.plot(sorted(self.df['X']), norm.pdf(sorted(self.df['X']), mean, sd), label='PDF of combined datasets')
        plt.plot(sorted(xr), norm.pdf(sorted(xr), meanr, sdr), label='PDF of dataset A')
        plt.plot(sorted(xb), norm.pdf(sorted(xb), meanb, sdb), label='PDF of dataset B')

        # plot posterior
        for var in self.q:
            if var not in self.posterior:
                continue
            plt.plot(X, self.posterior[var].cdf.multi_eval(X), label=f'Posterior of combined datasets')

        plt.xlabel('$x$')
        plt.ylabel('$f(x)$')
        plt.ylim(-2, 5)
        plt.xlim(-2, 2)
        plt.legend(loc='upper left')
        plt.title(f'Posterior P('
                  f'{",".join([v.name for v in self.q])}|{",".join([f"{k.name}={v}" for k, v in self.e.items()])})')
        plt.grid()
        plt.show()


class TestCasePosteriorSymbolic(unittest.TestCase):

    data = None
    variables = None
    jpt = None

    @classmethod
    def setUpClass(cls):
        f_csv = '../examples/data/restaurant.csv'
        cls.data = pd.read_csv(f_csv, sep=',').fillna(value='???')
        cls.variables = infer_from_dataframe(cls.data, scale_numeric_types=True, precision=.01, blur=.01)
        # 0 Alternatives[ALTERNATIVES_TYPE(SYM)], BOOL
        # 1 Bar[BAR_TYPE(SYM)], BOOl
        # 2 Friday[FRIDAY_TYPE(SYM)], BOOL
        # 3 Hungry[HUNGRY_TYPE(SYM)], BOOl
        # 4 Patrons[PATRONS_TYPE(SYM)], None, Some, Full
        # 5 Price[PRICE_TYPE(SYM)], $, $$, $$$
        # 6 Rain[RAIN_TYPE(SYM)], BOOL
        # 7 Reservation[RESERVATION_TYPE(SYM)], BOOL
        # 8 Food[FOOD_TYPE(SYM)], French, Thai, Burger, Italian
        # 9 WaitEstimate[WAITESTIMATE_TYPE(SYM)], 0--10, 10--30, 30--60, >60
        # 10 WillWait[WILLWAIT_TYPE(SYM)]  BOOL (typically target variable)

        cls.jpt = JPT(variables=cls.variables, min_samples_leaf=1)
        cls.jpt.learn(columns=cls.data.values.T)

    def test_posterior_symbolic_single_candidate_T(self):
        self.q = [self.variables[-1]]
        self.e = {self.variables[9]: '10--30', self.variables[8]: 'Thai'}
        self.posterior = self.jpt.posterior(self.q, self.e)
        self.assertEqual({True}, self.posterior[self.q[-1]].expectation())

    def test_posterior_symbolic_single_candidatet_F(self):
        self.q = [self.variables[-1]]
        self.e = {self.variables[9]: '10--30', self.variables[8]: 'Italian'}
        self.posterior = self.jpt.posterior(self.q, self.e)
        self.assertEqual({False}, self.posterior[self.q[-1]].expectation())

    def test_posterior_symbolic_evidence_not_in_path_T(self):
        self.q = [self.variables[-1]]
        self.e = {self.variables[8]: 'Burger', self.variables[3]: True}
        self.posterior = self.jpt.posterior(self.q, self.e)
        self.assertEqual({True}, self.posterior[self.q[-1]].expectation())

    def test_posterior_symbolic_evidence_not_in_path_F(self):
        self.q = [self.variables[-1]]
        self.e = {self.variables[8]: 'Burger', self.variables[3]: False}
        self.posterior = self.jpt.posterior(self.q, self.e)
        self.assertEqual({False}, self.posterior[self.q[-1]].expectation())

    def test_posterior_symbolic_unsatisfiable(self):
        self.q = [self.variables[-1]]
        self.e = {self.variables[9]: '10--30', self.variables[1]: True, self.variables[8]: 'French'}
        self.assertRaises(Unsatisfiability, self.jpt.posterior, self.q, self.e)


class TestCasePosteriorSymbolicAndNumeric(unittest.TestCase):

    data = None
    variables = None
    jpt = None

    @classmethod
    def setUpClass(cls):
        f_csv = '../examples/data/restaurant-mixed.csv'
        cls.data = pd.read_csv(f_csv, sep=',').fillna(value='???')
        cls.variables = infer_from_dataframe(cls.data, scale_numeric_types=False, precision=.01, blur=.01)
        # 0 Alternatives[ALTERNATIVES_TYPE(SYM)], BOOL
        # 1 Bar[BAR_TYPE(SYM)], BOOl
        # 2 Friday[FRIDAY_TYPE(SYM)], BOOL
        # 3 Hungry[HUNGRY_TYPE(SYM)], BOOl
        # 4 Patrons[PATRONS_TYPE(SYM)], None, Some, Full
        # 5 Price[PRICE_TYPE(SYM)], $, $$, $$$
        # 6 Rain[RAIN_TYPE(SYM)], BOOL
        # 7 Reservation[RESERVATION_TYPE(SYM)], BOOL
        # 8 Food[FOOD_TYPE(SYM)], French, Thai, Burger, Italian
        # 9 WaitEstimate[WAITESTIMATE_TYPE(SYM)], 0, 9, 10, 29, 30, 59, 60 NUMERIC!
        # 10 WillWait[WILLWAIT_TYPE(SYM)]  BOOL
        import logging
        cls.jpt = JPT(variables=cls.variables, min_samples_leaf=1)
        JPT.logger.setLevel(logging.DEBUG)
        cls.jpt.learn(columns=cls.data.values.T)
        # cls.jpt.plot(plotvars=['Food', 'WaitEstimate'], title='Restaurant-Mixed',
        #              filename='Restaurant-Mixed',
        #              directory=tempfile.gettempdir(),
        #              view=True)

    def test_posterior_mixed_single_candidate_T(self):
        self.q = ['WillWait']
        self.e = {'WaitEstimate': [0, 0], 'Food': 'Thai'}
        self.posterior = self.jpt.posterior(self.q, self.e)
        self.assertEqual({True, False}, self.posterior.distributions[self.q[-1]].expectation())

    def test_posterior_mixed_single_candidatet_F(self):
        self.q = [self.variables[-1]]
        self.e = {self.variables[9]: ContinuousSet(10, 30), self.variables[8]: 'Italian'}
        self.posterior = self.jpt.posterior(self.q, self.e)
        self.assertEqual({False}, self.posterior.distributions[self.q[-1]].expectation())

    def test_posterior_mixed_evidence_not_in_path_T(self):
        self.q = [self.variables[-1]]
        self.e = {self.variables[8]: 'Burger', self.variables[3]: True}
        self.posterior = self.jpt.posterior(self.q, self.e)
        self.assertEqual({True}, self.posterior.distributions[self.q[-1]].expectation())

    def test_posterior_mixed_evidence_not_in_path_F(self):
        self.q = [self.variables[-1]]
        self.e = {self.variables[8]: 'Burger', self.variables[3]: False}
        self.posterior = self.jpt.posterior(self.q, self.e)
        self.assertEqual({False}, self.posterior.distributions[self.q[-1]].expectation())

    def test_posterior_mixed_unsatisfiable(self):
        self.q = [self.variables[-1]]
        self.e = {self.variables[9]: ContinuousSet(10, 30), self.variables[1]: True, self.variables[8]: 'French'}
        self.assertRaises(Unsatisfiability, self.jpt.posterior, self.q, self.e)

    def test_posterior_mixed_numeric_query(self):
        self.q = [self.variables[9]]
        self.e = {self.variables[8]: 'Burger', self.variables[0]: False}
        self.posterior = self.jpt.posterior(self.q, self.e)

        # Mesh the input space for evaluations of the real function, the prediction and its MSE
        xr = self.data[(self.data['Food'] == 'Burger') & (self.data['Alternatives'] == False)]['WaitEstimate']

        # Plot the data, the pdfs of each dataset and of the datasets combined
        plt.scatter(self.data['WaitEstimate'], [0]*len(self.data), color='b', marker='*', label='All training data')
        plt.scatter(xr, [0]*len(xr), color='r', marker='.', label='Filtered training data')

    def plot(self):
        print('Tearing down test method',
              self._testMethodName,
              'with calculated posterior',
              f'Posterior P('
              f'{",".join([qv.name for qv in self.q])}|{",".join([f"{k.name}={v}" for k, v in self.e.items()])})')
        # plot posterior
        X = np.linspace(-5, 65, 100)
        for var in self.q:
            if var not in self.posterior.distributions: continue
            plt.plot(X,
                     self.posterior.distributions[var].cdf.multi_eval(np.array([var.domain.values[x] for x in X])),
                     label=f'Posterior of dataset')

        plt.xlabel('$WaitEstimate [min]$')
        plt.ylabel('$f(x)$')
        plt.ylim(-2, 2)
        plt.xlim(-5, 65)
        plt.legend(loc='upper left')
        plt.title(f'Posterior P('
                  f'{",".join([v.name for v in self.q])}|{",".join([f"{k.name}={v}" for k, v in self.e.items()])})'
                  .replace('$', r'\$'))
        plt.grid()
        plt.show()


class TestCaseExpectation(unittest.TestCase):

    jpt = None
    data = None
    variables = None

    @classmethod
    def setUpClass(cls):
        f_csv = '../examples/data/restaurant-mixed.csv'
        cls.data = pd.read_csv(f_csv, sep=',').fillna(value='???')
        cls.variables = infer_from_dataframe(cls.data, scale_numeric_types=True, precision=.01, blur=.01)
        # 0 Alternatives[ALTERNATIVES_TYPE(SYM)], BOOL
        # 1 Bar[BAR_TYPE(SYM)], BOOl
        # 2 Friday[FRIDAY_TYPE(SYM)], BOOL
        # 3 Hungry[HUNGRY_TYPE(SYM)], BOOl
        # 4 Patrons[PATRONS_TYPE(SYM)], None, Some, Full
        # 5 Price[PRICE_TYPE(SYM)], $, $$, $$$
        # 6 Rain[RAIN_TYPE(SYM)], BOOL
        # 7 Reservation[RESERVATION_TYPE(SYM)], BOOL
        # 8 Food[FOOD_TYPE(SYM)], French, Thai, Burger, Italian
        # 9 WaitEstimate[WAITESTIMATE_TYPE(SYM)], 0, 9, 10, 29, 30, 59, 60 NUMERIC!
        # 10 WillWait[WILLWAIT_TYPE(SYM)]  BOOL

        cls.jpt = JPT(variables=cls.variables, min_samples_leaf=1)
        cls.jpt.learn(columns=cls.data.values.T)
        # cls.jpt.plot(#plotvars=['WaitEstimate'],
        #              title='Restaurant-Mixed',
        #              filename='Restaurant-Mixed',
        #              directory=tempfile.gettempdir(),
        #              view=False)

    def test_expectation_mixed_single_candidate_T(self):
        self.q = ['WillWait', 'Friday']
        self.e = {'WaitEstimate': [10, 30],
                  'Food': 'Thai'}
        self.expectation = self.jpt.expectation(self.q, self.e)
        self.assertEqual([True, False], [e.result for e in self.expectation.values()])

    def test_expectation_mixed_unsatisfiable(self):
        self.q = ['WillWait']
        self.e = {'WaitEstimate': [70, 80],
                  'Bar': True,
                  'Food': 'French'}
        self.assertRaises(Unsatisfiability, self.jpt.expectation, self.q, self.e)


class TestCaseInference(unittest.TestCase):

    jpt = None
    data = None
    variables = None

    @classmethod
    def setUpClass(cls):
        f_csv = '../examples/data/restaurant-mixed.csv'
        cls.data = pd.read_csv(f_csv, sep=',').fillna(value='???')
        cls.variables = infer_from_dataframe(cls.data,
                                             scale_numeric_types=True,
                                             precision=.01,
                                             blur=.01)
        # 0 Alternatives[ALTERNATIVES_TYPE(SYM)], BOOL
        # 1 Bar[BAR_TYPE(SYM)], BOOl
        # 2 Friday[FRIDAY_TYPE(SYM)], BOOL
        # 3 Hungry[HUNGRY_TYPE(SYM)], BOOl
        # 4 Patrons[PATRONS_TYPE(SYM)], None, Some, Full
        # 5 Price[PRICE_TYPE(SYM)], $, $$, $$$
        # 6 Rain[RAIN_TYPE(SYM)], BOOL
        # 7 Reservation[RESERVATION_TYPE(SYM)], BOOL
        # 8 Food[FOOD_TYPE(SYM)], French, Thai, Burger, Italian
        # 9 WaitEstimate[WAITESTIMATE_TYPE(SYM)], 0, 9, 10, 29, 30, 59, 60 NUMERIC!
        # 10 WillWait[WILLWAIT_TYPE(SYM)]  BOOL

        cls.jpt = JPT(variables=cls.variables, min_samples_leaf=1)
        cls.jpt.learn(columns=cls.data.values.T)
        # cls.jpt.plot(title='Restaurant-Mixed',
        #              filename='Restaurant-Mixed',
        #              directory=tempfile.gettempdir(),
        #              view=False)

    def test_inference_mixed_single_candidate_T(self):
        self.q = {'WillWait': True}
        self.e = {'WaitEstimate': [0, 10], 'Food': 'Thai'}
        inference = self.jpt.infer(self.q, self.e)
        self.assertEqual(2 / 3, inference.result)

    def test_inference_mixed_neu(self):
        self.q = [self.variables[-1]]
        self.e = {self.variables[-1]: True}
        posterior = self.jpt.posterior(self.q, self.e)
        self.assertEqual({True}, posterior.distributions['WillWait'].expectation())

    # def tearDown(self):
    #     print('Tearing down test method',
    #           self._testMethodName,
    #           'with calculated posterior',
    #           f'Posterior P(' +
    #           f'{",".join([qv.name for qv in self.q])}|{",".join([f"{k}={v}" for k, v in self.e.items()])})')
=======
        plt.show()
>>>>>>> b1330dbc
<|MERGE_RESOLUTION|>--- conflicted
+++ resolved
@@ -316,354 +316,4 @@
         plt.grid()
         plt.legend()
         plt.title(f'{self._testMethodName} - cropping {self.interval}')
-<<<<<<< HEAD
-        plt.show()
-
-
-class TestCasePosteriorNumeric(unittest.TestCase):
-
-    varx = None
-    vary = None
-    jpt = None
-    df = None
-
-    @classmethod
-    def f(cls, x):
-        """The function to predict."""
-        # return x * np.sin(x)
-        return x
-
-    @classmethod
-    def setUpClass(cls):
-        SAMPLES = 200
-        gauss1 = Gaussian([-.25, -.25], [[.2, -.07], [-.07, .1]])
-        gauss2 = Gaussian([.5, 1], [[.2, .07], [.07, .05]])
-        gauss1_data = gauss1.sample(SAMPLES)
-        gauss2_data = gauss2.sample(SAMPLES)
-        data = np.vstack([gauss1_data, gauss2_data])
-
-        cls.df = DataFrame({'X': data[:, 0], 'Y': data[:, 1], 'Color': ['R'] * SAMPLES + ['B'] * SAMPLES})
-
-        cls.varx = NumericVariable('X', Numeric, precision=.1)
-        cls.vary = NumericVariable('Y', Numeric, precision=.1)
-        cls.varcolor = SymbolicVariable('Color', SymbolicType('ColorType', ['R', 'B']))
-
-        cls.jpt = JPT(variables=[cls.varx, cls.vary], min_samples_leaf=.01)
-        # cls.jpt = JPT(variables=[cls.varx, cls.vary, cls.varcolor], min_samples_leaf=.1)  # TODO use this once symbolic variables are considered in posterior
-        cls.jpt.learn(cls.df[['X', 'Y']])
-        # cls.jpt.learn(cls.df)  # TODO use this once symbolic variables are considered in posterior
-
-    def test_posterior_numeric_x_given_y_interval(self):
-        self.q = [self.varx]
-        self.e = {self.vary: ContinuousSet(1, 1.5)}
-        self.posterior = self.jpt.posterior(self.q, self.e)
-
-    def test_posterior_numeric_y_given_x_interval(self):
-        self.q = [self.vary]
-        self.e = {self.varx: ContinuousSet(1, 2)}
-        self.posterior = self.jpt.posterior(self.q, self.e)
-
-    def test_posterior_numeric_x_given_y_value(self):
-        self.q = [self.varx]
-        self.e = {self.vary: 0}
-        self.posterior = self.jpt.posterior(self.q, self.e)
-
-    def plot(self):
-        print('Tearing down test method',
-              self._testMethodName,
-              'with calculated posterior',
-              f'Posterior P('
-              f'{",".join([qv.name for qv in self.q])}|{",".join([f"{k.name}={v}" for k, v in self.e.items()])})')
-
-        # Mesh the input space for evaluations of the real function, the prediction and its MSE
-        X = np.linspace(-2, 2, 100)
-        mean = statistics.mean(self.df['X'])
-        sd = statistics.stdev(self.df['X'])
-        meanr = statistics.mean(self.df[self.df['Color'] == 'R']['X'])
-        sdr = statistics.stdev(self.df[self.df['Color'] == 'R']['X'])
-        meanb = statistics.mean(self.df[self.df['Color'] == 'B']['X'])
-        sdb = statistics.stdev(self.df[self.df['Color'] == 'B']['X'])
-
-        xr = self.df[self.df['Color'] == 'R']['X']
-        xb = self.df[self.df['Color'] == 'B']['X']
-        yr = self.df[self.df['Color'] == 'R']['Y']
-        yb = self.df[self.df['Color'] == 'B']['Y']
-
-        # Plot the data, the pdfs of each dataset and of the datasets combined
-        plt.scatter(xr, yr, color='r', marker='.', label='Training data A')
-        plt.scatter(xb, yb, color='b', marker='.', label='Training data B')
-        plt.plot(sorted(self.df['X']), norm.pdf(sorted(self.df['X']), mean, sd), label='PDF of combined datasets')
-        plt.plot(sorted(xr), norm.pdf(sorted(xr), meanr, sdr), label='PDF of dataset A')
-        plt.plot(sorted(xb), norm.pdf(sorted(xb), meanb, sdb), label='PDF of dataset B')
-
-        # plot posterior
-        for var in self.q:
-            if var not in self.posterior:
-                continue
-            plt.plot(X, self.posterior[var].cdf.multi_eval(X), label=f'Posterior of combined datasets')
-
-        plt.xlabel('$x$')
-        plt.ylabel('$f(x)$')
-        plt.ylim(-2, 5)
-        plt.xlim(-2, 2)
-        plt.legend(loc='upper left')
-        plt.title(f'Posterior P('
-                  f'{",".join([v.name for v in self.q])}|{",".join([f"{k.name}={v}" for k, v in self.e.items()])})')
-        plt.grid()
-        plt.show()
-
-
-class TestCasePosteriorSymbolic(unittest.TestCase):
-
-    data = None
-    variables = None
-    jpt = None
-
-    @classmethod
-    def setUpClass(cls):
-        f_csv = '../examples/data/restaurant.csv'
-        cls.data = pd.read_csv(f_csv, sep=',').fillna(value='???')
-        cls.variables = infer_from_dataframe(cls.data, scale_numeric_types=True, precision=.01, blur=.01)
-        # 0 Alternatives[ALTERNATIVES_TYPE(SYM)], BOOL
-        # 1 Bar[BAR_TYPE(SYM)], BOOl
-        # 2 Friday[FRIDAY_TYPE(SYM)], BOOL
-        # 3 Hungry[HUNGRY_TYPE(SYM)], BOOl
-        # 4 Patrons[PATRONS_TYPE(SYM)], None, Some, Full
-        # 5 Price[PRICE_TYPE(SYM)], $, $$, $$$
-        # 6 Rain[RAIN_TYPE(SYM)], BOOL
-        # 7 Reservation[RESERVATION_TYPE(SYM)], BOOL
-        # 8 Food[FOOD_TYPE(SYM)], French, Thai, Burger, Italian
-        # 9 WaitEstimate[WAITESTIMATE_TYPE(SYM)], 0--10, 10--30, 30--60, >60
-        # 10 WillWait[WILLWAIT_TYPE(SYM)]  BOOL (typically target variable)
-
-        cls.jpt = JPT(variables=cls.variables, min_samples_leaf=1)
-        cls.jpt.learn(columns=cls.data.values.T)
-
-    def test_posterior_symbolic_single_candidate_T(self):
-        self.q = [self.variables[-1]]
-        self.e = {self.variables[9]: '10--30', self.variables[8]: 'Thai'}
-        self.posterior = self.jpt.posterior(self.q, self.e)
-        self.assertEqual({True}, self.posterior[self.q[-1]].expectation())
-
-    def test_posterior_symbolic_single_candidatet_F(self):
-        self.q = [self.variables[-1]]
-        self.e = {self.variables[9]: '10--30', self.variables[8]: 'Italian'}
-        self.posterior = self.jpt.posterior(self.q, self.e)
-        self.assertEqual({False}, self.posterior[self.q[-1]].expectation())
-
-    def test_posterior_symbolic_evidence_not_in_path_T(self):
-        self.q = [self.variables[-1]]
-        self.e = {self.variables[8]: 'Burger', self.variables[3]: True}
-        self.posterior = self.jpt.posterior(self.q, self.e)
-        self.assertEqual({True}, self.posterior[self.q[-1]].expectation())
-
-    def test_posterior_symbolic_evidence_not_in_path_F(self):
-        self.q = [self.variables[-1]]
-        self.e = {self.variables[8]: 'Burger', self.variables[3]: False}
-        self.posterior = self.jpt.posterior(self.q, self.e)
-        self.assertEqual({False}, self.posterior[self.q[-1]].expectation())
-
-    def test_posterior_symbolic_unsatisfiable(self):
-        self.q = [self.variables[-1]]
-        self.e = {self.variables[9]: '10--30', self.variables[1]: True, self.variables[8]: 'French'}
-        self.assertRaises(Unsatisfiability, self.jpt.posterior, self.q, self.e)
-
-
-class TestCasePosteriorSymbolicAndNumeric(unittest.TestCase):
-
-    data = None
-    variables = None
-    jpt = None
-
-    @classmethod
-    def setUpClass(cls):
-        f_csv = '../examples/data/restaurant-mixed.csv'
-        cls.data = pd.read_csv(f_csv, sep=',').fillna(value='???')
-        cls.variables = infer_from_dataframe(cls.data, scale_numeric_types=False, precision=.01, blur=.01)
-        # 0 Alternatives[ALTERNATIVES_TYPE(SYM)], BOOL
-        # 1 Bar[BAR_TYPE(SYM)], BOOl
-        # 2 Friday[FRIDAY_TYPE(SYM)], BOOL
-        # 3 Hungry[HUNGRY_TYPE(SYM)], BOOl
-        # 4 Patrons[PATRONS_TYPE(SYM)], None, Some, Full
-        # 5 Price[PRICE_TYPE(SYM)], $, $$, $$$
-        # 6 Rain[RAIN_TYPE(SYM)], BOOL
-        # 7 Reservation[RESERVATION_TYPE(SYM)], BOOL
-        # 8 Food[FOOD_TYPE(SYM)], French, Thai, Burger, Italian
-        # 9 WaitEstimate[WAITESTIMATE_TYPE(SYM)], 0, 9, 10, 29, 30, 59, 60 NUMERIC!
-        # 10 WillWait[WILLWAIT_TYPE(SYM)]  BOOL
-        import logging
-        cls.jpt = JPT(variables=cls.variables, min_samples_leaf=1)
-        JPT.logger.setLevel(logging.DEBUG)
-        cls.jpt.learn(columns=cls.data.values.T)
-        # cls.jpt.plot(plotvars=['Food', 'WaitEstimate'], title='Restaurant-Mixed',
-        #              filename='Restaurant-Mixed',
-        #              directory=tempfile.gettempdir(),
-        #              view=True)
-
-    def test_posterior_mixed_single_candidate_T(self):
-        self.q = ['WillWait']
-        self.e = {'WaitEstimate': [0, 0], 'Food': 'Thai'}
-        self.posterior = self.jpt.posterior(self.q, self.e)
-        self.assertEqual({True, False}, self.posterior.distributions[self.q[-1]].expectation())
-
-    def test_posterior_mixed_single_candidatet_F(self):
-        self.q = [self.variables[-1]]
-        self.e = {self.variables[9]: ContinuousSet(10, 30), self.variables[8]: 'Italian'}
-        self.posterior = self.jpt.posterior(self.q, self.e)
-        self.assertEqual({False}, self.posterior.distributions[self.q[-1]].expectation())
-
-    def test_posterior_mixed_evidence_not_in_path_T(self):
-        self.q = [self.variables[-1]]
-        self.e = {self.variables[8]: 'Burger', self.variables[3]: True}
-        self.posterior = self.jpt.posterior(self.q, self.e)
-        self.assertEqual({True}, self.posterior.distributions[self.q[-1]].expectation())
-
-    def test_posterior_mixed_evidence_not_in_path_F(self):
-        self.q = [self.variables[-1]]
-        self.e = {self.variables[8]: 'Burger', self.variables[3]: False}
-        self.posterior = self.jpt.posterior(self.q, self.e)
-        self.assertEqual({False}, self.posterior.distributions[self.q[-1]].expectation())
-
-    def test_posterior_mixed_unsatisfiable(self):
-        self.q = [self.variables[-1]]
-        self.e = {self.variables[9]: ContinuousSet(10, 30), self.variables[1]: True, self.variables[8]: 'French'}
-        self.assertRaises(Unsatisfiability, self.jpt.posterior, self.q, self.e)
-
-    def test_posterior_mixed_numeric_query(self):
-        self.q = [self.variables[9]]
-        self.e = {self.variables[8]: 'Burger', self.variables[0]: False}
-        self.posterior = self.jpt.posterior(self.q, self.e)
-
-        # Mesh the input space for evaluations of the real function, the prediction and its MSE
-        xr = self.data[(self.data['Food'] == 'Burger') & (self.data['Alternatives'] == False)]['WaitEstimate']
-
-        # Plot the data, the pdfs of each dataset and of the datasets combined
-        plt.scatter(self.data['WaitEstimate'], [0]*len(self.data), color='b', marker='*', label='All training data')
-        plt.scatter(xr, [0]*len(xr), color='r', marker='.', label='Filtered training data')
-
-    def plot(self):
-        print('Tearing down test method',
-              self._testMethodName,
-              'with calculated posterior',
-              f'Posterior P('
-              f'{",".join([qv.name for qv in self.q])}|{",".join([f"{k.name}={v}" for k, v in self.e.items()])})')
-        # plot posterior
-        X = np.linspace(-5, 65, 100)
-        for var in self.q:
-            if var not in self.posterior.distributions: continue
-            plt.plot(X,
-                     self.posterior.distributions[var].cdf.multi_eval(np.array([var.domain.values[x] for x in X])),
-                     label=f'Posterior of dataset')
-
-        plt.xlabel('$WaitEstimate [min]$')
-        plt.ylabel('$f(x)$')
-        plt.ylim(-2, 2)
-        plt.xlim(-5, 65)
-        plt.legend(loc='upper left')
-        plt.title(f'Posterior P('
-                  f'{",".join([v.name for v in self.q])}|{",".join([f"{k.name}={v}" for k, v in self.e.items()])})'
-                  .replace('$', r'\$'))
-        plt.grid()
-        plt.show()
-
-
-class TestCaseExpectation(unittest.TestCase):
-
-    jpt = None
-    data = None
-    variables = None
-
-    @classmethod
-    def setUpClass(cls):
-        f_csv = '../examples/data/restaurant-mixed.csv'
-        cls.data = pd.read_csv(f_csv, sep=',').fillna(value='???')
-        cls.variables = infer_from_dataframe(cls.data, scale_numeric_types=True, precision=.01, blur=.01)
-        # 0 Alternatives[ALTERNATIVES_TYPE(SYM)], BOOL
-        # 1 Bar[BAR_TYPE(SYM)], BOOl
-        # 2 Friday[FRIDAY_TYPE(SYM)], BOOL
-        # 3 Hungry[HUNGRY_TYPE(SYM)], BOOl
-        # 4 Patrons[PATRONS_TYPE(SYM)], None, Some, Full
-        # 5 Price[PRICE_TYPE(SYM)], $, $$, $$$
-        # 6 Rain[RAIN_TYPE(SYM)], BOOL
-        # 7 Reservation[RESERVATION_TYPE(SYM)], BOOL
-        # 8 Food[FOOD_TYPE(SYM)], French, Thai, Burger, Italian
-        # 9 WaitEstimate[WAITESTIMATE_TYPE(SYM)], 0, 9, 10, 29, 30, 59, 60 NUMERIC!
-        # 10 WillWait[WILLWAIT_TYPE(SYM)]  BOOL
-
-        cls.jpt = JPT(variables=cls.variables, min_samples_leaf=1)
-        cls.jpt.learn(columns=cls.data.values.T)
-        # cls.jpt.plot(#plotvars=['WaitEstimate'],
-        #              title='Restaurant-Mixed',
-        #              filename='Restaurant-Mixed',
-        #              directory=tempfile.gettempdir(),
-        #              view=False)
-
-    def test_expectation_mixed_single_candidate_T(self):
-        self.q = ['WillWait', 'Friday']
-        self.e = {'WaitEstimate': [10, 30],
-                  'Food': 'Thai'}
-        self.expectation = self.jpt.expectation(self.q, self.e)
-        self.assertEqual([True, False], [e.result for e in self.expectation.values()])
-
-    def test_expectation_mixed_unsatisfiable(self):
-        self.q = ['WillWait']
-        self.e = {'WaitEstimate': [70, 80],
-                  'Bar': True,
-                  'Food': 'French'}
-        self.assertRaises(Unsatisfiability, self.jpt.expectation, self.q, self.e)
-
-
-class TestCaseInference(unittest.TestCase):
-
-    jpt = None
-    data = None
-    variables = None
-
-    @classmethod
-    def setUpClass(cls):
-        f_csv = '../examples/data/restaurant-mixed.csv'
-        cls.data = pd.read_csv(f_csv, sep=',').fillna(value='???')
-        cls.variables = infer_from_dataframe(cls.data,
-                                             scale_numeric_types=True,
-                                             precision=.01,
-                                             blur=.01)
-        # 0 Alternatives[ALTERNATIVES_TYPE(SYM)], BOOL
-        # 1 Bar[BAR_TYPE(SYM)], BOOl
-        # 2 Friday[FRIDAY_TYPE(SYM)], BOOL
-        # 3 Hungry[HUNGRY_TYPE(SYM)], BOOl
-        # 4 Patrons[PATRONS_TYPE(SYM)], None, Some, Full
-        # 5 Price[PRICE_TYPE(SYM)], $, $$, $$$
-        # 6 Rain[RAIN_TYPE(SYM)], BOOL
-        # 7 Reservation[RESERVATION_TYPE(SYM)], BOOL
-        # 8 Food[FOOD_TYPE(SYM)], French, Thai, Burger, Italian
-        # 9 WaitEstimate[WAITESTIMATE_TYPE(SYM)], 0, 9, 10, 29, 30, 59, 60 NUMERIC!
-        # 10 WillWait[WILLWAIT_TYPE(SYM)]  BOOL
-
-        cls.jpt = JPT(variables=cls.variables, min_samples_leaf=1)
-        cls.jpt.learn(columns=cls.data.values.T)
-        # cls.jpt.plot(title='Restaurant-Mixed',
-        #              filename='Restaurant-Mixed',
-        #              directory=tempfile.gettempdir(),
-        #              view=False)
-
-    def test_inference_mixed_single_candidate_T(self):
-        self.q = {'WillWait': True}
-        self.e = {'WaitEstimate': [0, 10], 'Food': 'Thai'}
-        inference = self.jpt.infer(self.q, self.e)
-        self.assertEqual(2 / 3, inference.result)
-
-    def test_inference_mixed_neu(self):
-        self.q = [self.variables[-1]]
-        self.e = {self.variables[-1]: True}
-        posterior = self.jpt.posterior(self.q, self.e)
-        self.assertEqual({True}, posterior.distributions['WillWait'].expectation())
-
-    # def tearDown(self):
-    #     print('Tearing down test method',
-    #           self._testMethodName,
-    #           'with calculated posterior',
-    #           f'Posterior P(' +
-    #           f'{",".join([qv.name for qv in self.q])}|{",".join([f"{k}={v}" for k, v in self.e.items()])})')
-=======
-        plt.show()
->>>>>>> b1330dbc
+        plt.show()