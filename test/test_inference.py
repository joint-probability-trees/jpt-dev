--- conflicted
+++ resolved
@@ -10,9 +10,10 @@
 
 class JointProbabilityTreesMPE(unittest.TestCase):
 
+    data = None
+
     jpt = None
 
-<<<<<<< HEAD
     @classmethod
     def setUpClass(cls) -> None:
         cls.E = SymbolicVariable('Earthquake', Bool)  # .02
@@ -20,41 +21,25 @@
         cls.A = SymbolicVariable('Alarm', Bool)
         cls.M = SymbolicVariable('MaryCalls', Bool)
         cls.J = SymbolicVariable('JohnCalls', Bool)
-=======
-        f = os.path.join('../' 'examples', 'data', 'alarm.pkl')
-        with open(f, 'rb') as fi:
-            self.data = np.array(pickle.load(fi))
->>>>>>> aea8ee22
 
         with open(os.path.join('..', 'examples', 'data', 'alarm.pkl'), 'rb') as f:
-            data = np.array(pickle.load(f))
+            cls.data = np.array(pickle.load(f))
 
-<<<<<<< HEAD
         cls.jpt = JPT(variables=[cls.E, cls.B, cls.A, cls.M, cls.J], min_impurity_improvement=0).learn(rows=data)
-=======
-        self.jpt.learn(rows=self.data)
->>>>>>> aea8ee22
+        cls.jpt.learn(rows=cls.data)
 
     def test_infer_alarm_given_mary(self):
-        q = {self.A: True}
-        e = {self.M: True}
+        q = {'Alarm': True}
+        e = {'Mary': True}
         res = JointProbabilityTreesMPE.jpt.infer(q, e)
         self.assertAlmostEqual(0.950593, res.result, places=5)
 
     def test_infer_alarm(self):
-        q = {self.A: True}
+        q = {'Alarm': True}
         e = {}
-<<<<<<< HEAD
         res = JointProbabilityTreesMPE.jpt.infer(q, e)
-        self.assertAlmostEqual(0.210199, res.result, places=5)
-=======
-        res = self.jpt.infer(q, e)
         self.assertAlmostEqual(0.210199, res.result, places=5)
 
     def test_likelihood_discrete(self):
-        probs = self.jpt.likelihood(self.data)
-        assert sum(np.log(probs)) > -np.inf
-
-if __name__ == '__main__':
-    unittest.main()
->>>>>>> aea8ee22
+        probs = JointProbabilityTreesMPE.jpt.likelihood(self.data)
+        self.assertGreater(sum(np.log(probs)), -np.inf)