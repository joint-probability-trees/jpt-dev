--- conflicted
+++ resolved
@@ -63,13 +63,9 @@
     if visualize:
         plt.tight_layout()
         plt.show()
-<<<<<<< HEAD
     
     # tree.plot(plotvars=tree.variables, view=visualize)
-=======
-        tree.plot(plotvars=tree.variables, view=visualize)
 
->>>>>>> b1330dbc
 
 
 if __name__ == '__main__':
