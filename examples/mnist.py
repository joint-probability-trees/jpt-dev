import numpy as np
from pandas import DataFrame

from dnutils import mapstr, edict, err
from matplotlib import pyplot as plt

from jpt.distributions import Numeric, SymbolicType
from jpt.trees import JPT
from jpt.variables import NumericVariable, SymbolicVariable, VariableMap


<<<<<<< HEAD
def main():
    from sklearn.datasets import load_digits
    import sklearn.metrics
=======
def main(visualize=True):
    try:
        from sklearn.datasets import load_digits
        import sklearn.metrics
    except ModuleNotFoundError:
        err('Module sklearn not found. In order to run this example, you have to install this package.')
        return
    plt.close()

>>>>>>> f6cefdc1
    mnist = load_digits()

    # Create the names of the numeric variables
    pixels = ['x_%s%s' % (x1 + 1, x2 + 1) for x1 in range(8) for x2 in range(8)]

    # Create the data frame
    df = DataFrame.from_dict(edict({'digit': mapstr(mnist.target)}) +
                             {pixel: list(values) for pixel, values in zip(pixels, mnist.data.T)})

    targets = list(sorted(set(mapstr(mnist.target))))
    DigitType = SymbolicType('DigitType', targets)

    variables = ([SymbolicVariable('digit', domain=DigitType)] +
                 [NumericVariable(pixel, Numeric) for pixel in pixels])

    # create a "fully connected" dependency matrix
    dependencies = {}
    for var in variables:
        dependencies[var] = [v_ for v_ in variables]

    tree = JPT(variables=variables, min_samples_leaf=100, variable_dependencies=dependencies)

    tree.learn(data=df)
<<<<<<< HEAD
=======

    cjpt = tree.conditional_jpt(VariableMap({variables[0]: 5,
                                             variables[29]: 2.}.items()))

    #calculate log likelihood
    queries = np.append(np.expand_dims(mnist.target, -1), mnist.data, axis=1)
    likelihood = tree.likelihood(queries)
    print("log-likelihood of tree:", np.sum(np.log(likelihood)))

    leaves = list(tree.leaves.values())
    
    rows = 2
    cols = 7
    fig, axes = plt.subplots(rows, cols, figsize=(7, 2))

    if len(axes.shape) == 1:
        axes = np.array([axes])

    for i, leaf in enumerate(leaves):
        model = np.array([leaf.distributions[tree.varnames[pixel]].expectation() for pixel in pixels]).reshape(8, 8)
        idx = (i // 7, i % 7)
        axes[idx].imshow(model, cmap='gray')
        axes[idx].set_title(leaf.distributions[tree.varnames['digit']].expectation())

    if visualize:
        plt.tight_layout()
        plt.show()
>>>>>>> f6cefdc1
    
    tree.plot(plotvars=tree.variables, view=visualize)


if __name__ == '__main__':
    main()<|MERGE_RESOLUTION|>--- conflicted
+++ resolved
@@ -9,11 +9,6 @@
 from jpt.variables import NumericVariable, SymbolicVariable, VariableMap
 
 
-<<<<<<< HEAD
-def main():
-    from sklearn.datasets import load_digits
-    import sklearn.metrics
-=======
 def main(visualize=True):
     try:
         from sklearn.datasets import load_digits
@@ -23,7 +18,6 @@
         return
     plt.close()
 
->>>>>>> f6cefdc1
     mnist = load_digits()
 
     # Create the names of the numeric variables
@@ -47,8 +41,6 @@
     tree = JPT(variables=variables, min_samples_leaf=100, variable_dependencies=dependencies)
 
     tree.learn(data=df)
-<<<<<<< HEAD
-=======
 
     cjpt = tree.conditional_jpt(VariableMap({variables[0]: 5,
                                              variables[29]: 2.}.items()))
@@ -76,7 +68,6 @@
     if visualize:
         plt.tight_layout()
         plt.show()
->>>>>>> f6cefdc1
     
     tree.plot(plotvars=tree.variables, view=visualize)
 
