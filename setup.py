import sys
import os
from distutils.extension import Extension
from setuptools import setup

import numpy
from Cython.Build import cythonize


sys.path.insert(0, 'src')


__description__ = '''Joint Probability Trees (short JPTs) are a formalism for learning of and reasoning about joint probability
distributions, which is tractable for practical applications. JPTs support both symbolic and subsymbolic variables in a single
hybrid model, and they do not rely on prior knowledge about variable dependencies or families of distributions.
JPT representations build on tree structures that partition the problem space into relevant subregions that are elicited
from the training data instead of postulating a rigid dependency model prior to learning. Learning and reasoning scale
linearly in JPTs, and the tree structure allows white-box reasoning about any posterior probability :math:`P(Q\mid E)`,
such that interpretable explanations can be provided for any inference result. This documentation introduces the
code base of the ``pyjpt`` library, which is implemented in Python/Cython, and showcases the practical
applicability of JPTs in high-dimensional heterogeneous probability spaces, making it
a promising alternative to classic probabilistic

## Documentation
The documentation is hosted on readthedocs.org [here](https://joint-probability-trees.readthedocs.io/en/latest/).'''


def read_version(fname):
    try:
        return open(os.path.join(os.path.dirname(__file__), fname)).read().strip()
    except FileNotFoundError:
        return '0.0.0'


__version__ = read_version(os.path.join('src', 'jpt', '.version'))


def requirements():
    with open('requirements.txt', 'r') as f:
        return [_.strip() for _ in f.readlines() if _.strip()]


# ----------------------------------------------------------------------------------------------------------------------
# Set up the C++ extensions for compilation


basedir = 'src'

pyxfiles = [
    "jpt/base/cutils/cutils.pyx",
    "jpt/base/functions/func.pyx",
    "jpt/base/intervals/base.pyx",
    "jpt/base/intervals/intset.pyx",
    "jpt/base/intervals/contset.pyx",
    "jpt/base/intervals/unionset.pyx",
    "jpt/distributions/quantile/quantiles.pyx",
    "jpt/distributions/quantile/cdfreg.pyx",
<<<<<<< HEAD
    "jpt/learning/impurity/impurity.pyx",
]


=======
    "jpt/learning/impurity.pyx",
]

>>>>>>> 698b8d6b
# ----------------------------------------------------------------------------------------------------------------------
# We set the CPATH variable because the "include_dir" argument doesn't seem to work properly


_numpy_include_dir = numpy.get_include()
os.environ['CPATH'] = _numpy_include_dir
print('Setting CPATH environment variable to', _numpy_include_dir)


# ----------------------------------------------------------------------------------------------------------------------
# Compile the C++ extensions

compiled = cythonize(
    [os.path.join(basedir, f) for f in pyxfiles],
    language='c++',
    include_path=[numpy.get_include()]
)

# ----------------------------------------------------------------------------------------------------------------------

setup(
    name='pyjpt',
    packages=[
        'jpt',
        'jpt.learning',
        'jpt.learning.impurity',
        'jpt.inference',
        'jpt.base',
        'jpt.base.intervals',
        'jpt.base.cutils',
        'jpt.base.functions',
        'jpt.distributions',
        'jpt.distributions.quantile',
        'jpt.distributions.univariate'
    ],
    package_dir={'': 'src'},
    ext_modules=compiled,
    zip_safe=False,
    version=__version__,
    install_requires=requirements(),
    long_description=__description__,
    package_data={'jpt': ['.version']},
    include_package_data=True,
    extras_require={'mlflow': ['mlflow >= 2.5.0']}
)<|MERGE_RESOLUTION|>--- conflicted
+++ resolved
@@ -1,6 +1,5 @@
 import sys
 import os
-from distutils.extension import Extension
 from setuptools import setup
 
 import numpy
@@ -55,16 +54,10 @@
     "jpt/base/intervals/unionset.pyx",
     "jpt/distributions/quantile/quantiles.pyx",
     "jpt/distributions/quantile/cdfreg.pyx",
-<<<<<<< HEAD
     "jpt/learning/impurity/impurity.pyx",
 ]
 
 
-=======
-    "jpt/learning/impurity.pyx",
-]
-
->>>>>>> 698b8d6b
 # ----------------------------------------------------------------------------------------------------------------------
 # We set the CPATH variable because the "include_dir" argument doesn't seem to work properly
 
