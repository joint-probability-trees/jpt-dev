--- conflicted
+++ resolved
@@ -184,7 +184,6 @@
         self.symbolic_vars = np.array([<int> i for i, v in enumerate(tree.variables)
                                        if v.symbolic and (tree.targets is None or v in tree.targets)],
                                       dtype=np.int64)
-
         self.n_sym_vars = len(self.symbolic_vars)
         self.n_sym_vars_total = len([_ for _ in tree.variables if _.symbolic])
 
@@ -201,12 +200,8 @@
         self.features = np.concatenate((self.numeric_features, self.symbolic_features))
 
 
-<<<<<<< HEAD
-        if self.n_sym_vars_total:
+        if self.n_sym_vars:
             # Thread-invariant buffers
-=======
-        if self.n_sym_vars_total:  # general knowledge about symbolic values
->>>>>>> 11c1818c
             self.symbols = np.array([v.domain.n_values for v in tree.variables if v.symbolic], dtype=np.int64)
             self.max_sym_domain = max(self.symbols)
             self.symbols_total = np.ndarray(shape=(self.max_sym_domain, self.n_sym_vars), dtype=np.int64)
@@ -227,12 +222,8 @@
 
         self.n_vars_total = self.n_sym_vars_total + self.n_num_vars_total
 
-<<<<<<< HEAD
-        if self.n_num_vars_total:
+        if self.n_num_vars:
             # Thread-invariant buffers
-=======
-        if self.n_num_vars:
->>>>>>> 11c1818c
             self.sums_total = np.ndarray(self.n_num_vars, dtype=np.float64)
             self.sq_sums_total = np.ndarray(self.n_num_vars, dtype=np.float64)
             self.variances_total = np.ndarray(self.n_num_vars, dtype=np.float64)
