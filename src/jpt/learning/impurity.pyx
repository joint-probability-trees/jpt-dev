# cython: auto_cpdef=True
# cython: infer_types=True
# cython: language_level=3
# cython: cdivision=True
# cython: wraparound=False
# cython: boundscheck=False
# cython: nonecheck=False

__module__ = 'impurity.pyx'

import numpy as np
cimport numpy as np
import tabulate
from libc.stdio cimport printf
from libc.math cimport isinf, isnan

from dnutils import mapstr

from ..base.cutils cimport DTYPE_t, SIZE_t, mean, nan, sort

# variables declaring that at num_samples[0] are the number of samples left of the split and vice versa
cdef int LEFT = 0
cdef int RIGHT = 1


# ----------------------------------------------------------------------------------------------------------------------


cdef inline DTYPE_t compute_var_improvements(DTYPE_t[::1] variances_total,
                                   DTYPE_t[::1] variances_left,
                                   DTYPE_t[::1] variances_right,
                                   SIZE_t samples_left,
                                   SIZE_t samples_right) nogil:
    """
    Compute the variance improvement of a split. 
    
   :param variances_total: The variances before the split
   :param variances_left: The variances of the left side of the split
   :param variances_right: The variances of the right side of the split
   :param samples_left: The amount of samples on the left side of the split
   :param samples_right: The amount of samples on the right side of the split
   :return: double describing the relative variance improvement
   """
    # result[:] = variances_total
    cdef SIZE_t i
    cdef DTYPE_t result = mean(variances_total)
    cdef DTYPE_t variances_new = 0
    cdef DTYPE_t n_samples = <DTYPE_t> samples_left + samples_right

    for i in range(variances_total.shape[0]):
        variances_new += ((variances_left[i] * <DTYPE_t> samples_left
                           + variances_right[i] * <DTYPE_t> samples_right) / n_samples)
    variances_new /= <DTYPE_t> variances_total.shape[0]
    return (result - variances_new) / result
    # for i in range(variances_total.shape[0]):
    #     if variances_total[i]:
    #         result[i] /= variances_total[i]
    #     else:
    #         result[i] = 0


# ----------------------------------------------------------------------------------------------------------------------

cdef inline void sum_at(DTYPE_t[:, ::1] M,
                        SIZE_t[::1] rows,
                        SIZE_t[::1] cols,
                        DTYPE_t[::1] result) nogil:
    """
    Sum rows at columns.
    :param M: Matrix with the raw data
    :type M; 2D contiguous view of array 
    :param rows: Indices of rows to sum
    :type rows: 1D contiguous view of rows
    :param cols: Indices of cols to sum
    :type cols: 1D contiguous view of columns
    :param result: Result to write into. Has to have the same length as ``cols``
    :type result: 1D contiguous view of numpy array 
    """
    result[...] = 0
    cdef SIZE_t i, j
    for j in range(cols.shape[0]):
        for i in range(rows.shape[0]):
            result[j] += M[rows[i], cols[j]]


# ----------------------------------------------------------------------------------------------------------------------

cdef inline void sq_sum_at(DTYPE_t[:, ::1] M,
                           SIZE_t[::1] rows,
                           SIZE_t[::1] cols,
                           DTYPE_t[::1] result) nogil:
    """
    Square the values in the rows and sum them..
    :param M: Matrix with the raw data
    :type M; 2D contiguous view of array 
    :param rows: Indices of rows to sum
    :type rows: 1D contiguous view of rows
    :param cols: Indices of cols to sum
    :type cols: 1D contiguous view of columns
    :param result: Result to write into. Has to have the same length as ``cols``
    :type result: 1D contiguous view of numpy array 
    """
    result[...] = 0
    cdef SIZE_t i, j
    cdef DTYPE_t v
    for j in range(cols.shape[0]):
        for i in range(rows.shape[0]):
            v = M[rows[i], cols[j]]
            result[j] += v * v


# ----------------------------------------------------------------------------------------------------------------------

cdef inline void variances(DTYPE_t[::1] sq_sums,
                           DTYPE_t[::1] sums,
                           SIZE_t n_samples,
                           DTYPE_t[::1] result) nogil:
    """
    Variance computation uses the proxy from sklearn: ::

    var = \sum_i^n (y_i - y_bar) ** 2
    = (\sum_i^n y_i ** 2) - n_samples * y_bar ** 2

    See also: 'https://github.com/scikit-learn/scikit-learn/blob/de1262c35e2aa4ee062d050281ee576ce9e35c94/sklearn/
               tree/_criterion.pyx#L683'
    :param sq_sums: The square sums 
    :param sums: The ordinary sums
    :param n_samples: the number of samples
    :param result: The array to write into (result will be overwritten)
    """
    result[:] = sq_sums
    cdef SIZE_t i
    for i in range(sums.shape[0]):
        result[i] -= sums[i] * sums[i] / <DTYPE_t> n_samples
        result[i] /= n_samples - 1


# ----------------------------------------------------------------------------------------------------------------------
# in-place vector addition

cdef inline void ivadd(DTYPE_t[::1] target, DTYPE_t[::1] arg, SIZE_t n, int sq=False) nogil:
    """
    Inplace vector addition
    :param target: the target vector
    :param arg: the vector to add to the target vector
    :param n: the size of the target vector
    :param sq: rather to square the numbers in ``arg`` before they are added or not
    """
    cdef SIZE_t i
    for i in range(n):
        target[i] += arg[i] if not sq else (arg[i] * arg[i])


# ----------------------------------------------------------------------------------------------------------------------

cdef inline void bincount(DTYPE_t[:, ::1] data,
                          SIZE_t[::1] rows,
                          SIZE_t[::1] cols,
                          SIZE_t[:, ::1] result) nogil:
    """
    Compute a histogram where the first dimension denotes the values of the column and the second denotes the column.
    The value stored at a specific position denotes the frequency.
    :param data: The raw data. In the raw data every accesses value by this method has to be index-able
    :param rows: The rows to select the datapoints from (array of indices)
    :type rows: Integer contiguous array
    :param cols: The columns to select the data from (array of indices)
    :type cols: Integer 1D contiguous array
    :param result: The result to write into
    :type result: 2D contiguous integer array 
    """
    result[...] = 0
    cdef SIZE_t i, j
    for i in range(rows.shape[0]):
        for j in range(cols.shape[0]):
            result[<SIZE_t> data[rows[i], cols[j]], j] += 1


# ----------------------------------------------------------------------------------------------------------------------


cdef class Impurity:
    """
    Class to implement fast impurity calculations on splits.

    Note:
        A general name convention is, that left and right refer to sides of a split made on a sorted array
        On this array with a split value of 104.25
        -----------------------------------------
        | 1  |  3 |  8.5 | 200  | 210  |  210.5 |
        ----------------------------------------
        left would be considered as 1,3,8.5 and right would be considered as 200,210,210.5


        Whenever an index is considered as invalid or not initialized '-1' is used.
    """

    # the raw 'read-only' data
    cdef DTYPE_t [:, ::1] data

    # the indices of the sorted datapoints used for TODO
    cdef readonly SIZE_t [::1] indices, index_buffer

    # the features to split on
    cdef readonly DTYPE_t[::1] feat

    # indices to mark start and end of a reading
    cdef SIZE_t start, end

    # array of indices that describe where to find what kind of target variable
    cdef SIZE_t[::1] numeric_vars, symbolic_vars, all_vars

    # array of indices describing what features are of symbolic and what are of numeric nature
    cdef SIZE_t[::1] numeric_features, symbolic_features

    # percentage of samples that have to be in a leaf to valid
    cdef public DTYPE_t min_samples_leaf

    # integer array describing the number of symbols per symbolic variable
    cdef SIZE_t[::1] symbols

    # integers holding the number of numeric targets, number of symbolic targets, maximum size of a symbolic domain,
    # number of targets, number of total numeric variables, number of total symbolic variable,
    # number of total variables
    cdef SIZE_t n_num_vars, n_sym_vars, max_sym_domain, n_vars, n_num_vars_total, n_sym_vars_total, n_vars_total

    # 2D integer array describing histograms total, left and right
    cdef SIZE_t[:, ::1] symbols_left, \
        symbols_right, \
        symbols_total

    # double array describing the gini improvements
    cdef DTYPE_t[::1] gini_improvements

    # double array describing the gini impurities
    cdef DTYPE_t[::1] gini_impurities

    # float array of gini impurities left of the split
    cdef DTYPE_t[::1] gini_left

    # float array of gini impurities right of the split
    cdef DTYPE_t[::1] gini_right

    # float arrays of all kinds of statistics left and right of a split
    cdef DTYPE_t[::1] variances_left, \
        variances_right, \
        variances_total, \
        variance_improvements, \
        sums_left, \
        sums_right, \
        sq_sums_left, \
        sq_sums_right, \
        sums_total, \
        sq_sums_total

    # double array containing the maximum variances of each numeric variable
    cdef DTYPE_t[::1] max_variances

    # integer array containing number of samples in left and right split
    cdef SIZE_t[::1] num_samples

    # integer array containing all indices of features
    cdef SIZE_t[::1] features

    # integer describing the best split position as index
    cdef readonly SIZE_t best_split_pos

    # integer describing the index of the best variable
    cdef readonly SIZE_t best_var

    # float describing the best impurity improvement
    cdef readonly  DTYPE_t max_impurity_improvement

    # percentage of numeric targets
    cdef DTYPE_t w_numeric

    # 2D integer array describing all dependencies that are considered under all variables
    cdef SIZE_t[:, ::1] dependency_matrix

    # 2D integer array describing all dependencies that are considered under numeric variables
    cdef SIZE_t[:, ::1] numeric_dependency_matrix

    # 2D integer array describing all dependencies that are considered under symbolic variables
    cdef SIZE_t[:, ::1] symbolic_dependency_matrix

    def __init__(self, tree):
        """
        Construct the impurity

        :param tree: the tree to take the parameters from
        :type tree: jpt.trees.JPT
        """

        # copy min_samples_leaf
        self.min_samples_leaf = tree.min_samples_leaf

        # initialize data, features, index buffer and indices as None
        self.data = self.feat = self.index_buffer = self.indices = None

        # initialize start and end as -1
        self.start = self.end = -1

        # initialize best_variance index as -1
        self.best_var = -1

        # initialize best_split index as -1
        self.best_split_pos = -1

        # initialize max_impurity_improvement as 0
        self.max_impurity_improvement = 0

        # initialize array of indices of the numeric targets
        self.numeric_vars = np.array([<int> i for i, v in enumerate(tree.variables)
                                      if v.numeric and (tree.targets is None or v in tree.targets)],
                                     dtype=np.int64)

        # initialize array of indices of the symbolic targets
        self.symbolic_vars = np.array([<int> i for i, v in enumerate(tree.variables)
                                       if v.symbolic and (tree.targets is None or v in tree.targets)],
                                      dtype=np.int64)

        # get the number of symbolic targets
        self.n_sym_vars = len(self.symbolic_vars)

        # get number of numeric targets
        self.n_num_vars = len(self.numeric_vars)

        # get the number of all symbolic variables
        self.n_sym_vars_total = len([_ for _ in tree.variables if _.symbolic])

        # get the number of all numeric variables
        self.n_num_vars_total = len([_ for _ in tree.variables if _.numeric])

        # get indices of all targets
        self.all_vars = np.concatenate((self.numeric_vars, self.symbolic_vars))

        # number of all target variables
        self.n_vars = self.all_vars.shape[0]  # len(tree.variables)

        # number of all variables
        self.n_vars_total = self.n_sym_vars_total + self.n_num_vars_total

        # get the indices of numeric features
        self.numeric_features = np.array([i for i, v in enumerate(tree.variables)
                                         if v.numeric and (tree.targets is None or v not in tree.targets)],
                                         dtype=np.int64)
        # get the indices of symbolic features
        self.symbolic_features = np.array([i for i, v in enumerate(tree.variables)
                                          if v.symbolic and (tree.targets is None or v not in tree.targets)],
                                         dtype=np.int64)
        # construct all feature indices
        self.features = np.concatenate((self.numeric_features, self.symbolic_features))

        # if symbolic targets exist
        if self.n_sym_vars:
            # Thread-invariant buffers

            # get the size of each symbolic variables domain
            self.symbols = np.array([v.domain.n_values for v in tree.variables if v.symbolic], dtype=np.int64)

            # get the maximum size of symbolic domains
            self.max_sym_domain = max(self.symbols)

            # initialize a 2D matrix of size (max_sym_domain, n_sym_vars) such that the histograms can be calculated
            self.symbols_total = np.ndarray(shape=(self.max_sym_domain, self.n_sym_vars), dtype=np.int64)
            
            # histograms for symbolic variables left and right of the splits
            self.symbols_left = np.ndarray(shape=(self.max_sym_domain, self.n_sym_vars), dtype=np.int64)
            self.symbols_right = np.ndarray(shape=(self.max_sym_domain, self.n_sym_vars), dtype=np.int64)

            # Symbolic targets require a buffer for improvement calculation
            # initialize the gini improvement per symbolic target
            self.gini_improvements = np.ndarray(shape=self.n_sym_vars, dtype=np.float64)

            # initialize the gini impurities per symbolic target
            self.gini_impurities = np.ndarray(shape=self.n_sym_vars, dtype=np.float64)

            # initialize gini impurities of symbolic targets left of the split
            self.gini_left = np.ndarray(shape=self.n_sym_vars, dtype=np.float64)

            # initialize gini impurities of symbolic targets right of the split
            self.gini_right = np.ndarray(shape=self.n_sym_vars, dtype=np.float64)

        # initialize number of samples in left and right split
        self.num_samples = np.ndarray(shape=2, dtype=np.int64)  # max(max(self.symbols) if self.n_sym_vars else 2, 2)

        # if numeric targets exist
        if self.n_num_vars:

            # Thread-invariant buffers
            self.sums_total = np.ndarray(self.n_num_vars, dtype=np.float64)
            self.sq_sums_total = np.ndarray(self.n_num_vars, dtype=np.float64)
            self.variances_total = np.ndarray(self.n_num_vars, dtype=np.float64)

            # calculate the prior variance of every variable
            self.max_variances = np.array([v._max_std ** 2 for v in tree.variables if v.numeric], dtype=np.float64)

            # buffers for left and right splits, similar to symbolic stuff
            self.sums_left = np.ndarray(self.n_num_vars, dtype=np.float64)
            self.sums_right = np.ndarray(self.n_num_vars, dtype=np.float64)
            self.sq_sums_left = np.ndarray(self.n_num_vars, dtype=np.float64)
            self.sq_sums_right = np.ndarray(self.n_num_vars, dtype=np.float64)
            self.variances_left = np.ndarray(self.n_num_vars, dtype=np.float64)
            self.variances_right = np.ndarray(self.n_num_vars, dtype=np.float64)
            self.variance_improvements = np.ndarray(self.n_num_vars, dtype=np.float64)

        # calculate percentage of numeric targets
        self.w_numeric = <DTYPE_t> self.n_num_vars / <DTYPE_t> self.n_vars

        # copy the dependency structure
        self.dependency_matrix = tree.dependency_matrix
        self.numeric_dependency_matrix = tree.numeric_dependency_matrix
        self.symbolic_dependency_matrix = tree.symbolic_dependency_matrix

    cdef inline int check_max_variances(self, DTYPE_t[::1] variances) nogil:
        """
        Check if a variance in ``variances`` is higher than the initial variances
        
        :param variances: The calculated variances.
        :return: True if there is a higher variance, False if all are lower.
        """
        cdef int i
        for i in range(self.n_num_vars):
            if variances[i] > self.max_variances[i]:
                return True
        return False

    cpdef void setup(Impurity self, DTYPE_t[:, ::1] data, SIZE_t[::1] indices) except +:
        """
        Set data and indices, update features and index_buffer
        
        :param data: the data to set
        :param indices: the indices to set
        """
        self.data = data
        self.feat = np.ndarray(shape=data.shape[0], dtype=np.float64)
        self.indices = indices
        self.index_buffer = np.ndarray(shape=indices.shape[0], dtype=np.int64)

    cdef inline int has_numeric_vars(Impurity self) nogil:
        """
        :return: number of numeric targets
        """
        return self.n_num_vars

    cdef inline int has_symbolic_vars(Impurity self) nogil:
        """
        :return: number of symbolic targets 
        """
        return self.n_sym_vars

    cdef inline int has_symbolic_features(Impurity self) nogil:
        """
        :return: number of symbolic features 
        """
        return self.n_sym_vars_total - self.n_sym_vars

    cdef inline int has_numeric_features(Impurity self) nogil:
        """
        :return: number of numeric features 
        """
        return self.n_num_vars_total - self.n_num_vars

    cdef inline void gini_impurity(Impurity self, SIZE_t[:, ::1] counts, SIZE_t n_samples, DTYPE_t[::1] result) nogil:
        """
        Calculate gini impurity of histogram
        
        Following the gini impurity measure (normalized by the number of possible symbolic values:
        ..
        In the uniform distribution: -Gini_u(C) = -|C|/|C| + |C|/|C|^2 = 1/|C| - 1
        
         Gini(C) = 1 / Gini_u(C) * \sum_c (P(c) * (1 - P(c)) = 1 / Gini_u(C) * \sum_c (P(c) - P(c)^2)
        -Gini(C) = 1 / Gini_u(C) * (\sum_c P(c)^2 - \sum_c P(c)) | \sum_c P(c) = 1 
        -Gini(C) = 1 / Gini_u(C) * (\sum_c P(c)^2 - 1)
         Gini(C) = 1 / -Gini_u(C) * (\sum_c P(c)^2 - 1)
         Gini(C) = (\sum_c P(c)^2 - 1) / (1 / |C| - 1)
         
        :param counts: TODO: histogram?
        :param n_samples: number of samples 
        :param result: resulting array to write into, will be overwritten completely
        """
        cdef SIZE_t i, j
        result[...] = 0
        for i in range(self.n_sym_vars):
            for j in range(self.symbols[i]):
                result[i] += <DTYPE_t> counts[j, i] * counts[j, i]
            result[i] /= <DTYPE_t> (n_samples * n_samples)
            result[i] -= 1
            result[i] /= 1. / (<DTYPE_t> self.symbols[i]) - 1.

    cpdef SIZE_t _col_is_constant(Impurity self, SIZE_t start, SIZE_t end, SIZE_t col):
        '''For testing only.'''
        return self.col_is_constant(start, end, col)

    cdef inline SIZE_t col_is_constant(Impurity self, SIZE_t start, SIZE_t end, SIZE_t col) nogil:
        """
        Check if a column in self.data is a constant, i.e. only contains the same value in every row.
        The column is only evaluated between start and end
        :param start: start index of the rows
        :param end: end index of the rows
        :param col: the index of the column
        :return: 1 if it is constant, 0 else 
        """
        cdef DTYPE_t v_ = nan
        cdef DTYPE_t v
        cdef SIZE_t i
        if end - start <= 1:
            return True
        for i in range(start, end):
            v = self.data[self.indices[i], col]
            if isinf(v) or isnan(v):
                return -1
            if v_ == v:
                continue
            if v_ != v:
                if isinf(v_) or isnan(v_):
                    v_ = v
                else: return False
        return True

    cpdef DTYPE_t compute_best_split(self, SIZE_t start, SIZE_t end) except -1:
        """
        Calculate the best split on all variables.
        
        
        Note:
        Computation uses the impurity proxy from sklearn: ::

            var = \sum_i^n (y_i - y_bar) ** 2
            = (\sum_i^n y_i ** 2) - n_samples * y_bar ** 2

        See also: 'https://github.com/scikit-learn/scikit-learn/blob/de1262c35e2aa4ee062d050281ee576ce9e35c94/
                   sklearn/tree/_criterion.pyx#L683'
                   
        :param start:  the start index used in ``self.indices``
        :param end: the end index in ``self.indices``
        :return: The best impurity improvement as a float
        """

        # initialize best variable index
        cdef int best_var = -1

        # take over parameters
        self.start = start
        self.end = end

        # calculate number of samples
        cdef int n_samples = end - start

        # initialize impurity and gini index
        cdef np.float64_t impurity_total = 0
        cdef np.float64_t gini_total = 0

        # if numeric targets exist
        if self.has_numeric_vars():

            # reset the variances
            self.variances_total[:] = 0

            # calculate square sums of all current data
            sq_sum_at(self.data,
                      self.indices[self.start:self.end],
                      self.numeric_vars,
                      result=self.sq_sums_total)

            # calculate ordinary sums of all current data
            sum_at(self.data,
                   self.indices[self.start:self.end],
                   self.numeric_vars,
                   result=self.sums_total)

            # calculate variances from square and ordinary sums of all current data
            variances(self.sq_sums_total,
                      self.sums_total,
                      n_samples,
                      result=self.variances_total)

            # sanity check to see if the variances "make sense"
            if not self.check_max_variances(self.variances_total):
                return 0

        # if symbolic targets exist
        if self.has_symbolic_vars():

            # compute histogram of all current data
            bincount(self.data,
                     self.indices[self.start:self.end],
                     self.symbolic_vars,
                     result=self.symbols_total)

            # calculate gini impurity of histogram
            self.gini_impurity(self.symbols_total, n_samples, self.gini_impurities)

            # save total gini impurity as mean of all symbolic dimensions impurities
            gini_total = mean(self.gini_impurities)
        else:
            gini_total = 0

        # int describing if the current variable is symbolic or not
        cdef int symbolic = 0

        # variable for tracking the index of symbolic variables
        cdef int symbolic_idx = -1

        cdef DTYPE_t impurity_improvement
        cdef int variable

        cdef SIZE_t split_pos
        self.index_buffer[:n_samples] = self.indices[self.start:self.end]

        # reset best impurity improvement
        self.max_impurity_improvement = 0

        # for every feature
        for variable in self.features:

            # check if this variable is symbolic or not
            symbolic = variable in self.symbolic_features

            # increase symbolic index tracking by one if variable is symbolic
            symbolic_idx += symbolic

            # initialize split position
            split_pos = -1

            # evaluate the current variable
            impurity_improvement = self.evaluate_variable(
                variable,
                symbolic,
                symbolic_idx,
                self.variances_total if self.has_numeric_vars() else None,
                gini_total,
                self.index_buffer,
                &split_pos
            )

            # if the best impurity improvement of this variable is better than the current best
            if impurity_improvement > self.max_impurity_improvement:

                # update current best impurity
                self.max_impurity_improvement = impurity_improvement

                # update index of best variable
                self.best_var = variable

                # update the position of the split
                self.best_split_pos = split_pos

                # write back the sorted indices of the best split variable
                self.indices[self.start:self.end] = self.index_buffer[:n_samples]

        # if max impurity improvement has been updated at least once and the best variable is symbolic
        if self.max_impurity_improvement and self.best_var in self.symbolic_features:

<<<<<<< HEAD
            # TODO IDK
            self.move_best_values_to_front(
                self.best_var,
                self.data[self.indices[start + self.best_split_pos],
                          self.best_var],
                &self.best_split_pos
            )
=======
            # Rearrange indices to contiguous subsets
            self.move_best_values_to_front(self.best_var,
                                           self.data[self.indices[start + self.best_split_pos],
                                                     self.best_var],
                                           &self.best_split_pos)
>>>>>>> ef90316e

        # return the best improvement value
        return self.max_impurity_improvement

    cdef void move_best_values_to_front(self, SIZE_t var_idx, DTYPE_t value, SIZE_t* split_pos):  #nogil
        """
        Move all indices of data points with the specified value from ``split_pos`` on to the
        front of the index array.
        
        :param var_idx: 
        :param value: 
        :param split_pos: pointer to position of the split
        """
        cdef SIZE_t n_samples = self.end - self.start
        cdef int j
        cdef DTYPE_t v
        split_pos[0] = -1
        for j in range(n_samples):
            v = self.data[self.indices[self.start + j], var_idx]
            if v == value:
                v = -1
                split_pos[0] += 1
            self.feat[j] = v
        sort(&self.feat[0], &self.indices[self.start], n_samples)

    cdef DTYPE_t evaluate_variable(Impurity self,
                                   int var_idx,
                                   int symbolic,
                                   int symbolic_idx,
                                   DTYPE_t[::1] variances_total,
                                   DTYPE_t gini_total,
                                   SIZE_t[::1] index_buffer,
                                   SIZE_t* best_split_pos) nogil except -1:
        """
        Evaluate a variable w. r. t. its possible slit. Calculate the best split on this variable
        and the corresponding impurity.
        
        :param var_idx: the index of the variable in self.data
        :param symbolic: 1 if the variable is symbolic, 0 if numeric
        :param symbolic_idx: 
        :param variances_total: 
        :param gini_total: 
        :param index_buffer: 
        :param best_split_pos: pointer to the position of the best split
        :return: 
        """

        # copy data
        cdef DTYPE_t[:, ::1] data = self.data

        # copy features
        cdef DTYPE_t[::1] f = self.feat

        # initialize max impurity improvement of this variable
        cdef DTYPE_t max_impurity_improvement = 0

        # copy start and end index
        cdef SIZE_t start = self.start, end = self.end

        # calculate number of samples
        cdef SIZE_t n_samples = end - start

        # --------------------------------------------------------------------------------------------------------------
        # TODO: Check if sorting really needs a copy of the feature data
        cdef int i, j
        for j in range(n_samples):
            f[j] = data[index_buffer[j], var_idx]
        sort(&f[0], &index_buffer[0], n_samples)
        # --------------------------------------------------------------------------------------------------------------

        # description if this variable is numeric
        cdef int numeric = not symbolic

        # if this variable only contains the same values return 0
        cdef int is_constant = self.col_is_constant(start, end, var_idx)
        if is_constant == 1:
            return 0

        # if there was a NaN or infinity, return -1
        elif is_constant == -1:
            return -1

        # Prepare the numeric stats
        if self.has_numeric_vars():
            self.sums_left[...] = 0
            self.sums_right[...] = self.sums_total
            self.sq_sums_left[...] = 0
            self.sq_sums_right[...] = self.sq_sums_total

        # prepare the symbolic stats
        if self.has_symbolic_vars():
            self.symbols_left[...] = 0
            self.symbols_right[...] = self.symbols_total[...]

        # reset number of samples left and right of the split
        self.num_samples[:] = 0

        # counter for number of samples left and right of the split
        cdef SIZE_t samples_left, samples_right

        # initialize impurity improvement
        cdef DTYPE_t impurity_improvement = 0.

        # initialize current impurity improvement
        cdef DTYPE_t tmp_impurity_impr

        cdef SIZE_t VAL_IDX
        cdef SIZE_t sample_idx
        cdef int last_iter
        cdef DTYPE_t min_samples

        cdef int subsequent_equal

        # for every split position as index
        for split_pos in range(n_samples):

            # get the index of the sample considered for the current split
            sample_idx = index_buffer[split_pos]

            # get if this is the last iteration
            last_iter = (symbolic and split_pos == n_samples - 1
                         or numeric and split_pos == n_samples - 2)

            # if this variable is numeric
            if numeric:
                # track number of samples left and right of the split
                self.num_samples[LEFT] += 1
                self.num_samples[RIGHT] = <SIZE_t> n_samples - split_pos - 1
                samples_left = self.num_samples[LEFT]
                samples_right = self.num_samples[RIGHT]

            # if it is symbolic
            else:

                # get the symolbic value
                VAL_IDX = <SIZE_t> data[sample_idx, var_idx]

                # track number of samples left and right of the split
                self.num_samples[LEFT] += 1
                self.num_samples[RIGHT] = n_samples - self.num_samples[LEFT]
                samples_left = self.num_samples[LEFT]
                samples_right = n_samples - samples_left

            # Compute the numeric impurity (variance)
            if self.has_numeric_vars():
                self.update_numeric_stats_with_dependencies(sample_idx,
                                                            self.numeric_dependency_matrix[var_idx, :])

            # Compute the symbolic impurity (Gini index)
            if self.has_symbolic_vars():
                self.update_symbolic_stats_with_dependencies(sample_idx,
                                                             self.symbolic_dependency_matrix[var_idx, :])

            # Skip calculation for identical values (i.e. until next 'real' split point is reached:
            # for skipping, the sample must not be the last one (1) and consecutive values must be equal (2)
            if numeric or not last_iter and symbolic:
                subsequent_equal = data[index_buffer[split_pos], var_idx] == data[index_buffer[split_pos + 1], var_idx]
                if subsequent_equal and not last_iter:
                    continue

            # reset impurity improvement
            impurity_improvement = 0.

            # if numeric targets exist
            if self.has_numeric_vars():

                # if there is more than one sample on the left side if the split
                if samples_left > 1:
                    # calculate variance of left split
                    variances(self.sq_sums_left, self.sums_left, samples_left, result=self.variances_left)
                else:
                    # reset variances left of the split
                    self.variances_left[:] = 0

                # if the variable considered for the split is numeric
                if numeric:

                    # if there is more than one sample on the right side if the split
                    if samples_right > 1:
                        # calculate variance of right split
                        variances(self.sq_sums_right, self.sums_right, samples_right, result=self.variances_right)
                    else:
                        # if there is only one sample reset the variances
                        self.variances_right[:] = 0

                    # compute the variance improvement for this split
                    impurity_improvement += compute_var_improvements(variances_total,
                                                                     self.variances_left,
                                                                     self.variances_right,
                                                                     samples_left,
                                                                     samples_right) * self.w_numeric

                # if the variable is symbolic
                else:
                    # TODO IDK
                    impurity_improvement += (mean(self.variances_total) - mean(self.variances_left)) / mean(self.variances_total)
                    impurity_improvement *= <DTYPE_t> samples_left / <DTYPE_t> n_samples * self.w_numeric

            # if symbolic targets exist
            if self.has_symbolic_vars():

                # if total gini impurity is not 0
                if gini_total:

                    # update gini impurity left and right of the split
                    self.gini_impurity(self.symbols_left, samples_left, self.gini_left)
                    self.gini_impurity(self.symbols_right, samples_right, self.gini_right)
                    impurity_improvement += ((gini_total -
                                              mean(self.gini_left) * (<DTYPE_t> samples_left / <DTYPE_t> n_samples) -
                                              mean(self.gini_right) * (<DTYPE_t> samples_right / <DTYPE_t> n_samples)) / gini_total
                                              * (1 - self.w_numeric))

            # if this variable is symbolic
            if symbolic:

                # if symbolic targets exist
                if self.has_symbolic_vars():
                    self.symbols_left[...] = 0
                    self.symbols_right[...] =  self.symbols_total[...]

                    self.gini_improvements[...] = 0
                    self.num_samples[...] = 0

                # if numeric targets exist
                if self.has_numeric_vars():
                    self.sums_left[...] = 0
                    self.sq_sums_left[...] = 0

            # check if this split is legal according to self.min_samples_leaf
            if samples_left < self.min_samples_leaf or samples_right < self.min_samples_leaf:
                impurity_improvement = 0.

            # check if this split is improves the impurity by the minimal required amount
            if impurity_improvement > max_impurity_improvement:
                max_impurity_improvement = impurity_improvement
                best_split_pos[0] = split_pos

            # break on the last iteration since the "real" last iteration is not needed
            if last_iter:
                break

        return max_impurity_improvement

    cdef inline void update_numeric_stats_with_dependencies(Impurity self,
                                                            SIZE_t sample_idx,
                                                            SIZE_t[::1] dependent_columns) nogil:
        """
        Update the stats of all dependent numeric variables of a variable (numeric of symbolic)
        The sample is considered left of the split and the stats are updated that way.
        :param sample_idx: the index of the samples to retrieve the values from
        :param dependent_columns: the indices of the dependent symbolic variables
        """

        # initialize helper variables
        cdef SIZE_t var, i, dep_var
        cdef DTYPE_t y

        # for every dependent variable
        for i in range(dependent_columns.shape[0]):

            # get the index of the dependent variable
            dep_var = dependent_columns[i]

            # -1 marks the end of a dependency column, so end the method here
            if dep_var == -1:
                return

            # get the value of the variable at sample
            y = self.data[sample_idx, self.numeric_vars[dep_var]]

            # update stats left and right of the value
            self.sums_left[dep_var] += y
            self.sums_right[dep_var] = self.sums_total[dep_var] - self.sums_left[dep_var]
            self.sq_sums_left[dep_var] += y * y
            self.sq_sums_right[dep_var] = self.sq_sums_total[dep_var] - self.sq_sums_left[dep_var]

    cdef inline void update_symbolic_stats_with_dependencies(Impurity self,
                                                             SIZE_t sample_idx,
                                                             SIZE_t[::1] dependent_columns) nogil:
        """
        Update the stats of all dependent symbolic variables of a variable (numeric of symbolic)
        The sample is considered left of the split and the stats are updated that way.
        :param sample_idx: the index of the samples to retrieve the values from
        :param dependent_columns: the indices of the dependent symbolic variables
        """

        # initialize helper variables
        cdef SIZE_t i, j, validx, dep_var

        # for dependent every variable
        for i in range(dependent_columns.shape[0]):

            # get the index of the dependent variable
            dep_var = dependent_columns[i]

            # -1 marks the end of a dependency column, so end the method here
            if dep_var == -1:
                return

            # get the value of the variable at sample
            validx = <SIZE_t> self.data[sample_idx, self.symbolic_vars[dep_var]]

            # update the histogram on the left split
            self.symbols_left[validx, dep_var] += 1

            # update the histogram on the right split
            self.symbols_right[validx, dep_var] = (self.symbols_total[validx, dep_var] -
                                                   self.symbols_left[validx, dep_var])

    def to_string(self):
        """
        :return: a table-like string describing the targets and features of this impurity
        """
        return tabulate.tabulate(zip(['# symbolic variables',
                                      'symbolic variables',
                                      '# numeric variables',
                                      'numeric variables',
                                      '# symbolic features',
                                      'symbolic features',
                                      '# numeric features',
                                      'numeric features'],
                                     [len(self.symbolic_vars),
                                      ','.join(mapstr(self.symbolic_vars)),
                                      len(self.numeric_vars),
                                      ','.join(mapstr(self.numeric_vars)),
                                      len(self.symbolic_features),
                                      ','.join(mapstr(self.symbolic_features)),
                                      len(self.numeric_features),
                                      ','.join(mapstr(self.numeric_features))]))
<|MERGE_RESOLUTION|>--- conflicted
+++ resolved
@@ -651,21 +651,13 @@
         # if max impurity improvement has been updated at least once and the best variable is symbolic
         if self.max_impurity_improvement and self.best_var in self.symbolic_features:
 
-<<<<<<< HEAD
-            # TODO IDK
+            # Rearrange indices to contiguous subsets
             self.move_best_values_to_front(
                 self.best_var,
                 self.data[self.indices[start + self.best_split_pos],
                           self.best_var],
                 &self.best_split_pos
             )
-=======
-            # Rearrange indices to contiguous subsets
-            self.move_best_values_to_front(self.best_var,
-                                           self.data[self.indices[start + self.best_split_pos],
-                                                     self.best_var],
-                                           &self.best_split_pos)
->>>>>>> ef90316e
 
         # return the best improvement value
         return self.max_impurity_improvement
