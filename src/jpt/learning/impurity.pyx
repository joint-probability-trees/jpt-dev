--- conflicted
+++ resolved
@@ -281,11 +281,7 @@
     # the raw 'read-only' data
     cdef DTYPE_t [:, ::1] data
 
-<<<<<<< HEAD
-    # the indices of the sorted datapoints used for TODO
-=======
     # the indices of the datapoints used for sorting, indexing and buffering current samples
->>>>>>> 902054f9
     cdef readonly SIZE_t [::1] indices, index_buffer
 
     # the features to split on
@@ -435,10 +431,7 @@
         self.symbolic_features = np.array([i for i, v in enumerate(tree.variables)
                                           if v.symbolic and v in tree.features],
                                          dtype=np.int64)
-<<<<<<< HEAD
-=======
-
->>>>>>> 902054f9
+
         # construct all feature indices
         self.features = np.concatenate((self.numeric_features, self.symbolic_features))
 
@@ -737,21 +730,13 @@
                 # update the position of the split
                 self.best_split_pos = split_pos
 
-<<<<<<< HEAD
-                # TODO IDK
-=======
                 # write back the sorted indices of the best split variable
->>>>>>> 902054f9
                 self.indices[self.start:self.end] = self.index_buffer[:n_samples]
 
         # if max impurity improvement has been updated at least once and the best variable is symbolic
         if self.max_impurity_improvement and self.best_var in self.symbolic_features:
 
-<<<<<<< HEAD
-            # TODO IDK
-=======
             # Rearrange indices to contiguous subsets
->>>>>>> 902054f9
             self.move_best_values_to_front(
                 self.best_var,
                 self.data[self.indices[start + self.best_split_pos],
@@ -764,13 +749,9 @@
 
     cdef void move_best_values_to_front(self, SIZE_t var_idx, DTYPE_t value, SIZE_t* split_pos):  #nogil
         """
-<<<<<<< HEAD
-        TODO IDK
-=======
         Move all indices of data points with the specified value from ``split_pos`` on to the
         front of the index array.
         
->>>>>>> 902054f9
         :param var_idx: 
         :param value: 
         :param split_pos: pointer to position of the split
@@ -799,11 +780,6 @@
         Evaluate a variable w. r. t. its possible slit. Calculate the best split on this variable
         and the corresponding impurity.
         
-<<<<<<< HEAD
-        TODO Document source code
-        
-=======
->>>>>>> 902054f9
         :param var_idx: the index of the variable in self.data
         :param symbolic: 1 if the variable is symbolic, 0 if numeric
         :param symbolic_idx: 
@@ -1096,7 +1072,6 @@
                                       ','.join(mapstr(self.symbolic_features)),
                                       len(self.numeric_features),
                                       ','.join(mapstr(self.numeric_features))]))
-<<<<<<< HEAD
 
 
 #-----------------------------------------------------------------------------------------------------------------------
@@ -1392,5 +1367,3 @@
         # return the best improvement value
         return self.max_impurity_improvement
 
-=======
->>>>>>> 902054f9
