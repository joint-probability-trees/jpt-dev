'''
© Copyright 2021, Mareike Picklum, Daniel Nyga.
'''
import hashlib
import math
import numbers
import uuid
from collections import OrderedDict
from typing import List, Tuple, Any, Union, Dict, Iterator, Set, Iterable

import numpy as np
from dnutils import first, edict

from jpt.base.utils import mapstr, to_json, list2interval, setstr
from jpt.base.constants import SYMBOL

from jpt.distributions import Multinomial, Numeric, ScaledNumeric, Distribution, SymbolicType, NumericType

try:
    from jpt.base.intervals import __module__
except ModuleNotFoundError:
    import pyximport
    pyximport.install()
finally:
    from jpt.base.intervals import INC, EXC, ContinuousSet, RealSet, NumberSet


# ----------------------------------------------------------------------------------------------------------------------
# Generic variable classes

class Variable:
    '''
    Abstract class for a variable name along with its distribution class type.
    '''

    MIN_IMPURITY_IMPROVEMENT = 'min_impurity_improvement'

    SETTINGS = {
        MIN_IMPURITY_IMPROVEMENT: 0
    }

    def __init__(self, name: str, domain: type = None, **settings):
        '''
        :param name:    name of the variable
        :type name:     str
        :param domain:  the class type (not an instance!) of the represented Distribution
        :type domain:   class type of jpt.learning.distributions.Distribution
        :param min_impurity_improvement:
        :type min_impurity_improvement: float
        '''
        self._name = name
        self._domain = domain
        if not issubclass(type(self), Variable) or type(self) is Variable:
            raise TypeError(f'Instantiation of abstract class '
                            f'{type(self).__name__} is not allowed!')
        self.settings = type(self).SETTINGS.copy()
        for attr in type(self).SETTINGS:
            try:
                super().__getattribute__(attr)
            except AttributeError:
                pass
            else:
                raise AttributeError('Attribute ambiguity: Object of type "%s" '
                                     'already has an attribute with name "%s"' % (type(self).__name__,
                                                                                  attr))
        for attr, value in settings.items():
            if attr not in self.settings:
                raise AttributeError('Unknown settings "%s": '
                                     'expected one of {%s}' % (attr, setstr(type(self).SETTINGS)))
            self.settings[attr] = value

    def __getattr__(self, name):
        try:
            return super().__getattribute__(name)
        except AttributeError:
            if name in type(self).SETTINGS:
                return self.settings[name]
            else:
                raise

    @property
    def name(self) -> str:
        return self._name

    @property
    def domain(self):
        return self._domain

    @domain.setter
    def domain(self, d):
        self._domain = d

    def distribution(self) -> Distribution:
        '''
        Create and return a new instance of the distribution type attached to this variable.
        '''
        return self._domain(**{k: self.settings[k] for k in self._domain.SETTINGS})

    def __str__(self):
        return f'{self.name}[{self.domain.__name__}(%s)]' % {0: 'SYM', 1: 'NUM'}[self.numeric]

    def __repr__(self):
        return str(self)

    def __eq__(self, other):
        return (type(self) == type(other) and
                self.name == other.name and
                self.domain.equiv(other.domain) and
                self.settings == other.settings and
                self.min_impurity_improvement == other.min_impurity_improvement)

    def __hash__(self):
        return hash((hashlib.md5(self.name.encode()).hexdigest(), self.domain))

    @property
    def symbolic(self) -> bool:
        return issubclass(self.domain, Multinomial)

    @property
    def numeric(self) -> bool:
        return issubclass(self.domain, Numeric)

    def str(self, assignment, **kwargs) -> str:
        raise NotImplemented()

    def to_json(self) -> Dict[str, Any]:
        return {'name': self.name,
                'type': 'numeric' if self.numeric else 'symbolic',
                'domain': None if self.domain is None else self.domain.to_json(),
                'settings': self.settings}

    @staticmethod
    def from_json(data: Dict[str, Any]) -> Union['NumericVariable', 'SymbolicVariable']:
        if data['type'] == 'numeric':
            return NumericVariable.from_json(data)
        elif data['type'] == 'symbolic':
            return SymbolicVariable.from_json(data)
        else:
            raise TypeError('Unknown distribution type: %s' % data['type'])

    def __getstate__(self):
        return self.to_json()

    def __setstate__(self, state):
        self.__dict__ = Variable.from_json(state).__dict__

    def copy(self):
        return Variable.from_json(self.to_json())

# ----------------------------------------------------------------------------------------------------------------------
# Numeric variables


class NumericVariable(Variable):
    '''
    Represents a continuous variable.
    '''

    BLUR = 'blur'
    MAX_STDEV = 'max_std_lbl'
    PRECISION = 'precision'

    SETTINGS = edict(Variable.SETTINGS) + {
        BLUR: 0,
        MAX_STDEV: .0,
        PRECISION: .01
    }

    def __init__(self,
                 name: str,
                 domain=Numeric,
                 min_impurity_improvement: float = None,
                 blur: float = None,
                 max_std: float = None,
                 precision: float = None):
        settings = {Variable.MIN_IMPURITY_IMPROVEMENT: min_impurity_improvement}
        if blur is not None:
            settings[NumericVariable.BLUR] = blur
        if max_std is not None:
            settings[NumericVariable.MAX_STDEV] = max_std
        if precision is not None:
            settings[NumericVariable.PRECISION] = precision
        super().__init__(name, domain, **settings)

    def __eq__(self, o):
        return (super().__eq__(o) and
                self.blur == o.blur and
                self.max_std_lbl == o.max_std_lbl and
                self.precision == o.precision)

    def __hash__(self):
        return hash((NumericVariable,
                     hashlib.md5(self.name.encode()).hexdigest(),
                     self.domain,
                     self.blur,
                     self.max_std,
                     self.precision))

    @staticmethod
    def from_json(data: Dict[str, Any]) -> 'NumericVariable':
        domain = Distribution.type_from_json(data['domain'])
        return NumericVariable(name=data['name'],
                               domain=domain,
                               min_impurity_improvement=data.get(Variable.MIN_IMPURITY_IMPROVEMENT),
                               max_std=data.get(NumericVariable.MAX_STDEV),
                               precision=data.get(NumericVariable.PRECISION),
                               blur=data.get(NumericVariable.BLUR))

    @property
    def _max_std(self):
        if issubclass(self.domain, ScaledNumeric):
            return self.max_std_lbl / math.sqrt(self.domain.values.datascaler.scale)
        else:
            return self.max_std_lbl

    @property
    def max_std(self):
        return self.max_std_lbl

    # noinspection PyIncorrectDocstring
    def str(self, assignment: Union[List, Set, numbers.Number], **kwargs) -> str:
        '''
        Construct a pretty-formatted string representation of the respective
        variable assignment.

        :param assignment:        the value(s) assigned to this variable.
        :param fmt:               ["set" | "logic"] use either set or logical notation.
        :param precision:         (int) the number of decimals to use for rounding.
        :param convert_values:
        '''
        fmt = kwargs.get('fmt', 'set')
        precision = kwargs.get('precision', 3)
        convert_values = kwargs.get('convert_values', True)
        lower = '%%.%df %%s ' % precision
        upper = ' %%s %%.%df' % precision

        if type(assignment) is list:
            assignment = list2interval(assignment)
        elif type(assignment) is set:
            intervals = []
            for s in assignment:
                if isinstance(s, ContinuousSet):
                    intervals.append(s)
                elif type(s) is tuple:
                    intervals.append(list2interval(s))
                elif isinstance(s, numbers.Number):
                    intervals.append(ContinuousSet(s, s))
                else:
                    raise TypeError('Expected number of ContinuousSet, got %s.' % type(s).__name__)
            assignment = RealSet(intervals).simplify()
        if isinstance(assignment, ContinuousSet):
            assignment = RealSet([assignment])
        if convert_values:
            assignment = RealSet([self.domain.value2label(i) for i in assignment.intervals])
        if isinstance(assignment, numbers.Number):
            return '%s = %s' % (self.name, self.domain.labels[assignment])
        if fmt == 'set':
            return f'{self.name} {SYMBOL.IN} {str(assignment)}'
        elif fmt == 'logic':
            s = []
            for i in assignment.intervals:
                if i.size() == 1:
                    s.append('%s = %s' % (self.name, self.domain.labels[i.lower]))
                else:
                    s.append('%s%s%s' % (lower % (self.domain.labels[i.lower], {INC: SYMBOL.LTE,
                                                  EXC: SYMBOL.LT}[i.left]) if i.lower != np.NINF else '',
                                         self.name,
                                         upper % ({INC: SYMBOL.LTE,
                                                  EXC: SYMBOL.LT}[i.right],
                                                  self.domain.labels[i.upper]) if i.upper != np.PINF else ''))
            return ' v '.join(s)
        else:
            raise ValueError('Unknown format for numeric variable: %s.' % fmt)


# ----------------------------------------------------------------------------------------------------------------------
# Classes to represent symbolic variables


class SymbolicVariable(Variable):
    '''
    Represents a symbolic variable.
    '''

    def __init__(self, name, domain, min_impurity_improvement: float = None):
        super().__init__(name,
                         domain,
                         min_impurity_improvement=min_impurity_improvement)

    @staticmethod
    def from_json(data) -> Dict[str, Any]:
        domain = Distribution.type_from_json(data['domain'])
        return SymbolicVariable(name=data['name'], domain=domain)

    def str(self, assignment: Union[set, numbers.Number], **kwargs) -> str:
        fmt = kwargs.get('fmt', 'set')
        limit = kwargs.get('limit', 10)
        if type(assignment) is set:
            if len(assignment) == 1:
                return self.str(first(assignment), fmt=fmt)
            elif fmt == 'set':
                valstr = ', '.join(mapstr([self.domain.labels[a] for a in assignment], limit=limit))
                return f'{self.name} {SYMBOL.IN} {{{valstr}}}'
            elif fmt == 'logic':
                return ' v '.join([self.str(a, fmt=fmt) for a in assignment])
        if isinstance(assignment, numbers.Number):
            return '%s = %s' % (self.name, self.domain.labels[assignment])
        else:
            return '%s = %s' % (self.name, str(assignment))


# ----------------------------------------------------------------------------------------------------------------------
# Convenience functions and classes

def infer_from_dataframe(df,
                         scale_numeric_types: bool = True,
                         min_impurity_improvement: float = None,
                         blur: float = None,
                         max_std: float = None,
                         precision: float = None,
                         unique_domain_names: bool = False,
                         excluded_columns: Dict[str, type] = None):
    '''
    Creates the ``Variable`` instances from column types in a Pandas or Spark data frame.

    :param df:  the data frame object to generate the variables from.
    :type df:   ``pandas.DataFrame``

    :param scale_numeric_types: Whether of not to use scaled types for the numeric variables.
    :type scale_numeric_types: bool

    :param min_impurity_improvement:   the minimum improvement that a split must induce to be acceptable.
    :type min_impurity_improvement: ``float``

    :param blur:
    :type blur:         ``float``

    :param max_std:
    :type max_std:      ``float``

    :param precision:
    :type precision:    ``float`` in ``[0, 1]``

    :param unique_domain_names:     for multiple calls of infer_from_dataframe containing duplicate column names the
                                    generated domain names will be unique
    :type unique_domain_names:    ``bool``

    :param excluded_columns:     user-provided domains for specific columns
    :type excluded_columns:    ``Dict[str, type]``
    '''

    variables = []
    for col, dtype in zip(df.columns, df.dtypes):
        if dtype in (str, object, bool):
            if excluded_columns is not None and col in excluded_columns:
                dom = excluded_columns[col]
            else:
                dom = SymbolicType('%s%s_TYPE' % (col.upper(), '_' + str(uuid.uuid4()) if unique_domain_names else ''), labels=df[col].unique())
            var = SymbolicVariable(col,
                                   dom,
                                   min_impurity_improvement=min_impurity_improvement)

        elif dtype in (np.float64, np.int64, np.float32, np.int32):
            if excluded_columns is not None and col in excluded_columns:
                dom = excluded_columns[col]
            elif scale_numeric_types:
                dom = NumericType('%s%s_TYPE' % (col.upper(), '_' + str(uuid.uuid4()) if unique_domain_names else ''), df[col].unique())
            else:
                dom = Numeric
            var = NumericVariable(col,
                                  dom,
                                  min_impurity_improvement=min_impurity_improvement,
                                  blur=blur,
                                  max_std=max_std,
                                  precision=precision)
        else:
            raise TypeError('Unknown column type:', col, '[%s]' % dtype)
        variables.append(var)
    return variables


class VariableMap:
    '''
    Convenience class for mapping a ``Variable`` object to anything else. This special map, however,
    supports accessing the image set both by the variable object instance itself _and_ its name.
    '''

    def __init__(self, data: Iterator[Tuple] or None = None):
        '''
        ``data`` may be an iterable of (variable, value) pairs.
        '''
        super().__init__()
        self._variables = {}
        self._map = OrderedDict()
        if data:
            for var, value in data:
                self[var] = value

    @property
    def map(self) -> OrderedDict:
        return self._map

    def __getitem__(self, key: Union[str, Variable]) -> Any:
        if isinstance(key, Variable):
            return self.__getitem__(key.name)
        return self._map.__getitem__(key)

    def __setitem__(self, variable: Union[str, Variable], value: Any) -> None:
        if not isinstance(variable, Variable):
            raise ValueError('Illegal argument value: '
                             'expected Variable, got %s.' % type(variable).__name__)
        self._map[variable.name] = value
        self._variables[variable.name] = variable

    def __delitem__(self, key: Union[str, Variable]) -> None:
        if isinstance(key, Variable):
            self.__delitem__(key.name)
            return
        del self._map[key]
        del self._variables[key]

    def __contains__(self, item: Union[str, Variable]) -> bool:
        if isinstance(item, Variable):
            return self.__contains__(item.name)
        return item in self._map

    def __iter__(self):
        return iter((self._variables[name] for name in self._map))

    def __len__(self):
        return len(self._map)

    def __bool__(self):
        return bool(len(self))

    def __eq__(self, o: 'VariableMap'):
        return (type(o) is type(self) and
                list(self._map.items()) == list(o._map.items()) and
                list(self._variables.items()) == list(o._variables.items()))

    def __hash__(self):
        return hash((type(self), tuple(sorted([(var, tuple(sorted(val)) if type(val) is set else val)
                                               for var, val in self.items()], key=lambda t: t[0].name))))

    def __isub__(self, other):
        if isinstance(other, VariableMap):
            for v in other:
                if v in self:
                    del self[v]
        else:
            del self[other]
        return self

    def __iadd__(self, other):
        if isinstance(other, VariableMap):
            for var, val in other.items():
                self[var] = val
            return self
        else:
            raise TypeError('Expected VariableMap, got %s' % type(other).__name__)

    def get(self, key: Union[str, Variable], default=None) -> Any:
        if key not in self:
            return default
        return self[key]

    def keys(self) -> Iterator[Variable]:
        yield from (self._variables[name] for name in self._map.keys())

    def values(self) -> Iterator[Any]:
        yield from self._map.values()

    def items(self) -> Iterator[Tuple[Variable, Any]]:
        yield from ((self._variables[name], value) for name, value in self._map.items())

    def to_json(self) -> Dict[str, Any]:
        return {var.name: to_json(value) for var, value in self.items()}

    def update(self, varmap: 'VariableMap') -> 'VariableMap':
        self._map.update(varmap._map)
        self._variables.update(varmap._variables)
        return self

    def copy(self, deep: bool = False) -> 'VariableMap':
        if not deep:
            return type(self)([(var, val) for var, val in self.items()])

        vmap = type(self)()
        for vname, value in self.items():
            if isinstance(value, (numbers.Number, str)):
                vmap[vname] = value
            elif isinstance(value, (set, NumberSet)):
                vmap[vname] = value.copy()
        return vmap

    @classmethod
    def from_json(cls, variables: Iterable[Variable], d: Dict[str, Any], typ=None, args=()) -> 'VariableMap':
        vmap = cls()
        varbyname = {var.name: var for var in variables}
        for vname, value in d.items():
            vmap[varbyname[vname]] = (typ.from_json(value, *args)
                                      if typ is not None and hasattr(typ, 'from_json')
                                      else value)
        return vmap

    def __repr__(self):
<<<<<<< HEAD
        return '<VariableMap {%s}>' % ','.join(['%s: %s' % (var.name, repr(val)) for var, val in self.items()])

    def copy(self):
        return VariableMap.from_json(self.to_json())
=======
        return '<%s {%s}>' % (type(self).__name__,
                              ','.join(['%s: %s' % (var.name, repr(val)) for var, val in self.items()]))


# ----------------------------------------------------------------------------------------------------------------------

class VariableAssignment(VariableMap):
    '''
    Specialization of a ``VariableMap`` that maps a set of variables
    to values of the respective variables. This is an abstract base class
    that cannot be instantiated.
    There exist two specializations ``LabelAssignment`` and ``ValueAssignment``
    that are supposed to be used instead.
    '''

    def __init__(self, data: List[Tuple] = None):
        super().__init__(data)
        if type(self) is VariableAssignment:
            raise TypeError('Abstract super class %s cannot be instantiated.' % type(self).__name__)


# ----------------------------------------------------------------------------------------------------------------------

# noinspection DuplicatedCode
class LabelAssignment(VariableAssignment):
    '''
    Maps a set of variables to values represented by their exterior representation, i.e.
    the perspective of a user.
    '''

    def __setitem__(self,
                    variable: Variable,
                    value: Union[Set[int],
                                 Set[str],
                                 NumberSet,
                                 numbers.Number,
                                 str]) -> None:
        if isinstance(variable, NumericVariable) and not isinstance(value, (numbers.Number, NumberSet)):
            raise TypeError('Expected value of type numbers.Number or NumberSet, got %s.' % type(value).__name__)
        elif isinstance(variable, SymbolicVariable):
            if type(value) is not set:
                value_ = {value}
            else:
                value_ = value
            for v in value_:
                if v not in set(variable.domain.labels.values()):
                    raise TypeError('Value %s is not in the labels of domain %s.' % (v, variable.domain.__name__))
        super().__setitem__(variable, value)

    def value_assignment(self) -> 'ValueAssignment':
        return ValueAssignment([(var, var.domain.label2value(val)) for var, val in self.items()])


# ----------------------------------------------------------------------------------------------------------------------

# noinspection DuplicatedCode
class ValueAssignment(VariableAssignment):
    '''
    Maps a set of variables to values represented by their interior representation, i.e.
    the internal value representation used by JPTs.
    '''

    def __setitem__(self, variable: Variable, value: Union[Set[int], NumberSet, numbers.Number]) -> None:
        if isinstance(variable, NumericVariable) and not isinstance(value, (numbers.Number, NumberSet)):
            raise TypeError('Expected value of type numbers.Number or NumberSet, got %s.' % type(value).__name__)
        elif isinstance(variable, SymbolicVariable) and type(value) not in (numbers.Integral, set):
            if type(value) is not set:
                value_ = {value}
            else:
                value_ = value
            for v in value_:
                if v not in set(variable.domain.values.values()):
                    raise TypeError('Value %s is not in the values of domain %s.' % (v, variable.domain.__name__))
        super().__setitem__(variable, value)

    def label_assignment(self) -> LabelAssignment:
        return LabelAssignment([(var, var.domain.value2label(val)) for var, val in self.items()])
>>>>>>> b1330dbc
<|MERGE_RESOLUTION|>--- conflicted
+++ resolved
@@ -504,12 +504,6 @@
         return vmap
 
     def __repr__(self):
-<<<<<<< HEAD
-        return '<VariableMap {%s}>' % ','.join(['%s: %s' % (var.name, repr(val)) for var, val in self.items()])
-
-    def copy(self):
-        return VariableMap.from_json(self.to_json())
-=======
         return '<%s {%s}>' % (type(self).__name__,
                               ','.join(['%s: %s' % (var.name, repr(val)) for var, val in self.items()]))
 
@@ -587,4 +581,6 @@
 
     def label_assignment(self) -> LabelAssignment:
         return LabelAssignment([(var, var.domain.value2label(val)) for var, val in self.items()])
->>>>>>> b1330dbc
+
+    def copy(self):
+        return VariableMap.from_json(self.to_json())