'''© Copyright 2021, Mareike Picklum, Daniel Nyga.
'''
import html
import json
import math
import numbers
import operator
import os
import pickle
import pprint
from collections import defaultdict, deque, ChainMap, OrderedDict
import datetime
from itertools import zip_longest
from typing import Dict, List, Tuple

import numpy as np
import pandas as pd
from dnutils.stats import stopwatch
from graphviz import Digraph
from matplotlib import style, pyplot as plt

import dnutils
from dnutils import first, ifnone, mapstr, out, err, fst
from sklearn.tree import DecisionTreeRegressor

from .base.utils import list2interval, format_path, normalized, Unsatisfiability

from .variables import Variable, VariableMap

try:
    from .base.quantiles import QuantileDistribution
    from .base.intervals import ContinuousSet as Interval, EXC, INC, R, ContinuousSet
    from .base.constants import plotstyle, orange, green, SYMBOL
    from .base.utils import list2interval, format_path, normalized
    from .learning.impurity import Impurity
    from .learning.distributions import Multinomial, Numeric, Identity, Distribution
    from .variables import Variable, SymbolicVariable, NumericVariable
except ImportError:
    import pyximport
    pyximport.install()
finally:
    from .base.quantiles import QuantileDistribution
    from .base.intervals import ContinuousSet as Interval, EXC, INC, R, ContinuousSet
    from .base.constants import plotstyle, orange, green, SYMBOL
    from .base.utils import list2interval, format_path, normalized
    from .learning.impurity import Impurity
    from .learning.distributions import Multinomial, Numeric, Identity
    from .variables import Variable


style.use(plotstyle)


# ----------------------------------------------------------------------------------------------------------------------
# Global data store to exploit copy-on-write in multiprocessing

import multiprocessing as mp

_data = None
_data_queue = mp.Queue()
_node_queue = mp.Queue()
_pool = None


# ----------------------------------------------------------------------------------------------------------------------


def _prior(args):
    var_idx, json_var = args
    try:
        return Variable.from_json(json_var).dist(data=_data, col=var_idx).to_json()
    except ValueError as e:
        raise ValueError('%s: %s' % (Variable.from_json(json_var), str(e)))


# ----------------------------------------------------------------------------------------------------------------------
# Global constants

DISCRIMINATIVE = 'discriminative'
GENERATIVE = 'generative'

# ----------------------------------------------------------------------------------------------------------------------


class Node:
    '''
    Wrapper for the nodes of the :class:`jpt.learning.trees.Tree`.
    '''

    def __init__(self, idx:int, parent=None) -> None:
        '''
        :param idx:             the identifier of a node
        :type idx:              int
        :param parent:          the parent node
        :type parent:           jpt.learning.trees.Node
        '''
        self.idx = idx
        self.parent = parent
        self.samples = 0.
        self._path = []

    @property
    def path(self) -> VariableMap:
        res = VariableMap()
        for var, vals in self._path:
            res[var] = res.get(var, set(range(var.domain.n_values)) if var.symbolic else R).intersection(vals)
        return res

    def format_path(self):
        return format_path(self.path)

    def __str__(self) -> str:
        return f'Node<{self.idx}>'

    def __repr__(self) -> str:
        return f'Node<{self.idx}> object at {hex(id(self))}'


# ----------------------------------------------------------------------------------------------------------------------


class DecisionNode(Node):
    '''
    Represents an inner (decision) node of the the :class:`jpt.learning.trees.Tree`.
    '''

    def __init__(self, idx:int, variable:Variable, parent:Node=None):
        '''
        :param idx:             the identifier of a node
        :type idx:              int
        :param variable:   the split feature name
        :type variable:    jpt.variables.Variable
        '''
        self._splits = None
        self.variable = variable
        super().__init__(idx, parent=parent)
        self.children:None or List[Node] = None  # [None] * len(self.splits)

    def __eq__(self, o) -> bool:
        return (type(self) is type(o) and
                self.idx == o.idx and
                (self.parent.idx
                 if self.parent is not None else None) == (o.parent.idx if o.parent is not None else None) and
                [n.idx for n in self.children] == [n.idx for n in o.children] and
                self.splits == o.splits and
                self.variable == o.variable and
                self.samples == o.samples)

    def to_json(self) -> str:
        return {'idx': self.idx,
                'parent': self.parent.idx if self.parent is not None else None,
                'splits': [s.to_json() if isinstance(s, ContinuousSet) else s for s in self.splits],
                'variable': self.variable.name,
                '_path': [(var.name, split.to_json() if var.numeric else list(split)) for var, split in self._path],
                'children': [node.idx for node in self.children],
                'samples': self.samples,
                'child_idx': self.parent.children.index(self) if self.parent is not None else None}

    @staticmethod
    def from_json(jpt, data):
        node = DecisionNode(idx=data['idx'], variable=jpt.varnames[data['variable']])
        node.splits = [Interval.from_json(s) if node.variable.numeric else s for s in data['splits']]
        node.children = [None] * len(node.splits)
        node.parent = jpt.innernodes.get(data['parent'])
        node.samples = data['samples']
        if node.parent is not None:
            node.parent.set_child(data['child_idx'], node)
        jpt.innernodes[node.idx] = node
        return node

    @property
    def splits(self) -> List:
        return self._splits

    @splits.setter
    def splits(self, splits):
        if self.children is not None:
            raise ValueError('Children already set: %s' % self.children)
        self._splits = splits
        self.children = [None] * len(self._splits)

    def set_child(self, idx, node) -> None:
        self.children[idx] = node
        node._path = list(self._path)
        node._path.append((self.variable, self.splits[idx]))

    def str_edge(self, idx) -> str:
        if self.variable.numeric:
            return str(ContinuousSet(self.variable.domain.labels[self.splits[idx].lower],
                                     self.variable.domain.labels[self.splits[idx].upper],
                                     self.splits[idx].left,
                                     self.splits[idx].right))
        else:
            negate = len(self.splits[1]) > 1
            if negate:
                label = self.variable.domain.labels[fst(self.splits[0])]
                return '%s%s' % ('\u00AC' if idx > 0 else '', label)
            else:
                return str(self.variable.domain.labels[fst(self.splits[idx])])

    @property
    def str_node(self) -> str:
        return self.variable.name

    def __str__(self) -> str:
        return (f'<DecisionNode #{self.idx} '
                f'{self.variable.name} = [%s]' % '; '.join(self.str_edge(i) for i in range(len(self.splits))) +
                f'; parent-#: {self.parent.idx if self.parent is not None else None}'
                f'; #children: {len(self.children)}>')

    def __repr__(self) -> str:
        return f'Node<{self.idx}> object at {hex(id(self))}'


# ----------------------------------------------------------------------------------------------------------------------


class Leaf(Node):
    '''
    Represents a leaf node of the the :class:`jpt.learning.trees.Tree`.
    '''
    def __init__(self, idx:int, parent:Node or None=None, prior=None):
        super().__init__(idx, parent=parent)
        self.distributions = VariableMap()
        self.prior = prior

    @property
    def str_node(self) -> str:
        return ""

    def applies(self, query: VariableMap) -> bool:
        '''Checks whether this leaf is consistent with the given ``query``.'''
        path = self.path
        for var in set(query.keys()).intersection(set(path.keys())):
            if path.get(var).isdisjoint(query.get(var)):
                return False
        return True

    @property
    def value(self):
        return self.distributions

    def __str__(self) -> str:
        return (f'Leaf<ID: {self.idx}; '
                f'parent: {f"DecisionNode<ID: {self.parent.idx}>" if self.parent else None}>')

    def __repr__(self) -> str:
        return f'LeafNode<{self.idx}> object at {hex(id(self))}'

    def to_json(self) -> str:
        return {'idx': self.idx,
                'distributions': self.distributions.to_json(),
                'prior': self.prior,
                'samples': self.samples,
                'parent': self.parent.idx if self.parent is not None else None,
                'child_idx': self.parent.children.index(self)}

    @staticmethod
    def from_json(tree, data):
        leaf = Leaf(idx=data['idx'], prior=data['prior'], parent=tree.innernodes.get(data['parent']))
        leaf.distributions = VariableMap.from_json(tree.variables, data['distributions'], Distribution)
        leaf._path = []
        leaf.parent.set_child(data['child_idx'], leaf)
        leaf.prior = data['prior']
        leaf.samples = data['samples']
        tree.leaves[leaf.idx] = leaf
        return leaf

    def __eq__(self, o) -> bool:
        return (type(o) == type(self) and
                self.idx == o.idx and
                self._path == o._path and
                self.samples == o.samples and
                self.distributions == o.distributions and
                self.prior == o.prior)


# ----------------------------------------------------------------------------------------------------------------------

class Result:

    def __init__(self, query, evidence, res=None, cand=None, w=None):
        self.query = query
        self._evidence = evidence
        self._res = ifnone(res, [])
        self._cand = ifnone(cand, [])
        self._w = ifnone(w, [])

    def __str__(self):
        return self.format_result()

    @property
    def evidence(self):
        return {k: (k.domain.labels[fst(v)]
                    if k.symbolic else ContinuousSet(k.domain.labels[v.lower],
                                                     k.domain.labels[v.upper], v.left, v.right))
                for k, v in self._evidence.items()}

    @property
    def result(self):
        return self._res

    @result.setter
    def result(self, res):
        self._res = res

    @property
    def candidates(self):
        return self._cand

    @candidates.setter
    def candidates(self, cand):
        self._cand = cand

    @property
    def weights(self):
        return self._w

    @weights.setter
    def weights(self, w):
        self._w = w

    def format_result(self):
        return ('P(%s%s) = %.3f%%' % (format_path(self.query),
                                      (' | %s' % format_path(self.evidence)) if self.evidence else '',
                                      self.result * 100))

    def explain(self):
        result = self.format_result()
        result += '\n'
        for weight, leaf in sorted(zip(self.weights, self.candidates), key=operator.itemgetter(0), reverse=True):
            result += '%.3f%%: %s\n' % (weight, format_path({var: val for var, val in leaf.path.items() if var not in self.evidence}))
        return result


class ExpectationResult(Result):

    def __init__(self, query, evidence, theta, lower=None, upper=None, res=None, cand=None, w=None):
        super().__init__(query, evidence, res=res, cand=cand, w=w)
        self.theta = theta
        self._lower = lower
        self._upper = upper

    @property
    def lower(self):
        return self.query.domain.labels[self._lower]

    @property
    def upper(self):
        return self.query.domain.labels[self._upper]

    @property
    def result(self):
        return self.query.domain.labels[self._res]

    def format_result(self):
        left = 'E(%s%s%s; %s = %.3f)' % (self.query.name,
                                         ' | ' if self.evidence else '',
                                         # ', '.join([var.str(val, fmt='logic') for var, val in self._evidence.items()]),
                                         format_path(self.evidence),
                                         SYMBOL.THETA,
                                         self.theta)
        right = '[%.3f %s %.3f %s %.3f]' % (self.lower,
                                            SYMBOL.ARROW_BAR_LEFT,
                                            self.result,
                                            SYMBOL.ARROW_BAR_RIGHT,
                                            self.upper) if self.query.numeric else self.query.str(self.result)
        return '%s = %s' % (left, right)


class MPEResult(Result):

    def __init__(self, evidence, res=None, cand=None, w=None):
        super().__init__(None, evidence, res=res, cand=cand, w=w)
        self.path = {}

    def format_result(self):
        return f'MPE({self.evidence}) = {format_path(self.path)}'


class PosteriorResult(Result):

    def __init__(self, query, evidence, dists=None, cand=None, w=None):
        super().__init__(query, evidence, res=None, cand=cand)
        self._w = ifnone(w, {})
        self.distributions = dists

    def format_result(self):
        return ('P(%s%s%s) = %.3f%%' % (', '.join([var.str(val, fmt="logic") for var, val in self.query.items()]),
                                        ' | ' if self.evidence else '',
                                        ', '.join([var.str(val, fmt='logic') for var, val in self.evidence.items()]),
                                        self.result * 100))

    def __getitem__(self, item):
        return self.distributions[item]


class JPTBase:

    def __init__(self, variables, targets=None):
        self._variables = tuple(variables)
        self._targets = targets
        self.varnames:OrderedDict[str, Variable] = OrderedDict(
                        (var.name, var) for var in self._variables)
        self.leaves:Dict[int, Leaf] = {}
        self.innernodes:Dict[int, DecisionNode] = {}
        self.allnodes:Dict[int,Node] = ChainMap(self.innernodes, self.leaves)
        self.priors = {}

    @property
    def variables(self) -> List[Variable]:
        return self._variables

    @property
    def targets(self) -> List[Variable]:
        return self._targets

    def numeric_variables(self):
        return [var for var in self.variables if isinstance(var, NumericVariable)]

    def symbolic_variables(self):
        return [var for var in self.variables if isinstance(var, SymbolicVariable)]

    def to_json(self) -> str:
        return {'variables': [v.to_json() for v in self.variables],
                'targets': [v.name for v in self.variables],
                'leaves': [l.to_json() for l in self.leaves.values()],
                'innernodes': [n.to_json() for n in self.innernodes.values()],
                'priors': {varname: p.to_json() for varname, p in self.priors.items()}}

    @staticmethod
    def from_json(data) -> str:
        jpt = JPTBase(variables=[Variable.from_json(d) for d in data['variables']])
        jpt._targets = tuple(jpt.varnames[varname] for varname in data['targets'])
        for d in data['innernodes']:
            DecisionNode.from_json(jpt, d)
        for d in data['leaves']:
            Leaf.from_json(jpt, d)
        jpt.priors = {varname: jpt.varnames[varname].domain.from_json(dist)
                      for varname, dist in data['priors'].items()}
        return jpt

    def __eq__(self, o) -> bool:
        return (isinstance(o, JPTBase) and
                self.variables == o.variables and
                self.innernodes == o.innernodes and
                self.leaves == o.leaves and
                self.priors == o.priors)

    def infer(self, query, evidence=None, fail_on_unsatisfiability=True) -> Result:
        r'''For each candidate leaf ``l`` calculate the number of samples in which `query` is true:

        .. math::
            P(query|evidence) = \frac{p_q}{p_e}
            :label: query

        .. math::
            p_q = \frac{c}{N}
            :label: pq

        .. math::
            c = \frac{\prod{F}}{x^{n-1}}
            :label: c

        where ``Q`` is the set of variables in `query`, :math:`P_{l}` is the set of variables that occur in ``l``,
        :math:`F = \{v | v \in Q \wedge~v \notin P_{l}\}` is the set of variables in the `query` that do not occur in ``l``'s path,
        :math:`x = |S_{l}|` is the number of samples in ``l``, :math:`n = |F|` is the number of free variables and
        ``N`` is the number of samples represented by the entire tree.
        reference to :eq:`query`

        :param query:       the event to query for, i.e. the query part of the conditional P(query|evidence) or the prior P(query)
        :type query:        dict of {jpt.variables.Variable : jpt.learning.distributions.Distribution.value}
        :param evidence:    the event conditioned on, i.e. the evidence part of the conditional P(query|evidence)
        :type evidence:     dict of {jpt.variables.Variable : jpt.learning.distributions.Distribution.value}
        '''
        querymap = VariableMap()
        for key, value in query.items():
            querymap[key if isinstance(key, Variable) else self.varnames[key]] = value
        query_ = self._prepropress_query(querymap)
        evidencemap = VariableMap()
        if evidence:
            for key, value in evidence.items():
                evidencemap[key if isinstance(key, Variable) else self.varnames[key]] = value
        evidence_ = ifnone(evidencemap, {}, self._prepropress_query)

        r = Result(query_, evidence_)

        p_q = 0.
        p_e = 0.

        for leaf in self.apply(evidence_):
            # out(leaf.format_path(), 'applies', ' ^ '.join([var.str_by_idx(val) for var, val in evidence_.items()]))
            p_m = 1
            for var in set(evidence_.keys()):
                evidence_val = evidence_[var]
                if var.numeric and var in leaf.path:
                    evidence_val = evidence_val.intersection(leaf.path[var])
                elif var.symbolic and var in leaf.path:
                    continue
                p_m *= leaf.distributions[var]._p(evidence_val)

            w = leaf.prior
            p_m *= w
            p_e += p_m

            if leaf.applies(query_):
                for var in set(query_.keys()):
                    query_val = query_[var]
                    if var.numeric and var in leaf.path:
                        query_val = query_val.intersection(leaf.path[var])
                    elif var.symbolic and var in leaf.path:
                        continue
                    p_m *= leaf.distributions[var]._p(query_val)
                p_q += p_m

                r.candidates.append(leaf)
                r.weights.append(p_m)

        if p_e == 0:
            if fail_on_unsatisfiability:
                raise ValueError('Query is unsatisfiable: P(%s) is 0.' % format_path(evidence_))
            else:
                r.result = None
                r.weights = None
        else:
            r.result = p_q / p_e
            r.weights = [w / p_e for w in r.weights]
        return r

    def posterior(self, variables, evidence, fail_on_unsatisfiability=True) -> Result:
        '''

        :param variables:        the query variables of the posterior to be computed
        :type variables:         list of jpt.variables.Variable
        :param evidence:    the evidence given for the posterior to be computed
        :param fail_on_unsatisfiability: wether or not an ``Unsatisfiability`` error is raised if the
                                         likelihood of the evidence is 0.
        :type fail_on_unsatisfiability:  bool
        :return:            jpt.trees.InferenceResult containing distributions, candidates and weights
        '''
        evidence_ = ifnone(evidence, {}, self._prepropress_query)
        result = PosteriorResult(variables, evidence_)
        variables = [self.varnames[v] if type(v) is str else v for v in variables]

        distributions = defaultdict(list)

        likelihoods = []
        priors = []

        for leaf in self.apply(evidence_):
            likelihood = 1
            # check if path of candidate leaf is consistent with evidence
            # (i.e. contains evicence variable with *correct* value or does not contain it at all)
            for var in set(evidence_.keys()):
                evidence_set = evidence_[var]
                if var in leaf.path:
                    evidence_set = evidence_set.intersection(leaf.path[var])
                likelihood *= leaf.distributions[var]._p(evidence_set)
            likelihoods.append(likelihood)
            priors.append(leaf.prior)

            for var in variables:
                evidence_set = evidence_.get(var)
                distribution = leaf.distributions[var]
                if evidence_set is not None:
                    if var in leaf.path:
                        evidence_set = evidence_set.intersection(leaf.path[var])
                        distribution = distribution.crop(evidence_set)
                distributions[var].append(distribution)

            result.candidates.append(leaf)

        weights = [l * p for l, p in zip(likelihoods, priors)]
        try:
            weights = normalized(weights)
        except ValueError:
            if fail_on_unsatisfiability:
                raise Unsatisfiability('Evidence %s is unsatisfiable.' % format_path(evidence))
            return None

        # initialize all query variables with None, in case dists
        # is empty (i.e. no candidate leaves -> query unsatisfiable)
        result.distributions = VariableMap()

        for var, dists in distributions.items():
            if var.numeric:
                result.distributions[var] = Numeric.merge(dists, weights=weights)
            elif var.symbolic:
                result.distributions[var] = Multinomial.merge(dists, weights=weights)

        return result

    def expectation(self, variables=None, evidence=None, confidence_level=None, fail_on_unsatisfiability=True) -> VariableMap[Variable, ExpectationResult]:
        '''
        Compute the expected value of all ``variables``. If no ``variables`` are passed,
        it defaults to all variables not passed as ``evidence``.
        '''
        variables = ifnone([v if isinstance(v, Variable) else self.varnames[v] for v in variables],
                           set(self.variables) - set(evidence))
        posteriors = self.posterior(variables, evidence, fail_on_unsatisfiability=fail_on_unsatisfiability)
        conf_level = ifnone(confidence_level, .95)

        if posteriors is None:
            if fail_on_unsatisfiability:
                raise Unsatisfiability('Query is unsatisfiable: P(%s) is 0.' % format_path(evidence))
            else:
                return None

        final = VariableMap()
        for var, dist in posteriors.distributions.items():
            result = ExpectationResult(var, posteriors._evidence, conf_level)
            result._res = dist._expectation()
            if var.numeric:
                exp_quantile = dist.cdf.eval(result._res)
                result._lower = dist.ppf.eval(max(0., (exp_quantile - conf_level / 2.)))
                result._upper = dist.ppf.eval(min(1., (exp_quantile + conf_level / 2.)))
            final[var] = result
        return final

    def mpe(self, evidence=None, fail_on_unsatisfiability=True) -> MPEResult:
        '''
        Compute the (conditional) MPE state of the model.
        '''
        evidence_ = self._prepropress_query(evidence)
        distributions = {var: deque() for var in self.variables}

        r = MPEResult(evidence_)

        for leaf in self.apply(evidence_):
            p_m = 1
            for var in set(evidence_.keys()):
                evidence_val = evidence_[var]
                if var.numeric and var in leaf.path:
                    evidence_val = evidence_val.intersection(leaf.path[var])
                elif var.symbolic and var in leaf.path:
                    continue
                p_m *= leaf.distributions[var]._p(evidence_val)

            if not p_m: continue

            for var in self.variables:
                distributions[var].append((leaf.distributions[var], p_m))

        if not all([sum([w for _, w in distributions[var]]) for v in self.variables]):
            if fail_on_unsatisfiability:
                raise ValueError('Query is unsatisfiable: P(%s) is 0.' % var.str(evidence_val, fmt='logic'))
            else:
                return None

        posteriors = {var: var.domain.merge([d for d, _ in distributions[var]],
                                            normalized([w for _, w in distributions[var]]))
                      for var in distributions}

        for var, dist in posteriors.items():
            if var in evidence_:
                continue
            r.path.update({var: dist.mpe()})
        return r

    def _prepropress_query(self, query) -> VariableMap:
        '''
        Transform a query entered by a user into an internal representation
        that can be further processed.
        '''
        # Transform lists into a numeric interval:
        query_ = VariableMap()
        # Transform single numeric values in to intervals given by the haze
        # parameter of the respective variable:
        for key, arg in query.items():
            var = key if isinstance(key, Variable) else self.varnames[key]
            if var.numeric:
                if type(arg) is list:
                    arg = list2interval(arg)
                if isinstance(arg, numbers.Number):
                    val = var.domain.values[arg]
                    prior = self.priors[var.name]
                    quantile = prior.cdf.functions[max(1, min(len(prior.cdf) - 2,
                                                              prior.cdf.idx_at(val)))].eval(val)
                    lower = quantile - var.haze / 2
                    upper = quantile + var.haze / 2
                    query_[var] = ContinuousSet(prior.ppf.functions[max(1,
                                                                        min(len(prior.cdf) - 2,
                                                                            prior.ppf.idx_at(lower)))].eval(lower),
                                                prior.ppf.functions[min(len(prior.ppf) - 2,
                                                                        max(1,
                                                                        prior.ppf.idx_at(upper)))].eval(upper))
                elif isinstance(arg, ContinuousSet):
                    query_[var] = ContinuousSet(var.domain.values[arg.lower],
                                                var.domain.values[arg.upper], arg.left, arg.right)
            if var.symbolic:
                # Transform into internal values (symbolic values to their indices):
                if not type(arg) is set:
                    arg = {arg}
                query_[var] = {var.domain.values[v] for v in arg}

        JPT.logger.debug('Original :', pprint.pformat(query), '\nProcessed:', pprint.pformat(query_))
        return query_

    def apply(self, query):
        # if the sample doesn't match the features of the tree, there is no valid prediction possible
        if not set(query.keys()).issubset(set(self._variables)):
            raise TypeError(f'Invalid query. Query contains variables that are not '
                            f'represented by this tree: {[v for v in query.keys() if v not in self._variables]}')

        # find the leaf (or the leaves) that have each variable either
        # - not occur in the path to this node OR
        # - match the boolean/symbolic value in the path OR
        # - lie in the interval of the numeric value in the path
        # -> return leaf that matches query
        yield from (leaf for leaf in self.leaves.values() if leaf.applies(query))


class JPT(JPTBase):
    '''
    Joint Probability Trees.
    '''

    logger = dnutils.getlogger('/jpt', level=dnutils.INFO)

    def __init__(self, variables, targets=None, min_samples_leaf=.01, min_impurity_improvement=None,
                 max_leaves=None, max_depth=None, variable_dependencies=None) -> None:
        '''Implementation of Joint Probability Tree (JPT) learning. We store multiple distributions
        induced by its training samples in the nodes so we can later make statements
        about the confidence of the prediction.
        has children :class:`~jpt.learning.trees.Node`.

        :param variables:           the variable declarations of the data being processed by this tree
        :type variables:            [jpt.variables.Variable]
        :param min_samples_leaf:    the minimum number of samples required to generate a leaf node
        :type min_samples_leaf:     int
        '''
        super().__init__(variables, targets=targets)
        self._min_samples_leaf = min_samples_leaf
        self.min_impurity_improvement = min_impurity_improvement
        self._numsamples = 0
        self.root = None
        self.c45queue = deque()
        self.max_leaves = max_leaves
        self.max_depth = max_depth or float('inf')
        self._node_counter = 0
        self.indices = None
        self.impurity = None

<<<<<<< HEAD
    def c45(self, data: np.ndarray, start: int, end: int, parent: Node, child_idx: int, depth: int) -> None:
=======
        #initialize the dependencies as fully dependent on each other.
        #the interface isnt modified therefore the jpt should work as before if not
        #specified different
        if variable_dependencies is None:
            self.variable_dependencies: Dict[Variable, List[Variable]] = \
                dict(zip(self.variables, [self.variables]*len(self.variables)))
        else:
            self.variable_dependencies: Dict[Variable, List[Variable]] = variable_dependencies

        #also initialize the dependency structure as indices since it will be usefull in the c45 algorithm
        self.dependency_matrix = np.full((len(self.variables), len(self.variables)), -1, dtype=int)

        #dependencies to numeric varaibles for every variable
        self.numeric_dependency_matrix = np.full((len(self.variables), len(self.variables)), -1, dtype=int)

        #dependencies to symbolic variables for every variable
        self.symbolic_dependency_matrix = np.full((len(self.variables), len(self.variables)), -1, dtype=int)

        #convert variable dependency structure to index dependency structure for easy interpretation in cython
        for key, value in self.variable_dependencies.items():
            key_ = self.variables.index(key)
            value_ = [self.variables.index(var) for var in value]
            numeric_dependencies = [self.numeric_variables().index(var) for var in value if
                                    isinstance(var, NumericVariable)]
            symbolic_dependencies = [self.symbolic_variables().index(var) for var in value if
                                     isinstance(var, SymbolicVariable)]
            self.dependency_matrix[key_, 0:len(value)] = value_
            self.numeric_dependency_matrix[key_, 0:len(numeric_dependencies)] = numeric_dependencies
            self.symbolic_dependency_matrix[key_, 0:len(symbolic_dependencies)] = symbolic_dependencies



    def c45(self, data, start, end, parent, child_idx, depth) -> None:
>>>>>>> 8d01aa62
        '''
        Creates a node in the decision tree according to the C4.5 algorithm on the data identified by
        ``indices``. The created node is put as a child with index ``child_idx`` to the children of
        node ``parent``, if any.

        :param data:        the indices for the training samples used to calculate the gain.
        :param start:       the starting index in the data.
        :param end:         the stopping index in the data.
        :param parent:      the parent node of the current iteration, initially the root node.
        :param child_idx:   the index of the child in the current iteration.
        :param depth:       the depth of the tree in the current recursion level.
        '''
        # --------------------------------------------------------------------------------------------------------------
        min_impurity_improvement = ifnone(self.min_impurity_improvement, 0)
        n_samples = end - start
        split_var_idx = split_pos = -1
        split_var = None

<<<<<<< HEAD
        impurity = self.impurity
        max_gain = impurity.compute_best_split(start, end)
=======
        if n_samples > self.min_samples_leaf: # TODO: i think >= 2*self.min_samples_leaf is sufficient and better performing
            #and self.impurity >= self.min_impurity_improvement
            impurity = self.impurity
            impurity.compute_best_split(start, end)
            max_gain = impurity.max_impurity_improvement
            best_split = impurity.best_split_pos
>>>>>>> 8d01aa62

        if max_gain:
            split_pos = impurity.best_split_pos
            split_var_idx = impurity.best_var
            split_var = self.variables[split_var_idx]

        JPT.logger.debug('Data range: %d-%d,' % (start, end),
                         'split var:', split_var,
                         ', split_pos:', split_pos,
                         ', gain:', max_gain)
        if max_gain <= min_impurity_improvement or depth >= self.max_depth:  # -----------------------------------------
            leaf = node = Leaf(idx=len(self.allnodes), parent=parent)

            if parent is not None:
                parent.set_child(child_idx, leaf)

            for i, v in enumerate(self.variables):
                leaf.distributions[v] = v.dist(data=data,
                                               rows=self.indices[start:end], col=i)

            leaf.prior = n_samples / data.shape[0]
            leaf.samples = n_samples

            self.leaves[leaf.idx] = leaf

        else:  # -------------------------------------------------------------------------------------------------------
            node = DecisionNode(idx=len(self.allnodes),
                                variable=split_var,
                                parent=parent)
            node.samples = n_samples
            self.innernodes[node.idx] = node

            if split_var.symbolic:  # ----------------------------------------------------------------------------------
                split_value = int(data[self.indices[start + split_pos], split_var_idx])
                out(split_value, split_var.domain.labels.values())
                splits = [{split_value},
                          set(split_var.domain.values.values()) - {split_value}]

            elif split_var.numeric:  # ---------------------------------------------------------------------------------
                split_value = sum(data[self.indices[start + split_pos]:self.indices[start + split_pos + 1],
                                  split_var_idx].T) / 2
                splits = [Interval(np.NINF, split_value, EXC, EXC),
                          Interval(split_value, np.PINF, INC, EXC)]

            else:  # ---------------------------------------------------------------------------------------------------
                raise TypeError('Unknown variable type: %s.' % type(split_var).__name__)

            self.c45queue.append((data, start, start + split_pos + 1, node, 0, depth + 1))
            self.c45queue.append((data, start + split_pos + 1, end, node, 1, depth + 1))

            node.splits = splits

        JPT.logger.debug('Created', str(node))

        if parent is not None:
            parent.set_child(child_idx, node)

    def __str__(self) -> str:
        return (f'{self.__class__.__name__}\n'
                f'{self._p(self.root, 0)}\n'
                f'JPT stats: #innernodes = {len(self.innernodes)}, '
                f'#leaves = {len(self.leaves)} ({len(self.allnodes)} total)\n')

    def __repr__(self) -> str:
        return (f'{self.__class__.__name__}\n'
                f'{self._p(self.root, 0)}\n'
                f'JPT stats: #innernodes = {len(self.innernodes)}, '
                f'#leaves = {len(self.leaves)} ({len(self.allnodes)} total)\n')

    def _p(self, parent, indent) -> str:
        if parent is None:
            return "{}None\n".format(" " * indent)
        return "{}{}\n{}".format(" " * indent,
                                 str(parent),
                                 ''.join([self._p(r, indent + 5) for r in ([] if isinstance(parent, Leaf)
                                                                           else parent.children)]))

    def _preprocess_data(self, data=None, rows=None, columns=None) -> np.ndarray:
        '''
        Transform the input data into an internal representation.
        '''
        if sum(d is not None for d in (data, rows, columns)) != 1:
            raise ValueError('Only either of the three is allowed.')

        JPT.logger.info('Preprocessing data...')

        if isinstance(data, np.ndarray) and data.shape[0] or isinstance(data, list):
            rows = data

        if isinstance(rows, list) and rows:  # Transpose the rows
            columns = [[row[i] for row in rows] for i in range(len(self.variables))]
        elif isinstance(rows, np.ndarray) and rows.shape[0]:
            columns = rows.T

        if isinstance(columns, list) and columns:
            shape = len(columns[0]), len(columns)
        elif isinstance(columns, np.ndarray) and columns.shape:
            shape = columns.T.shape
        elif isinstance(data, pd.DataFrame):
            shape = data.shape
        else:
            raise ValueError('No data given.')

        data_ = np.ndarray(shape=shape, dtype=np.float64, order='C')
        if isinstance(data, pd.DataFrame):
            if set(self.varnames).symmetric_difference(set(data.columns)):
                raise ValueError('Unknown variable names: %s'
                                 % ', '.join(mapstr(set(self.varnames).symmetric_difference(set(data.columns)))))

            # Check if the order of columns in the data frame is the same
            # as the order of the variables.
            if not all(c == v for c, v in zip_longest(data.columns, self.varnames)):
                raise ValueError('Columns in DataFrame must coincide with variable order: %s' %
                                 ', '.join(mapstr(self.varnames)))
            transformations = {v: self.varnames[v].domain.values.transformer() for v in data.columns}
            try:
                data_[:] = data.transform(transformations).values
            except ValueError:
                err(transformations)
                raise
        else:
            for i, (var, col) in enumerate(zip(self.variables, columns)):
                data_[:, i] = [var.domain.values[v] for v in col]
        return data_

    def learn(self, data=None, rows=None, columns=None) -> None:
        '''Fits the ``data`` into a regression tree.

        :param data:    The training examples (assumed in row-shape)
        :type data:     [[str or float or bool]]; (according to `self.variables`)
        :param rows:    The training examples (assumed in row-shape)
        :type rows:     [[str or float or bool]]; (according to `self.variables`)
        :param columns: The training examples (assumed in row-shape)
        :type columns:  [[str or float or bool]]; (according to `self.variables`)
        '''
        # --------------------------------------------------------------------------------------------------------------
        # Check and prepare the data
        global _data
        _data = self._preprocess_data(data=data, rows=rows, columns=columns)

        self.indices = np.ones(shape=(_data.shape[0],), dtype=np.int64)
        self.indices[0] = 0
        np.cumsum(self.indices, out=self.indices)
        # Initialize the impurity calculation
        self.impurity = Impurity(self)
        self.impurity.setup(_data, self.indices)
        self.impurity.min_samples_leaf = max(1, self.min_samples_leaf)

        JPT.logger.info('Data transformation... %d x %d' % _data.shape)

        # --------------------------------------------------------------------------------------------------------------
        # Determine the prior distributions
        started = datetime.datetime.now()
        JPT.logger.info('Learning prior distributions...')
        self.priors = {}
        pool = mp.Pool()
        for i, prior in enumerate(pool.map(_prior, [(i, var.to_json()) for i, var in enumerate(self.variables)])):# {var: var.dist(data=data[:, i]) }
            self.priors[self.variables[i].name] = self.variables[i].domain.from_json(prior)
        JPT.logger.info('Prior distributions learnt in %s.' % (datetime.datetime.now() - started))
        # self.impurity.priors = [self.priors[v.name] for v in self.variables if v.numeric]
        pool.close()
        pool.join()

        # --------------------------------------------------------------------------------------------------------------
        # Start the training

        started = datetime.datetime.now()
        JPT.logger.info('Started learning of %s x %s at %s '
                        'requiring at least %s samples per leaf' % (_data.shape[0],
                                                                    _data.shape[1],
                                                                    started,
                                                                    int(self.impurity.min_samples_leaf)))
        learning = GENERATIVE if self.targets is None else DISCRIMINATIVE
        JPT.logger.info('Learning is %s. ' % learning)
        if learning == DISCRIMINATIVE:
            JPT.logger.info('Target variables (%d): %s\n'
                            'Feature variables (%d): %s' % (len(self.targets),
                                                            ', '.join(mapstr(self.targets)),
                                                            len(self.variables) - len(self.targets),
                                                            ', '.join(mapstr(set(self.variables) - set(self.targets)))))
        # build up tree
        self.c45queue.append((_data, 0, _data.shape[0], None, None, 0))
        while self.c45queue:
            self.c45(*self.c45queue.popleft())

        if self.innernodes:
            self.root = self.innernodes[0]

        elif self.leaves:
            self.root = self.leaves[0]

        else:
            JPT.logger.error('NO INNER NODES!', self.innernodes, self.leaves)
            self.root = None

        # --------------------------------------------------------------------------------------------------------------
        # Print the statistics

        JPT.logger.info('Learning took %s' % (datetime.datetime.now() - started))
        # if logger.level >= 20:
        JPT.logger.debug(self)

    @property
    def min_samples_leaf(self):
        if type(self._min_samples_leaf) is int:
            return self._min_samples_leaf
        if type(self._min_samples_leaf) is float and 0 < self._min_samples_leaf < 1:
            return int(self._min_samples_leaf * len(_data))
        return int(self._min_samples_leaf)

    @staticmethod
    def sample(sample, ft):
        # NOTE: This sampling is NOT uniform for intervals that are infinity in any direction! TODO: FIX to sample from CATEGORICAL
        if ft not in sample:
            return Interval(np.NINF, np.inf, EXC, EXC).sample()
        else:
            iv = sample[ft]

        if isinstance(iv, Interval):
            if iv.lower == -np.inf and iv.upper == np.inf:
                return Interval(np.NINF, np.inf, EXC, EXC).sample()
            if iv.lower == -np.inf:
                if any([i.right == EXC for i in iv.intervals]):
                    # workaround to be able to sample from open interval
                    return iv.upper - 0.01 * iv.upper
                else:
                    return iv.upper
            if iv.upper == np.inf:
                # workaround to be able to sample from open interval
                if any([i.left == EXC for i in iv.intervals]):
                    return iv.lower + 0.01 * iv.lower
                else:
                    return iv.lower

            return iv.sample()
        else:
            return iv

    def reverse(self, query, confidence=.5) -> List[Tuple[Dict, List[Node]]]:
        '''Determines the leaf nodes that match query best and returns their respective paths to the root node.

        :param query: a mapping from featurenames to either numeric value intervals or an iterable of categorical values
        :type query: dict
        :param confidence:  the confidence level for this MPE inference
        :type confidence: float
        :returns: a mapping from probabilities to lists of matcalo.core.algorithms.JPT.Node (path to root)
        :rtype: dict
        '''
        # if none of the target variables is present in the query, there is no match possible
        if set(query.keys()).isdisjoint(set(self.variables)):
            return []

        # Transform into internal values/intervals (symbolic values to their indices) and update to contain all possible variables
        query = {var: list2interval(val) if type(val) in (list, tuple) and var.numeric else val if type(val) in (list, tuple) else [val] for var, val in query.items()}
        query_ = {var: set(var.domain.value[v] for v in val) for var, val in query.items()}
        for i, var in enumerate(self.variables):
            if var in query_: continue
            if var.numeric:
                query_[var] = list2interval([np.NINF, np.PINF])
            else:
                query_[var] = var.domain.values

        # find the leaf (or the leaves) that matches the query best
        confs = {}
        for k, l in self.leaves.items():
            confs_ = defaultdict(float)
            for v, dist in l.distributions.items():
                if v.numeric:
                    confs_[v] = dist.p(query_[v])
                else:
                    conf = 0.
                    for sv in query_[v]:
                        conf += dist.p(sv)
                    confs_[v] = conf
            confs[l] = confs_

        # the candidates are the one leaves that satisfy the confidence requirement (i.e. each free variable of a leaf must satisfy the requirement)
        candidates = sorted([leaf for leaf, confs in confs.items() if all(c >= confidence for c in confs.values())], key=lambda l: sum(confs[l].values()), reverse=True)

        # for the chosen candidate determine the path to the root
        paths = []
        for c in candidates:
            p = []
            curcand = c
            while curcand is not None:
                p.append(curcand)
                curcand = curcand.parent
            paths.append((confs[c], p))

        # elements of path are tuples (a, b) with a being mappings of {var: confidence} and b being an ordered list of
        # nodes representing a path from a leaf to the root
        return paths

    def compute_best_split(self, indices) -> Tuple[int, float ,float]:
        # calculate gains for each feature/target combination and normalize over targets
        gains_tgt = defaultdict(dict)
        for tgt in self.variables:
            maxval = 0.
            for ft in self.variables:
                gains_tgt[tgt][ft] = self.gains(indices, ft, tgt)
                maxval = max(maxval, *gains_tgt[tgt][ft].values())

            # normalize gains for comparability
            gains_tgt[tgt] = {ft: {v: g / maxval if maxval > 0. else 0 for v, g in gains_tgt[tgt][ft].items()} for ft in self._variables}

        # determine (harmonic) mean of target gains
        gains_ft_hm = defaultdict(lambda: defaultdict(dict))
        for tgt, fts in gains_tgt.items():
            for ft, sps in fts.items():
                for sp, spval in sps.items():
                    gains_ft_hm[ft][sp][tgt] = spval

        # determine attribute with highest normalized information gain and its index
        max_gain = -1
        sp_best = None
        ft_best = None
        for ft, sps in gains_ft_hm.items():
            for sp, tgts in sps.items():
                hm = np.mean(list(gains_ft_hm[ft][sp].values()))
                if max_gain < hm:
                    sp_best = sp
                    ft_best = ft
                    max_gain = hm
        ft_best_idx = self.variables.index(ft_best)
        return ft_best_idx, sp_best, max_gain

    def plot(self, title=None, filename=None, directory='/tmp', plotvars=None, view=True, max_symb_values=10):
        '''Generates an SVG representation of the generated regression tree.

        :param title:   (str) title of the plot
        :param filename: the name of the JPT (will also be used as filename; extension will be added automatically)
        :type filename: str
        :param directory: the location to save the SVG file to
        :type directory: str
        :param plotvars: the variables to be plotted in the graph
        :type plotvars: <jpt.variables.Variable>
        :param view: whether the generated SVG file will be opened automatically
        :type view: bool
        :param max_symb_values: limit the maximum number of symbolic values to this number
        '''
        if plotvars is None:
            plotvars = []
        plotvars = [self.varnames[v] if type(v) is str else v for v in plotvars]

        title = ifnone(title, 'unnamed')

        if not os.path.exists(directory):
            os.makedirs(directory)

        dot = Digraph(format='svg', name=filename or title,
                      directory=directory,
                      filename=f'{filename or title}.dot')

        # create nodes
        sep = ",<BR/>"
        for idx, n in self.allnodes.items():
            imgs = ''

            # plot and save distributions for later use in tree plot
            if isinstance(n, Leaf):
                rc = math.ceil(math.sqrt(len(plotvars)))
                img = ''
                for i, pvar in enumerate(plotvars):
                    img_name = html.escape(f'{pvar.name}-{n.idx}')

                    params = {} if pvar.numeric else {'horizontal': True,
                                                      'max_values': max_symb_values}

                    n.distributions[pvar].plot(title=html.escape(pvar.name),
                                               fname=img_name,
                                               directory=directory,
                                               view=False,
                                               **params)
                    img += (f'''{"<TR>" if i % rc == 0 else ""}
                                        <TD><IMG SCALE="TRUE" SRC="{os.path.join(directory, f"{img_name}.png")}"/></TD>
                                {"</TR>" if i % rc == rc-1 or i == len(plotvars) - 1 else ""}
                                ''')

                    # clear current figure to allow for other plots
                    plt.clf()

                if plotvars:
                    imgs = f'''
                                <TR>
                                    <TD ALIGN="CENTER" VALIGN="MIDDLE" COLSPAN="2">
                                        <TABLE>
                                            {img}
                                        </TABLE>
                                    </TD>
                                </TR>
                                '''

            land = '<BR/>\u2227 '
            element = ' \u2208 '

            # content for node labels
            nodelabel = f'''<TR>
                                <TD ALIGN="CENTER" VALIGN="MIDDLE" COLSPAN="2"><B>{"Leaf" if isinstance(n, Leaf) else "Node"} #{n.idx}</B><BR/>{html.escape(n.str_node)}</TD>
                            </TR>'''

            if isinstance(n, Leaf):
                nodelabel = f'''{nodelabel}{imgs}
                                <TR>
                                    <TD BORDER="1" ALIGN="CENTER" VALIGN="MIDDLE"><B>#samples:</B></TD>
                                    <TD BORDER="1" ALIGN="CENTER" VALIGN="MIDDLE">{n.samples} ({n.prior * 100:.3f}%)</TD>
                                </TR>
                                <TR>
                                    <TD BORDER="1" ALIGN="CENTER" VALIGN="MIDDLE"><B>Expectation:</B></TD>
                                    <TD BORDER="1" ALIGN="CENTER" VALIGN="MIDDLE">{',<BR/>'.join([f'{html.escape(v.name)}=' + (f'{html.escape(str(dist.expectation()))!s}' if v.symbolic else f'{dist.expectation():.2f}') for v, dist in n.value.items() if self.targets is None or v in self.targets])}</TD>
                                </TR>
                                <TR>
                                    <TD BORDER="1" ROWSPAN="{len(n.path)}" ALIGN="CENTER" VALIGN="MIDDLE"><B>path:</B></TD>
                                    <TD BORDER="1" ROWSPAN="{len(n.path)}" ALIGN="CENTER" VALIGN="MIDDLE">{f"{land}".join([html.escape(var.str(val, fmt='set')) for var, val in n.path.items()])}</TD>
                                </TR>
                                '''

            # stitch together
            lbl = f'''<<TABLE ALIGN="CENTER" VALIGN="MIDDLE" BORDER="0" CELLBORDER="0" CELLSPACING="0">
                            {nodelabel}
                      </TABLE>>'''

            if isinstance(n, Leaf):
                dot.node(str(idx),
                         label=lbl,
                         shape='box',
                         style='rounded,filled',
                         fillcolor=green)
            else:
                dot.node(str(idx),
                         label=lbl,
                         shape='ellipse',
                         style='rounded,filled',
                         fillcolor=orange)

        # create edges
        for idx, n in self.innernodes.items():
            for i, c in enumerate(n.children):
                if c is None: continue
                dot.edge(str(n.idx), str(c.idx), label=html.escape(n.str_edge(i)))

        # show graph
        JPT.logger.info(f'Saving rendered image to {os.path.join(directory, filename or title)}.svg')

        # improve aspect ratio of graph having many leaves or disconnected nodes
        dot = dot.unflatten(stagger=3)
        dot.render(view=view, cleanup=False)

    def pickle(self, fpath) -> None:
        '''Pickles the fitted regression tree to a file at the given location ``fpath``.

        :param fpath: the location for the pickled file
        :type fpath: str
        '''
        with open(os.path.abspath(fpath), 'wb') as f:
            pickle.dump(self, f)

    @staticmethod
    def load(fpath):
        '''Loads the pickled regression tree from the file at the given location ``fpath``.

        :param fpath: the location of the pickled file
        :type fpath: str
        '''
        with open(os.path.abspath(fpath), 'rb') as f:
            try:
                JPT.logger.info(f'Loading JPT {os.path.abspath(fpath)}')
                return pickle.load(f)
            except ModuleNotFoundError:
                JPT.logger.error(f'Could not load file {os.path.abspath(fpath)}')
                raise Exception(f'Could not load file {os.path.abspath(fpath)}. Probably deprecated.')

    @staticmethod
    def calcnorm(sigma, mu, intervals):
        '''Computes the CDF for a multivariate normal distribution.

        :param sigma: the standard deviation
        :param mu: the expected value
        :param intervals: the boundaries of the integral
        :type sigma: float
        :type mu: float
        :type intervals: list of matcalo.utils.utils.Interval
        '''
        from scipy.stats import mvn
        return first(mvn.mvnun([x.lower for x in intervals], [x.upper for x in intervals], mu, sigma))

    def sklearn_tree(self, data=None, targets=None) -> DecisionTreeRegressor:
        if data is None:
            data = self.data
        assert data is not None, 'Gimme data!'

        tree = DecisionTreeRegressor(min_samples_leaf=self.min_samples_leaf,
                                     min_impurity_decrease=self.min_impurity_improvement,
                                     random_state=0)
        with stopwatch('/sklearn/decisiontree'):
            tree.fit(data, data if targets is None else targets)
        return tree

    def save(self, file) -> None:
        '''
        Write this JPT persistently to disk.

        ``file`` can be either a string or file-like object.
        '''
        if type(file) is str:
            with open(file, 'w+') as f:
                json.dump(self.to_json(), f)
        else:
            json.dump(self.to_json(), file)

    @staticmethod
    def load(file):
        '''
        Load a JPT from disk.
        '''
        if type(file) is str:
            with open(file, 'r') as f:
                t = json.load(f)
        else:
            t = json.load(file)
        return JPTBase.from_json(t)


class DistributedJPT(JPTBase):

    def __init__(self, path, **kwargs):
        super().__init__(**kwargs)
        self.path = path

    def apply(self, query):
        pass<|MERGE_RESOLUTION|>--- conflicted
+++ resolved
@@ -590,7 +590,7 @@
 
         return result
 
-    def expectation(self, variables=None, evidence=None, confidence_level=None, fail_on_unsatisfiability=True) -> VariableMap[Variable, ExpectationResult]:
+    def expectation(self, variables=None, evidence=None, confidence_level=None, fail_on_unsatisfiability=True) -> VariableMap:
         '''
         Compute the expected value of all ``variables``. If no ``variables`` are passed,
         it defaults to all variables not passed as ``evidence``.
@@ -741,9 +741,6 @@
         self.indices = None
         self.impurity = None
 
-<<<<<<< HEAD
-    def c45(self, data: np.ndarray, start: int, end: int, parent: Node, child_idx: int, depth: int) -> None:
-=======
         #initialize the dependencies as fully dependent on each other.
         #the interface isnt modified therefore the jpt should work as before if not
         #specified different
@@ -777,7 +774,6 @@
 
 
     def c45(self, data, start, end, parent, child_idx, depth) -> None:
->>>>>>> 8d01aa62
         '''
         Creates a node in the decision tree according to the C4.5 algorithm on the data identified by
         ``indices``. The created node is put as a child with index ``child_idx`` to the children of
@@ -796,17 +792,8 @@
         split_var_idx = split_pos = -1
         split_var = None
 
-<<<<<<< HEAD
         impurity = self.impurity
         max_gain = impurity.compute_best_split(start, end)
-=======
-        if n_samples > self.min_samples_leaf: # TODO: i think >= 2*self.min_samples_leaf is sufficient and better performing
-            #and self.impurity >= self.min_impurity_improvement
-            impurity = self.impurity
-            impurity.compute_best_split(start, end)
-            max_gain = impurity.max_impurity_improvement
-            best_split = impurity.best_split_pos
->>>>>>> 8d01aa62
 
         if max_gain:
             split_pos = impurity.best_split_pos
@@ -841,7 +828,7 @@
 
             if split_var.symbolic:  # ----------------------------------------------------------------------------------
                 split_value = int(data[self.indices[start + split_pos], split_var_idx])
-                out(split_value, split_var.domain.labels.values())
+                #out(split_value, split_var.domain.labels.values())
                 splits = [{split_value},
                           set(split_var.domain.values.values()) - {split_value}]
 
