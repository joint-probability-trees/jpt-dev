"""© Copyright 2021-23, Mareike Picklum, Daniel Nyga."""
import bz2
import json
import numbers
import os
import pickle
from collections import defaultdict, deque, ChainMap, OrderedDict
from operator import attrgetter, itemgetter
from typing import Dict, List, Tuple, Any, Union, Iterable, Iterator, Optional, Callable, IO, Literal, Set

import numpy as np
import pandas as pd
<<<<<<< HEAD
from tqdm import tqdm
from dnutils import first, ifnone, mapstr, fst, ifnot, getlogger, logs, err
from graphviz import Digraph
from matplotlib import style, pyplot as plt
=======
from deprecated.classic import deprecated
from dnutils import first, ifnone, fst, ifnot, getlogger, logs
from matplotlib import style
>>>>>>> 698b8d6b

from .base.constants import plotstyle
from .base.errors import Unsatisfiability
<<<<<<< HEAD
from .base.utils import list2set
from .base.utils import format_path, normalized, Heap
from .base.utils import prod
=======
from .base.utils import (
    list2intset,
    list2set,
    list2interval,
    format_path,
    normalized,
    Heap,
    prod,
    setstr_int
)

>>>>>>> 698b8d6b
from .distributions import Integer
from .distributions import Multinomial, Numeric
from .inference import MPESolver

from .variables import (
    VariableMap,
    SymbolicVariable,
    NumericVariable,
    Variable,
    VariableAssignment,
    IntegerVariable,
    LabelAssignment,
    ValueAssignment
)

<<<<<<< HEAD
from .base.intervals import ContinuousSet, Interval, EXC, INC, R, UnionSet, IntSet, Z
=======
try:
    from .base.intervals import __module__
    from .learning.impurity import __module__
    from .base.functions import __module__
    from .distributions.quantile.quantiles import __module__
except ModuleNotFoundError:
    import pyximport
    pyximport.install()
finally:
    from .base.intervals import ContinuousSet as Interval, EXC, INC, R, ContinuousSet, RealSet
    from .learning.impurity import Impurity
    from .base.functions import PiecewiseFunction, Undefined
    from .distributions.quantile.quantiles import QuantileDistribution
>>>>>>> 698b8d6b


try:
    style.use(plotstyle)
except OSError:
    import logging
    logging.warning(
        f'Style "{plotstyle}" not found. Falling back to "default".'
    )
    style.use('default')


# ----------------------------------------------------------------------------------------------------------------------

class Node:
    """
    Wrapper for the nodes of the :class:`jpt.learning.trees.Tree`.
    """

    def __init__(self, idx: int, parent: None or 'DecisionNode' = None) -> None:
        """
        Create a Node
        :param idx: the identifier of a node
        :param parent: the parent of this node
        """
        self.idx = idx
        self.parent: DecisionNode = parent
        self.samples = 0.
        self._path = []

    @property
    def path(self) -> VariableMap:
        """
        :return: the path of this Node as VariableMap
        """
        res = VariableMap()
        for var, vals in self._path:
            res[var] = (res.get(
                var,
                set(range(var.domain.n_values))
                if var.symbolic else (
                    Z if var.integer else R
                )
            ).intersection(vals))
        return res

    def consistent_with(self, evidence: VariableMap) -> bool:
        """
        Check if the node is consistent with the variable assignments in evidence.

        :param evidence: A VariableMap that maps to singular values (numeric or symbolic)
            or ranges (continuous set, set)
        :return: bool
        """

        # for every variable and its assignment
        for variable, value in evidence.items():
            variable: Variable

            # if the variable is in the path of this node
            if variable in self.path.keys():

                # get the restriction of the path
                restriction = self.path[variable]

                # and a range is given
                if isinstance(value, (Interval, set)):
                    # if the ranges don't intersect return false
                    return not restriction.isdisjoint(value)

                else:
                    # if it is a singular value
                    # check if the path allows this value
                    return value in restriction

        return True

    def format_path(
            self,
            fmt: str = None,
            precision: int = None
    ) -> str:
        return format_path(
            self.path,
            fmt=fmt,
            precision=precision
        )

    def number_of_parameters(self) -> int:
        raise NotImplementedError()

    def __str__(self) -> str:
        return f'Node<{self.idx}>'

    def __repr__(self) -> str:
        return f'Node<{self.idx}> object at {hex(id(self))}'

    def depth(self) -> int:
        """
        :return: the depth of this node
        """
        return len(self._path)

    def contains(self, samples: np.ndarray, variable_index_map: VariableMap) -> np.array:
        """
        Check if this node contains the given samples in parallel.

        :param samples: The samples to check
        :param variable_index_map: A VariableMap mapping to the indices in 'samples'
        :return: numpy array with 0s and 1s
        """
        result = np.ones(len(samples))
        for variable, restriction in self.path.items():
            index = variable_index_map[variable]
            if variable.numeric or variable.integer:
                result *= (samples[:, index] > restriction.lower) & (samples[:, index] <= restriction.upper)
            if variable.symbolic:
                result *= np.isin(samples[:, index], list(restriction))

        return result


# ----------------------------------------------------------------------------------------------------------------------

class DecisionNode(Node):
    """
    Represents an inner (decision) node of the the :class:`jpt.learning.trees.Tree`.
    """

    def __init__(self, idx: Optional[int], variable: Variable, parent: 'DecisionNode' or None = None):
        """
        Create a DecisionNode

        :param idx: The identifier of a node
        :param variable: The split variable
        :param parent: The parent of this node
        """
        self._splits = None
        self.variable = variable
        super().__init__(idx, parent=parent)
        self.children: None or List[Node] = None  # [None] * len(self.splits)

    def __hash__(self):
        return id(self)

    def __eq__(self, o) -> bool:
        return (
            type(self) is type(o) and
            self.idx == o.idx and
            (self.parent.idx
             if self.parent is not None else None) == (o.parent.idx if o.parent is not None else None) and
            [n.idx for n in self.children] == [n.idx for n in o.children] and
            self.splits == o.splits and
            self.variable == o.variable and
            self.samples == o.samples
        )

    def to_json(self) -> Dict[str, Any]:
        """
        :return: The DecisionNode as a json serializable dict.
        """
        return {
            'idx': self.idx,
            'parent': ifnone(self.parent, None, attrgetter('idx')),
            'splits': [
                s.to_json() if isinstance(s, Interval) else list(s)
                for s in self.splits
            ],
            'variable': self.variable.name,
            '_path': [
                (var.name, split.to_json() if (var.numeric or var.integer) else list(split))
                for var, split in self._path
            ],
            'children': [ifnone(node, None, attrgetter('idx')) for node in self.children],
            'samples': self.samples,
            'child_idx': self.parent.children.index(self) if self.parent is not None else None
        }

    @staticmethod
    def from_json(tree: 'JPT', data: Dict[str, Any]) -> 'DecisionNode':
        """
        Construct a Decision node from a json dict.
        :param tree: The tree to mount the node in
        :param data: The data describing the members of the node
        :return: the constructed and mounted DecisionNode
        """
        node = DecisionNode(
            idx=data['idx'],
            variable=tree.varnames[data['variable']]
        )
        # the following cases are to support backward compatibility with old integer representations
        if node.variable.numeric or (node.variable.integer and type(first(data['splits'])) is dict):
            node.splits = [
                Interval.from_json(s) for s in data['splits']
            ]
        elif node.variable.integer and type(first(data['splits'])) is list:
            node.splits = [
                IntSet.from_set(set(s)) for s in data['splits']
            ]
        elif node.variable.symbolic:
            node.splits = [
                set(s) for s in data['splits']
            ]
        node.children = [None] * len(node.splits)
        node.parent = ifnone(data['parent'], None, tree.innernodes.get)
        node.samples = data['samples']
        if node.parent is not None:
            node.parent.set_child(data['child_idx'], node)
        tree.innernodes[node.idx] = node
        return node

    @property
    def splits(self) -> List:
        return self._splits

    @splits.setter
    def splits(self, splits):
        if self.children is not None:
            raise ValueError('Children already set: %s' % self.children)
        self._splits = splits
        self.children = [None] * len(self._splits)

    def set_child(self, idx: int, node: Node) -> None:
        """
        Set the child at ``index`` of this Node. Also extend the path of the child node with this
        nodes' path.
        :param idx: the idx of the child (0 for left, 1 for right)
        :param node: The child
        """
        self.children[idx] = node
        node._path = list(self._path)
        node._path.append((self.variable, self.splits[idx]))

    def str_edge(self, idx_split: int) -> str:
        """
        Convert the edge to child at ``idx`` to a string.
        :param idx_split: The index of the child
        :return: str
        """
        if self.variable.numeric:
            return self.variable.str(
                self.splits[idx_split],
                fmt='logic'
            )
        elif self.variable.symbolic:
            negate = len(self.splits) > 1 and len(self.splits[1]) > 1
            if negate:
                label = self.variable.domain.labels[fst(self.splits[0])]
                return '%s%s' % ('\u00AC' if idx_split > 0 else '', label)
            else:
                return str(self.variable.domain.labels[fst(self.splits[idx_split])])
        elif self.variable.integer:
            return str(
                IntSet(
                    self.variable.domain.value2label(
                        self.splits[idx_split].lower
                    ) if not np.isneginf(self.splits[idx_split].lower) else np.NINF,
                    self.variable.domain.value2label(
                        self.splits[idx_split].upper
                    ) if not np.isposinf(self.splits[idx_split].upper) else np.PINF
                )
            )

    @property
    def str_node(self) -> str:
        return self.variable.name

    def recursive_children(self):
        """
        :return: All children of this node
        """
        return self.children + [
            item for sublist in
            [child.recursive_children() for child in self.children]
            for item in sublist
        ]

    def __str__(self) -> str:
        return (
            f'<DecisionNode #{self.idx} '
            f'{self.variable.name} = [%s]' % '; '.join(self.str_edge(i) for i in range(len(self.splits))) +
            f'; parent-#: {self.parent.idx if self.parent is not None else None}>'
        )

    def __repr__(self) -> str:
        return f'Node<{self.idx}> object at {hex(id(self))}'

    def number_of_parameters(self) -> int:
        """
        :return: The number of relevant parameters in this decision node.
                 2 are parameters necessary since it the variable and its splitting value
                 are sufficient to describe this computation unit.
        """
        return 2


# ----------------------------------------------------------------------------------------------------------------------

class Leaf(Node):
    """
    Represents a leaf node of the :class:`jpt.trees.Tree`.
    """

    def __init__(self, idx: int, parent: DecisionNode or None = None, prior: float or None = None):
        """
        Construct a Leaf
        :param idx: the index of this leaf
        :param parent: the parent of this leaf
        :param prior: the prior of this leaf (relative number of samples in this leaf)
        """
        super().__init__(idx, parent=parent)
        self.distributions = VariableMap()
        self.prior = prior
        self.s_indices = []

    @property
    def str_node(self) -> str:
        return ""

    def applies(self, query: VariableAssignment) -> bool:
        """
        Checks whether this leaf is consistent with the given ``query``.
        :param query: the query to check
        :return: bool
        """
        if isinstance(query, LabelAssignment):
            query = query.value_assignment()
        path = self.path
        for var in set(query.keys()).intersection(set(path.keys())):
            if path.get(var).isdisjoint(query.get(var)):
                return False
        return True

    @property
    def value(self):
        return self.distributions

    def recursive_children(self):
        """
        :return: All children of this node
        """
        return []

    def __str__(self) -> str:
        return f'<Leaf #{self.idx}; parent: #%s prior = %.3f>' % (
            ifnone(self.parent, None, attrgetter('idx')),
            self.prior
        )

    def __repr__(self) -> str:
        return f'Leaf<{self.idx}> object at {hex(id(self))}'

    def __hash__(self):
        return id(self)

    def to_json(self) -> Dict[str, Any]:
        """
        :return: The DecisionNode as a json serializable dict.
        """
        return {
            'idx': self.idx,
            'distributions': self.distributions.to_json(),
            'prior': self.prior,
            'samples': self.samples,
            's_indices': [int(i) for i in self.s_indices],
            'parent': ifnone(self.parent, None, attrgetter('idx')),
            'child_idx': self.parent.children.index(self) if self.parent is not None else -1
        }

    @staticmethod
    def from_json(tree: 'JPT', data: Dict[str, Any]) -> 'Leaf':
        """
        Construct a Decision node from a json dict.
        :param tree: The tree to mount the node in
        :param data: The data describing the members of the node
        :return: the constructed and mounted DecisionNode
        """
        leaf = Leaf(
            idx=data['idx'],
            prior=data['prior'],
            parent=tree.innernodes.get(data['parent'])
        )
        leaf.distributions = VariableMap(
            {
                tree.varnames[v]: tree.varnames[v].domain.from_json(d) for v, d in data['distributions'].items()
            }
        )
        leaf._path = []
        if leaf.parent is not None:
            leaf.parent.set_child(data['child_idx'], leaf)
        leaf.prior = data['prior']
        leaf.samples = data['samples']
        if 's_indices' in data:
            leaf.s_indices = np.array(data['s_indices'])
        tree.leaves[leaf.idx] = leaf
        return leaf

    def __eq__(self, o) -> bool:
        return (
            type(o) == type(self) and
            self.idx == o.idx and
            self._path == o._path and
            self.samples == o.samples and
            self.distributions == o.distributions and
            self.prior == o.prior
        )

    def consistent_with(self, evidence: VariableMap) -> bool:
        """
        Check if the node is consistent with the variable assignments in evidence.

        :param evidence: A preprocessed VariableMap that maps to singular values (numeric or symbolic)
            or ranges (continuous set, set)
        """
        return self.probability(evidence) > 0.

    def path_consistent_with(self, evidence: VariableMap) -> bool:
        """
        Check if the path of this node is consistent with the variable assignments in evidence.

        :param evidence: A preprocessed VariableMap that maps to singular values (numeric or symbolic)
            or ranges (continuous set, set)
        """
        return super(Leaf, self).consistent_with(evidence)

    def probability(
            self,
            query: VariableAssignment,
            dirac_scaling: float = 2.,
            min_distances: VariableMap = None
    ) -> float:
        """
        Calculate the probability of a (partial) query. Exploits the independence assumption
        :param query: A preprocessed VariableMap that maps to singular values (numeric or symbolic)
            or ranges (continuous set, set)
        :type query: VariableMap
        :param dirac_scaling: the minimal distance between the samples within a dimension are multiplied by this factor
            if a durac impulse is used to model the variable.
        :type dirac_scaling: float
        :param min_distances: A dict mapping the variables to the minimal distances between the observations.
            This can be useful to use the same likelihood parameters for different test sets for example in cross
            validation processes.
        :type min_distances: A VariableMap from numeric variables to floats or None
        """

        result = 1.
        if isinstance(query, LabelAssignment):
            query = query.value_assignment()
        # for every variable and its assignment
        for variable, value in query.items():
            variable: Variable

            # if it is a numeric
            if variable.numeric:
                result *= self._numeric_probability(variable, value, dirac_scaling, min_distances)

            # if the variable is symbolic
            elif variable.symbolic or variable.integer:

                # force the evidence to be a set
                # if not isinstance(value, set):
                #     value = set([value])


                # return false if the evidence is impossible in this leaf
                result *= self.distributions[variable]._p(value)

        return result

    def _numeric_probability(
            self,
            variable: NumericVariable,
            value,
            dirac_scaling: float = 2.,
            min_distances: VariableMap = None
    ):
        """ Calculate the probability of an arbitrary value for a numeric variable.
        :param variable: A numeric variable
        :param dirac_scaling: the minimal distance between the samples within a dimension are multiplied by this factor
            if a durac impulse is used to model the variable.
        :param min_distances: A dict mapping the variables to the minimal distances between the observations.
            This can be useful to use the same likelihood parameters for different test sets for example in cross
            validation processes.
        """
        if isinstance(value, UnionSet):
            return sum(
                self._numeric_probability(
                    variable,
                    i,
                    dirac_scaling,
                    min_distances
                )
                for i in value.intervals
            )

        # handle ContinuousSet
        elif isinstance(value, ContinuousSet):

            if value.size() == 0:
                return 0

            elif value.size() == 1:
                return self._numeric_probability(
                    variable,
                    value.lower,
                    dirac_scaling,
                    min_distances
                )

            else:
                return self.distributions[variable]._p(value)

        # handle single Numbers
        elif isinstance(value, numbers.Number):
            result = 1.
            # get the likelihood
            likelihood = self.distributions[variable].pdf(value)

            # if it is infinity and no handling is provided replace it with 1.
            if likelihood == np.inf and not min_distances:
                result *= 1
            # if it is infinite and a handling is provided, replace with dirac_sclaing/min_distance
            elif likelihood == np.inf and min_distances:
                result *= dirac_scaling / min_distances[variable]
            else:
                result *= likelihood

            return result

        else:
            raise ValueError("Unknown Datatype for Conditional JPT, type is %s" % type(value))

<<<<<<< HEAD
    def parallel_likelihood(
            self,
            queries: np.ndarray,
            dirac_scaling: float = 2.,
            min_distances: VariableMap = None
    ) -> np.ndarray:
        """
        Calculate the probability of a (partial) query. Exploits the independence assumption
=======
    def likelihood(
            self,
            queries: np.ndarray,
            dirac_scaling: float = 2.,
            min_distances: VariableMap = None,
            single_likelihoods: bool = False
    ) -> np.ndarray:
        """
        Calculate the probability of a (partial) query. Exploits the independence assumption
        :param single_likelihoods:
>>>>>>> 698b8d6b
        :param queries: An array-like object that represents variable assignments in value space.
        :param dirac_scaling: the minimal distance between the samples within a dimension are multiplied by this factor
            if a durac impulse is used to model the variable.
        :type dirac_scaling: float
        :param min_distances: A dict mapping the variables to the minimal distances between the observations.
            This can be useful to use the same likelihood parameters for different test sets for example in cross
            validation processes.
        :type min_distances: A VariableMap from numeric variables to floats or None
        """

        # create result vector
        if single_likelihoods:
            result = np.ones(queries.shape)
        else:
            result = np.ones(len(queries))

        # for each idx, variable and distribution
        for idx, (variable, distribution) in enumerate(self.distributions.items()):

            # if the variable is symbolic
            if isinstance(variable, SymbolicVariable):
                # multiply by probability
                probs = distribution.probabilities[queries[:, idx].astype(int)]

            elif isinstance(variable, IntegerVariable):
                probs = np.array([distribution._p(int(q)) for q in queries[:, idx]])

            # if the variable is numeric
            elif isinstance(variable, NumericVariable):
                # get the likelihoods
                probs = np.asarray(distribution.pdf.multi_eval(queries[:, idx].copy(order='C').astype(float)))

                if min_distances:
                    # replace them with dirac scaling if they are infinite
                    probs[(probs == float("inf")).nonzero()] = dirac_scaling / min_distances[variable]

                # if no distances are provided replace infinite values with 1.
                else:
                    probs[(probs == float("inf")).nonzero()] = 1.

            else:
                raise ValueError("Variable of type %s is not known!" % type(variable))

            # multiply results
            if single_likelihoods:
                result[:, idx] = probs.T
            else:
                result *= probs

        return result

    def copy(self) -> 'Leaf':
        """Create a copy of this leaf. The copy is unaware of the tree and vice versa.
        Hence, not path or parent etc. is set. The copy only provides querying functionality."""
        result = Leaf(self.idx, None, self.prior)
        result.samples = self.samples
        result.s_indices = self.s_indices
        result.distributions = VariableMap(
            {
               variable:  type(distribution).from_json(distribution.to_json())
               for variable, distribution in self.distributions.items()
            }
        )
        return result

    def conditional_leaf(self, evidence: VariableAssignment) -> 'Leaf':
        """
        Create a leaf that is cropped to the values described in evidence.
        :param evidence: A VariableAssignment describing evidence.
        :return: The cropped leaf, that hos no parent, path, etc. set.
        """
        if isinstance(evidence, LabelAssignment):
            evidence = evidence.value_assignment()

        result = self.copy()

        for variable, value in evidence.items():
            # adjust leaf distributions
            # noinspection PyProtectedMember
            result.distributions[variable] = result.distributions[variable]._crop(value)

        return result

    def mpe(self, minimal_distances: VariableMap) -> (VariableMap, float):
        """
        Calculate the most probable explanation of this leaf as a fully factorized distribution.
        :return: the likelihood of the maximum as a float and the configuration as a VariableMap
        """

        # initialize likelihood and maximum
        result_likelihood = self.prior
        maximum = dict()

        # for every variable and distribution
        for variable, distribution in self.distributions.items():

            # calculate mpe of that distribution
            explanation, likelihood = distribution.mpe()

            # apply upper cap for infinities
<<<<<<< HEAD
            likelihood = minimal_distances[variable] if np.isinf(likelihood) else likelihood
=======
            likelihood = minimal_distances.get(variable, 1) if np.isinf(likelihood) else likelihood
>>>>>>> 698b8d6b

            # update likelihood
            result_likelihood *= likelihood

            # save result
            maximum[variable] = explanation

        # create mpe result
        return LabelAssignment(maximum.items()), result_likelihood

    def k_mpe(self) -> Iterator[LabelAssignment]:
        '''
        Compute the ``k`` most probable explanations of this leaf.
        :return:
        '''
        ...

    def number_of_parameters(self) -> int:
        """
        :return: The number of relevant parameters in this decision node.
                Leafs require 1 + the sum of all distributions parameters. The 1 extra parameter
                represents the prior.
        """
        return sum([distribution.number_of_parameters() for distribution in self.distributions.values()])

    def sample(self, amount) -> np.array:
        """Sample `amount` many samples from the leaf.

        :returns A numpy array of size (amount, self.variables) containing the samples.
        """
        result = np.empty((amount, len(self.distributions)), dtype=object)

        for idx, (variable, distribution) in enumerate(self.distributions.items()):
            result[:, idx] = list(distribution.sample(amount))

        return result


# ----------------------------------------------------------------------------------------------------------------------

# noinspection PyProtectedMember
class JPT:
    """
    Implementation Joint Probability Trees (JPTs).
    """

    logger = getlogger('/jpt', level=logs.INFO)

    def __init__(
            self,
            variables: List[Variable],
            targets: List[str or Variable] = None,
            features: List[str or Variable] = None,
            min_samples_leaf: float or int = 1,
            min_impurity_improvement: float or None = None,
            max_leaves: int or None = None,
            max_depth: int or None = None,
            dependencies: Dict[Variable, List[Variable]] or None = None
    ) -> None:
        """
        Create a JPT.
        :param variables: The variables that will be represented this model
        :param targets: The variables where the information gain will be computed on
        :param features: The variables where the splits will be chosen from
        :param min_samples_leaf: If an integer is provided it is the minimal number of samples required to form a leaf,
        if a float is provided it will be the minimal percentage of samples that is required to form a leaf
        :param min_impurity_improvement: The minimal amount of information gain to justify a split
        :param max_leaves: The maximum number of leaves (deprecated)
        :param max_depth: The maximum depth the tree may have
        :param dependencies: A dictionary mapping variables to a list of dependent variables. Having this
        sparse may speed up training a lot.
        """
        targets = ifnone(targets, [])
        features = ifnone(features, [])

        self._variables = list(variables)
        self.varnames: OrderedDict[str, Variable] = OrderedDict((var.name, var) for var in self._variables)
        self._targets = (
            list(self.variables)
            if not targets else [self.varnames[v] if type(v) is str else v for v in targets]
        )

        # handle features such that only specifying targets is enough
        if not targets:
            if not features:
                self._features = list(self.variables)
            else:
                self._features = [self.varnames[v] if type(v) is str else v for v in features]
        else:
            if not features:
                self._features = [v for v in self.variables if v not in self.targets]
            else:
                self._features = [self.varnames[v] if type(v) is str else v for v in features]

        self.leaves: Dict[int, Leaf] = {}
        self.innernodes: Dict[int, DecisionNode] = {}
        self.priors: VariableMap = VariableMap()

        self.min_samples_leaf = min_samples_leaf
        self._keep_samples = False
        self.min_impurity_improvement = ifnone(min_impurity_improvement, 0)

        # a map saving the minimal distances to prevent infinite high likelihoods
        self.minimal_distances: VariableMap = VariableMap(variables=self.variables)
        self._numsamples = 0
        self.root = None
        self.max_leaves = max_leaves
        self.max_depth = max_depth or np.inf

        # initialize the dependencies as fully dependent on each other.
        # the interface isn't modified therefore the jpt should work as before if not
        # specified different
        if dependencies is None:
            self.dependencies: VariableMap[Variable, List[Variable]] = VariableMap({
                var: list(self.targets) for var in self.features
            })
        else:
            self.dependencies: VariableMap[Variable, List[Variable]] = VariableMap(
                dependencies.items(),
                variables=self.variables
            )

    def _reset(self) -> None:
        """ Delete all parameters of this model (not the hyperparameters)"""
        self.innernodes.clear()
        self.leaves.clear()
        self.priors = VariableMap(variables=self.variables) # .clear()
        self.minimal_distances: VariableMap = VariableMap(variables=self.variables)
        self.root = None

    @property
    def allnodes(self):
        return ChainMap(self.innernodes, self.leaves)

    @property
    def variables(self) -> Tuple[Variable, ...]:
        return tuple(self._variables)

    @property
    def targets(self) -> Tuple[Variable, ...]:
        return tuple(self._targets)

    @property
    def features(self) -> Tuple[Variable, ...]:
        return tuple(self._features)

    @property
    def numeric_variables(self) -> Tuple[Variable, ...]:
        return tuple([var for var in self.variables if isinstance(var, NumericVariable)])

    @property
    def symbolic_variables(self) -> Tuple[Variable, ...]:
        return tuple([var for var in self.variables if isinstance(var, SymbolicVariable)])

    @property
    def integer_variables(self) -> Tuple[Variable, ...]:
        return tuple([var for var in self.variables if isinstance(var, IntegerVariable)])

    @property
    def numeric_targets(self) -> Tuple[Variable, ...]:
        return tuple([var for var in self.targets if isinstance(var, NumericVariable)])

    @property
    def symbolic_targets(self) -> Tuple[Variable, ...]:
        return tuple([var for var in self.targets if isinstance(var, SymbolicVariable)])

    @property
    def integer_targets(self) -> Tuple[Variable, ...]:
        return tuple([var for var in self.targets if isinstance(var, IntegerVariable)])

    @property
    def numeric_features(self) -> Tuple[Variable, ...]:
        return tuple([var for var in self.features if isinstance(var, NumericVariable)])

    @property
    def symbolic_features(self) -> Tuple[Variable, ...]:
        return tuple([var for var in self.features if isinstance(var, SymbolicVariable)])

    @property
    def integer_features(self) -> Tuple[Variable, ...]:
        return tuple([var for var in self.features if isinstance(var, IntegerVariable)])

    def to_json(self) -> Dict[str, Any]:
        """Convert the tree to a json dictionary that can be serialized. """
        return {
            'variables': [v.to_json() for v in self.variables],
            'targets': [v.name for v in self.targets] if self.targets else self.targets,
            'features': [v.name for v in self.features],
            'min_samples_leaf': self.min_samples_leaf,
            'min_impurity_improvement': self.min_impurity_improvement,
            'max_leaves': self.max_leaves,
            'max_depth': self.max_depth,
            'minimal_distances': self.minimal_distances.to_json(),
            'dependencies': {
                var.name: [v.name for v in deps]
                for var, deps in self.dependencies.items()},
            'leaves': [l.to_json() for l in self.leaves.values()],
            'innernodes': [n.to_json() for n in self.innernodes.values()],
            'priors': {variable.name: p.to_json() for variable, p in self.priors.items()},
            'root': ifnone(self.root, None, attrgetter('idx'))
        }

    @staticmethod
    def from_json(
            data: Dict[str, Any],
            variables: Optional[Iterable[Variable]] = None
    ) -> 'JPT':
        """
        Construct a tree from a json dict.

        :data:          The JSON dictionary holding the serialized JPT data.
        :variables:     (optional) An iterable holding the already de-serialized variables
                        the JPT shall be constructed with.
        """
        if variables is not None:
            variables = OrderedDict(
                [(v.name, v) for v in variables]
            )
        else:
            variables = OrderedDict(
                [(d['name'], Variable.from_json(d)) for d in data['variables']]
            )
        jpt = JPT(
            variables=list(variables.values()),
            targets=(
                [variables[v] for v in data['targets']]
                if data.get('targets')
                else []
            ),
            features=(
                [variables[v] for v in data['features']]
                if data.get('features')
                else []
            ),
            min_samples_leaf=data['min_samples_leaf'],
            min_impurity_improvement=data['min_impurity_improvement'],
            max_leaves=data['max_leaves'],
            max_depth=data['max_depth'],
            dependencies={
                variables[var]: [variables[v] for v in deps]
                for var, deps in data.get('dependencies', {}).items()
            }
        )
        jpt.minimal_distances = VariableMap.from_json(
            jpt.numeric_variables,
            data.get("minimal_distances", {})
        )
        for d in data['innernodes']:
            DecisionNode.from_json(jpt, d)
        for d in data['leaves']:
            Leaf.from_json(jpt, d)

        jpt.priors = VariableMap({
            jpt.varnames[varname]: jpt.varnames[varname].domain.from_json(dist)
            for varname, dist in data['priors'].items()
        })
        jpt.root = jpt.allnodes[data.get('root')] if data.get('root') is not None else None
        return jpt

    def __getstate__(self):
        json_data = self.to_json()
        pickled = pickle.dumps(json_data)
        compressed = bz2.compress(pickled)
        return compressed

    def __setstate__(self, state):
        if isinstance(state, dict):
            json_data = state
        else:
            pickled = bz2.decompress(state)
            json_data = pickle.loads(pickled)
        self.__dict__ = JPT.from_json(json_data).__dict__

    def __eq__(self, o) -> bool:
        return all((
            isinstance(o, JPT),
            self.innernodes == o.innernodes,
            self.leaves == o.leaves,
            self.priors == o.priors,
            self.min_samples_leaf == o.min_samples_leaf,
            self.min_impurity_improvement == o.min_impurity_improvement,
            self.targets == o.targets,
            self.variables == o.variables,
            self.max_depth == o.max_depth,
            self.max_leaves == o.max_leaves,
            self.dependencies == o.dependencies
        ))

    def encode(self, samples: np.ndarray) -> np.array:
        """
        Get the leaf index that describes the partition of each sample. Only works for fully initialized samples, i. e.
        a matrix of arbitrary many rows but #variables many columns.
        :param samples: the samples to evaluate
        :return: A 1D numpy array of integers containing the leaf index of every sample.
        """
        from .learning.preprocessing import preprocess_data
        result = np.zeros(len(samples))
        variable_index_map = VariableMap([(variable, idx) for (idx, variable) in enumerate(self.variables)])
        samples = preprocess_data(self, samples)
        for idx, leaf in self.leaves.items():
            contains = leaf.contains(samples, variable_index_map)
            result[contains == 1] = idx
        return result

    def pdf(self, values: VariableAssignment) -> float:
        """
        Get the likelihood of one world
        :param values: A VariableMap mapping some variables to one value.
        :return: The likelihood as float
        """
        if isinstance(values, LabelAssignment):
            values = values.value_assignment()
        if any([isinstance(val, Interval) and val.size() > 1 for val in values.values()]):
            raise ValueError('PDF not defined on intervals of size >1')
        if any([isinstance(val, set) and len(val) > 1 for val in values.values()]):
            raise ValueError('PDF not defined on sets of size >1')

        self._check_variable_assignment(values)

        values_scalars = ValueAssignment(variables=values._variables.values())
        values_sets = ValueAssignment(variables=values._variables.values())

        for var, val in values.items():
            if isinstance(var, (NumericVariable, IntegerVariable)):
                if not isinstance(val, (ContinuousSet, IntSet)):
                    values_sets[var] = {
                        NumericVariable: ContinuousSet,
                        IntegerVariable: IntSet
                    }[type(var)](val, val)
                    values_scalars[var] = val
                else:
                    values_sets[var] = val
                    values_scalars[var] = val.lower
            else:
                if not isinstance(val, set):
                    values_sets[var] = {val}
                    values_scalars[var] = val
                else:
                    values_sets[var] = val
                    values_scalars[var] = first(val)

        pdf = 0
        for leaf in self.apply(values_sets):
            pdf += leaf.prior * (
                prod(
                    leaf.distributions[var].pdf(value)
                    for var, value in values_scalars.items()
                ) if values_scalars else 1
            )
        return pdf

    def infer(
            self,
            query: Union[Dict[Union[Variable, str], Any], VariableAssignment],
            evidence: Union[Dict[Union[Variable, str], Any], VariableAssignment] = None,
            fail_on_unsatisfiability: bool = True
    ) -> float or None:
        r"""For each candidate leaf ``l`` calculate the number of samples in which `query` is true:

        .. math::
            P(query|evidence) = \frac{p_q}{p_e}
            :label: query

        .. math::
            p_q = \frac{c}{N}
            :label: pq

        .. math::
            c = \frac{\prod{F}}{x^{n-1}}
            :label: c

        where ``Q`` is the set of variables in `query`, :math:`P_{l}` is the set of variables that occur in ``l``,
        :math:`F = \{v | v \in Q \wedge~v \notin P_{l}\}` is the set of variables in the `query` that do not occur in ``l``'s path,
        :math:`x = |S_{l}|` is the number of samples in ``l``, :math:`n = |F|` is the number of free variables and
        ``N`` is the number of samples represented by the entire tree.
        reference to :eq:`query`

        :param query:       the event to query for, i.e. the query part of the conditional P(query|evidence) or the prior P(query)
        :type query:        dict of {jpt.variables.Variable : jpt.learning.distributions.Distribution.value}
        :param evidence:    the event conditioned on, i.e. the evidence part of the conditional P(query|evidence)
        :type evidence:     dict of {jpt.variables.Variable : jpt.learning.distributions.Distribution.value}
        :param fail_on_unsatisfiability: whether an error is raised in case of unsatisfiable evidence or not.
        """
        if isinstance(query, dict):
            query = self.bind(query)
        if isinstance(query, LabelAssignment):
            query_ = query.value_assignment()
        else:
            query_ = query

        self._check_variable_assignment(query_)

        if evidence is None:
            evidence = {}
        if isinstance(evidence, dict):
            evidence = self.bind(evidence)
        if isinstance(evidence, LabelAssignment):
            evidence_ = evidence.value_assignment()
        else:
            evidence_ = evidence

        self._check_variable_assignment(evidence_)

        p_q = 0.
        p_e = 0.

        for leaf in self.apply(evidence_):
            p_m = 1
            for var in set(evidence_.keys()):
                evidence_val = evidence_[var]
                if var in leaf.path:  # var.numeric and
                    evidence_val = evidence_val.intersection(leaf.path[var])
                p_m *= leaf.distributions[var]._p(evidence_val)

            w = leaf.prior
            p_m *= w
            p_e += p_m

            if leaf.applies(query_):
                for var in set(query_.keys()):
                    query_val = query_[var]
                    if var in leaf.path:
                        query_val = query_val.intersection(leaf.path[var])
                    p_m *= leaf.distributions[var]._p(query_val)
                p_q += p_m

        if p_e == 0:
            if fail_on_unsatisfiability:
                raise ValueError(
                    'Query is unsatisfiable: P(%s) is 0.' % format_path(evidence)
                )
            else:
                return None
        else:
            return p_q / p_e

    # noinspection PyProtectedMember
    def posterior(
            self,
            variables: List[Variable or str] = None,
            evidence: Dict[Union[Variable, str], Any] or VariableAssignment = None,
            fail_on_unsatisfiability: bool = True,
            report_inconsistencies: bool = False
    ) -> VariableMap or None:
        """
        Compute the posterior distribution of every variable in ``variables``. The result contains independent
        distributions. Be aware that they might not actually be independent.

        :param variables: The query variables of the posterior to be computed
        :param evidence: The evidence given for the posterior to be computed
        :param fail_on_unsatisfiability: Rather or not an ``Unsatisfiability`` error is raised if the
                                         likelihood of the evidence is 0.
        :param report_inconsistencies:   In case of an ``Unsatisfiability`` error, the exception raise
                                         will contain information about the variable assignments that
                                         caused the inconsistency.
        :return: jpt.trees.PosteriorResult containing distributions, candidates and weights
        """
        if evidence is None:
            evidence = {}
        if isinstance(evidence, dict):
            evidence = self.bind(evidence)
        if isinstance(evidence, LabelAssignment):
            evidence_ = evidence.value_assignment()
        else:
            evidence_ = evidence

        self._check_variable_assignment(evidence_)

        variables = ifnone(variables, self.variables)
        result = VariableMap()
        variables = [self.varnames[v] if type(v) is str else v for v in variables]

        distributions = defaultdict(list)

        likelihoods = []
        priors = []

        inconsistencies = {}
        for leaf in self.apply(evidence_):
            likelihood = 1
            conflicting_assignment = VariableMap()
            # check if path of candidate leaf is consistent with evidence
            # (i.e. contains evicence variable with *correct* value or does not contain it at all)
            for var in set(evidence_.keys()):
                evidence_set = evidence_[var]
                if var in leaf.path:
                    evidence_set = evidence_set.intersection(leaf.path[var])

                if isinstance(evidence_set, ContinuousSet) and evidence_set.size() == 1:
                    l_var = leaf.distributions[var].pdf(evidence_set.min)
                    l_var = 1 if np.isinf(l_var) else l_var
                else:
                    l_var = leaf.distributions[var]._p(evidence_set)
                if abs(l_var) < 1e-8:
                    l_var = .0
                if not l_var:
                    conflicting_assignment[var] = var.domain.value2label(evidence_set)
                    if not report_inconsistencies:
                        break
                likelihood *= ifnot(l_var, 1)

            if conflicting_assignment:
                inconsistencies[conflicting_assignment] = inconsistencies.get(conflicting_assignment, 0) + likelihood
                continue

            likelihoods.append(0 if conflicting_assignment else likelihood)
            priors.append(leaf.prior)

            for var in variables:
                evidence_set = evidence_.get(var)
                distribution = leaf.distributions[var]
                if evidence_set is not None:
                    if var in leaf.path:
                        evidence_set = evidence_set.intersection(leaf.path[var])
                        distribution = distribution._crop(evidence_set)
                distributions[var].append(distribution)

        weights = [l * p for l, p in zip(likelihoods, priors)]
        try:
            weights = normalized(weights)
        except ValueError:
            if fail_on_unsatisfiability:
                raise Unsatisfiability(
                    'Evidence %s is unsatisfiable.' % format_path(evidence),
                    reasons=inconsistencies
                )
            return None

        for var, dists in distributions.items():
            if var.numeric:
                result[var] = Numeric.merge(dists, weights=weights)
            elif var.symbolic:
                result[var] = Multinomial.merge(dists, weights=weights)
            elif var.integer:
                result[var] = Integer.merge(dists, weights=weights)

        return result

    def expectation(
            self,
            variables: Iterable[Variable] = None,
            evidence: VariableAssignment = None,
            fail_on_unsatisfiability: bool = True
    ) -> VariableMap or None:
        """
        Compute the expected value of all ``variables``. If no ``variables`` are passed,
        it defaults to all variables not passed as ``evidence``.

        :param variables: The variables to compute the expectation distributions on
        :param evidence: The raw evidence applied to the tree
        :param fail_on_unsatisfiability: Rather or not an ``Unsatisfiability`` error is raised if the
                                         likelihood of the evidence is 0.
        :return: VariableMap
        """
        if evidence is None:
            evidence = {}
        if isinstance(evidence, dict):
            evidence = self.bind(evidence)
        if isinstance(evidence, LabelAssignment):
            evidence_ = evidence.value_assignment()
        else:
            evidence_ = evidence

        self._check_variable_assignment(evidence_)

        variables = ifnot(
            [v if isinstance(v, Variable) else self.varnames[v] for v in ifnone(variables, self.variables)],
            set(self.variables) - set(evidence_ or {})
        )

        posteriors = self.posterior(
            variables,
            evidence_,
            fail_on_unsatisfiability=fail_on_unsatisfiability
        )

        if posteriors is None:
            if fail_on_unsatisfiability:
                raise Unsatisfiability(
                    'Query is unsatisfiable: P(%s) is 0.' % format_path(evidence)
                )
            else:
                return None

        final = VariableMap()
        for var, dist in posteriors.items():
            final[var] = dist.expectation()
        return final

    def mpe(
            self,
            evidence: Union[Dict[Union[Variable, str], Any], VariableAssignment] = None,
            fail_on_unsatisfiability: bool = True
    ) -> (List[LabelAssignment], float) or None:
        """
        Calculate the most probable explanation of all variables if the tree given the evidence.
        :param evidence: The evidence that is applied to the tree
        :param fail_on_unsatisfiability: Rather or not an ``Unsatisfiability`` error is raised if the
                                         likelihood of the evidence is 0.
        :return: List of LabelAssignments that describes all maxima of the tree given the evidence.
            Additionally, a float describing the likelihood of all solutions is returned.
        """
        if evidence is None:
            evidence = {}
        if isinstance(evidence, dict):
            evidence = self.bind(evidence)
        if isinstance(evidence, LabelAssignment):
            evidence_ = evidence.value_assignment()
        else:
            evidence_ = evidence

        self._check_variable_assignment(evidence_)

        # apply the conditions given
        conditional_jpt = self.conditional_jpt(evidence_, fail_on_unsatisfiability)

        if conditional_jpt is None:
            return None

        # calculate the maximal probabilities for each leaf
        maxima = [leaf.mpe(self.minimal_distances) for leaf in conditional_jpt.leaves.values()]

        # get the maximum of those maxima
        highest_likelihood = max([m[1] for m in maxima])

        # create a list for all possible maximal occurrences
        results = []

        # for every leaf and its mpe
        for leaf, (mpe, likelihood) in zip(conditional_jpt.leaves.values(), maxima):

            if likelihood == highest_likelihood:
                # append the argmax to the results
                results.append(mpe)

        # return the results
        return results, highest_likelihood

    def kmpe(
            self,
            evidence: Union[Dict[Union[Variable, str], Any], VariableAssignment] = None,
            fail_on_unsatisfiability: bool = True,
            k: int = 0
    ) -> Iterator[Tuple[LabelAssignment, float]] or None:
        """
        Perform a k-MPE inference on this JPT under the given evidence.

        k-MPE yields the ``k`` most probable explanation states in decreasing order.

        :param evidence: The evidence to apply
        :param fail_on_unsatisfiability: Rather to raise an Unsatisfiability Error on impossible evidence or not.
        :param k: the number of solutions to return
        :return: An iterator with states ordered by likelihood.
        """
        if isinstance(evidence, LabelAssignment):
            evidence_ = evidence.value_assignment()
        else:
            evidence_ = evidence

        # apply the evidence given
        conditional_jpt = self.conditional_jpt(
            evidence_,
            fail_on_unsatisfiability
        )
        if conditional_jpt is None:
            return None

        # Determine the maximal likelihood in numeric distributions
        likelihoods = []
        for leaf in conditional_jpt.leaves.values():
            for var, dist in leaf.distributions.items():
                if isinstance(dist, Numeric):
                    _, likelihood_max = dist._mpe()
                    if not np.isnan(likelihood_max) and not np.isinf(likelihood_max):
                        likelihoods.append(likelihood_max)
        likelihood_max = ifnot(likelihoods, 1, max)
        mpe_solvers = [
            MPESolver(
                distributions=leaf.distributions,
                likelihood_divisor=likelihood_max if likelihoods else None
            ).solve() for leaf in conditional_jpt.leaves.values()
        ]

        mpe_candidates = Heap(
            data=[(*next(solver), solver) for solver in mpe_solvers],
            key=itemgetter(1)
        )

        count = 0
        while mpe_candidates and (not k or count < k):
            solution, likelihood, solver = mpe_candidates.popright()

            values = ValueAssignment(
                [
                    (variable, value if variable.numeric else set(value))
                    for variable, value in solution.items()
                ]
            )
            values = values.label_assignment()
            yield values, likelihood
            try:
                mpe_candidates.push((*next(solver), solver))
            except StopIteration:
                pass
            count += 1

    def _preprocess_query(
            self,
            query: Union[dict, VariableMap],
            remove_none: bool = True,
            skip_unknown_variables: bool = False,
            allow_singular_values: bool = False
    ) -> LabelAssignment:
        """
        Transform a query entered by a user into an internal representation that can be further processed.
        :param query: the raw query
        :param remove_none: Rather to remove None entries or not
        :param skip_unknown_variables:  skip preprocessing for variable that does not exist in tree (may happen in
                                        multiple reverse tree inference). If False, an exception is raised;
                                        default: False
        :param allow_singular_values: Allow singular values, such that they are transformed to the daomain
            specification of numeric variables but not transformed to intervals via the PPF.
        :return: the preprocessed VariableMap
        """
        # Transform lists into a numeric interval:
        query_ = LabelAssignment(variables=self.variables)
        # parameter of the respective variable:
        for key, arg in query.items():
            if arg is None and remove_none:
                continue

            var = key if isinstance(key, Variable) else self.varnames.get(key)

            if var is None:
                if skip_unknown_variables:
                    continue
                else:
                    raise Exception(f'Variable "{key}" is unknown!')

            if var.numeric:
                if type(arg) is list:
                    arg = ContinuousSet.from_list(arg)
                if isinstance(arg, numbers.Number):
                    val = arg
                    if allow_singular_values:
                        query_[var] = val
                    # Apply a "blur" to single value evidences, if any blur is set
                    elif var.blur:
                        prior = self.priors[var.name]
                        quantile = prior.cdf.functions[
                            max(1, min(len(prior.cdf) - 2, prior.cdf.idx_at(var.domain.label2value(val))))
                        ].eval(val)
                        lower = var.domain.label2value(quantile - var.blur / 2)
                        upper = var.domain.label2value(quantile + var.blur / 2)
                        query_[var] = ContinuousSet(
                            var.domain.value2label(
                                prior.ppf.functions[max(1, min(len(prior.cdf) - 2, prior.ppf.idx_at(lower)))].eval(
                                    lower
                                )
                            ),
                            var.domain.value2label(
                                prior.ppf.functions[min(len(prior.ppf) - 2, max(1, prior.ppf.idx_at(upper)))].eval(
                                    upper
                                )
                            )
                        )
                    else:
                        query_[var] = ContinuousSet(val, val)
                elif isinstance(arg, ContinuousSet):
                    query_[var] = arg
                elif isinstance(arg, UnionSet):
                    query_[var] = UnionSet([
                        ContinuousSet(i.lower, i.upper, i.left, i.right) for i in arg.intervals
                    ])
                else:
                    raise TypeError('Unknown type of variable value: %s' % type(arg).__name__)

            elif var.integer:
                if type(arg) is list:
                    arg = IntSet.from_list(arg)
                if isinstance(arg, numbers.Number):
                    val = arg
                    if allow_singular_values:
                        query_[var] = val
                    else:
                        query_[var] = IntSet(val, val)
                elif isinstance(arg, IntSet):
                    query_[var] = arg
                elif isinstance(arg, UnionSet):
                    query_[var] = UnionSet([
                        IntSet(i.lower, i.upper) for i in arg.intervals
                    ])

            elif var.symbolic:
                # Transform into internal values (symbolic values to their indices):
                if type(arg) is list:
                    arg = list2set(arg)
                if type(arg) is tuple:
                    raise TypeError(
                        'Illegal type for values of domain %s: %s' % (
                            var.domain.__name__,
                            type(arg).__name__
                        )
                    )
                if type(arg) is not set:
                    arg = {arg}
                query_[var] = {v for v in arg}

        return query_

    def _check_variable_assignment(self, assignment: Optional[VariableAssignment]):
        '''
        Check the variable assignment for compatibility with the
        variables of this JPT.
        '''
        if assignment is None:
            return
        for var, _ in assignment.items():
            if var.name not in self.varnames or id(var) != id(self.varnames[var.name]):
                raise ValueError(
                    'Variable %s undefined in this JPT. Note that variable '
                    'instances in `VariableAssignment` and `JPT` must be identical. '
                    'Use `JPT.bind()` to ensure compatible variable assignments.' %
                    repr(var)
                )

<<<<<<< HEAD
    def apply(self, query: VariableAssignment) -> Iterator[Leaf]:
        """
        Iterator that yields leaves that are consistent with ``query``.
        :param query: the preprocessed query
        :return:
        """
        if isinstance(query, LabelAssignment):
            query = query.value_assignment()
        # if the sample doesn't match the features of the tree, there is no valid prediction possible
        if not set(query.keys()).issubset(set(self._variables)):
            raise TypeError(f'Invalid query. Query contains variables that are not '
                            f'represented by this tree: {[v for v in query.keys() if v not in self._variables]}')

        # find the leaf (or the leaves) that have each variable either
        # - not occur in the path to this node OR
        # - match the boolean/symbolic value in the path OR
        # - lie in the interval of the numeric value in the path
        # -> return leaf that matches query
        yield from (leaf for leaf in self.leaves.values() if leaf.applies(query))
=======
    def apply(
            self,
            query: Union[VariableAssignment, Dict]
    ) -> Iterator[Leaf]:
        """
        Iterator that yields leaves tha are consistent with a ``query``.

        A leaf is consistent with a query, if either of the following propositions hold
        for all constaints expressed by its path to the root node:

            1. the variable is not constrained by the query
            2. the variable is constrained by the query and the query is not consistent with the path

        :param query: the preprocessed query, either an instance of a subclass of ``VariableAssignment``
                      or a dict mapping variables to their respective labels.
        :return:
        """
        if isinstance(query, dict):
            query = self.bind(query)

        if isinstance(query, LabelAssignment):
            query = query.value_assignment()

        # if the sample doesn't match the features of the tree, there is no valid prediction possible
        if not set(query.keys()).issubset(set(self.variables)):
            raise TypeError(
                f'Invalid query. Query contains variables that are not '
                f'represented by this tree: {[v for v in query.keys() if v not in self._variables]}'
            )

        if self.root is None:
            raise RuntimeError(
                'JPT not fitted yet.'
            )

        fringe = deque([self.root])
        while fringe:
            node = fringe.popleft()

            if isinstance(node, Leaf):
                yield node
                continue
            else:
                node: DecisionNode

            for child, split in zip(node.children, node.splits):
                if node.variable not in query or not query[node.variable].isdisjoint(split):
                    fringe.appendleft(child)
>>>>>>> 698b8d6b

    def __str__(self) -> str:
        return (
            f'{self.__class__.__name__}\n'
            f'{self.pfmt()}\n'
            f'JPT stats: #innernodes = {len(self.innernodes)}, '
            f'#leaves = {len(self.leaves)} ({len(self.allnodes)} total)'
        )

    def __repr__(self) -> str:
        return (
            f'<{self.__class__.__name__} '
            f'#innernodes = {len(self.innernodes)}, '
            f'#leaves = {len(self.leaves)} ({len(self.allnodes)} total)>'
        )

    def pfmt(self) -> str:
        """
        :return: a pretty-format string representation of this JPT.
        """
        return self._pfmt(self.root, 0)

    def _pfmt(self, node, indent) -> str:
        """
        :param node: The starting node
        :param indent: the indentation of each new level
        :return: a pretty-format string representation of this JPT from node downward.
        """
        return "{}{}\n{}".format(
            " " * indent,
            str(node),
            ''.join([self._pfmt(c, indent + 4) for c in node.children])
            if isinstance(node, DecisionNode) else ''
        )

<<<<<<< HEAD
    def _preprocess_data(self, data=None, rows=None, columns=None) -> np.ndarray:
        """
        Transform the input data into an internal representation.
        :param data: The data to transform
        :param rows: The indices of the rows that will be transformed
        :param columns: The indices of the columns that will be transformed
        :return: the preprocessed data
        """
        if sum(d is not None for d in (data, rows, columns)) > 1:
            raise ValueError('Only either of the three is allowed.')
        elif sum(d is not None for d in (data, rows, columns)) < 1:
            raise ValueError('No data passed.')

        JPT.logger.info('Preprocessing data...')

        if isinstance(data, np.ndarray) and data.shape[0] or isinstance(data, list):
            rows = data

        if isinstance(rows, list) and rows:  # Transpose the rows
            columns = [[row[i] for row in rows] for i in range(len(self.variables))]
        elif isinstance(rows, np.ndarray) and rows.shape[0]:
            columns = rows.T

        if isinstance(columns, list) and columns:
            shape = len(columns[0]), len(columns)
        elif isinstance(columns, np.ndarray) and columns.shape:
            shape = columns.T.shape
        elif isinstance(data, pd.DataFrame):
            shape = data.shape
            data = data.copy()
        else:
            raise ValueError('No data given.')

        data_ = np.ndarray(shape=shape, dtype=np.float64, order='C')
        if isinstance(data, pd.DataFrame):
            if set(self.varnames).symmetric_difference(set(data.columns)):
                raise ValueError(
                    'Unknown variable names: %s'
                    % ', '.join(mapstr(set(self.varnames).symmetric_difference(set(data.columns))))
                )
            # Check if the order of columns in the data frame is the same
            # as the order of the variables.
            if not all(c == v for c, v in zip_longest(data.columns, self.varnames)):
                raise ValueError(
                    'Columns in DataFrame must coincide with variable order: %s' % ', '.join(mapstr(self.varnames))
                )
            transformations = {v: self.varnames[v].domain.values.map for v in data.columns}
            try:
                for col in data.columns:
                    data.loc[:, col] = data[col].map(
                        transformations[col],
                        na_action='ignore'
                    )
                data_[:] = data.values
            except ValueError as e:
                raise ValueError(
                    f'{e} of {self.varnames[col].domain.__qualname__} of variable {col}'
                )
        else:
            for i, (var, col) in enumerate(zip(self.variables, columns)):
                data_[:, i] = [var.domain.values[v] for v in col]
        return data_

=======
>>>>>>> 698b8d6b
    def learn(
            self,
            data: Optional[Union[np.ndarray, pd.DataFrame]] = None,
            rows: Optional[Union[np.ndarray, List]] = None,
            columns: Optional[Union[np.ndarray, List]] = None,
            keep_samples: bool = False,
<<<<<<< HEAD
            close_convex_gaps: bool = True,
=======
            close_convex_gaps: bool = False,
>>>>>>> 698b8d6b
            verbose: bool = False,
            prune_or_split: Optional[Callable] = None,
            multicore: Optional[int] = None
    ) -> 'JPT':
        """
        Fit the jpt to ``data``
        :param data:    The training examples (assumed in row-shape)
        :type data:     [[str or float or bool]]; (according to `self.variables`)
        :param rows:    The training examples (assumed in row-shape)
        :type rows:     [[str or float or bool]]; (according to `self.variables`)
        :param columns: The training examples (assumed in column-shape)
        :type columns:  [[str or float or bool]]; (according to `self.variables`)
        :param keep_samples: If true, stores the indices of the original data samples in the leaf nodes. For debugging
                        purposes only. Default is false.
        :param close_convex_gaps:
        :param prune_or_split:
        :param multicore: The number of cores to use for learning. If ``None``, all cores available will be used.
        :param verbose:

        :return: the fitted model
        """
        from .learning.c45 import C45Algorithm
        c45 = C45Algorithm(self)
        c45.learn(
            data=data,
            rows=rows,
            columns=columns,
            keep_samples=keep_samples,
            close_convex_gaps=close_convex_gaps,
            verbose=verbose,
            prune_or_split=prune_or_split,
            multicore=multicore
        )
        return self

    fit = learn

    @staticmethod
    def sample(sample, ft):
        # NOTE: This sampling is NOT uniform for intervals that are infinity in any direction! TODO: FIX to sample from CATEGORICAL
        if ft not in sample:
            return ContinuousSet(np.NINF, np.inf, EXC, EXC).sample()
        else:
            iv = sample[ft]

        if isinstance(iv, ContinuousSet):
            if iv.lower == -np.inf and iv.upper == np.inf:
                return ContinuousSet(np.NINF, np.inf, EXC, EXC).sample()
            if iv.lower == -np.inf:
                if any([i.right == EXC for i in iv.intervals]):
                    # workaround to be able to sample from open interval
                    return iv.upper - 0.01 * iv.upper
                else:
                    return iv.upper
            if iv.upper == np.inf:
                # workaround to be able to sample from open interval
                if any([i.left == EXC for i in iv.intervals]):
                    return iv.lower + 0.01 * iv.lower
                else:
                    return iv.lower

            return iv.sample()
        else:
            return iv

    def likelihood(
            self,
            data: Union[np.ndarray, pd.DataFrame],
            dirac_scaling: float = 2.,
            min_distances: Dict = None,
            preprocess: bool = True,
            multicore: Optional[int] = None,
            verbose: bool = False,
            single_likelihoods: bool = False
    ) -> np.ndarray:
        """
        Get the probabilities of a list of worlds. The worlds must be fully assigned with
        scalar values (no intervals or sets).

        :param data:            An array containing the worlds. The shape is (x, len(variables)).
        :param dirac_scaling:   the minimal distance between the samples within a dimension are multiplied by this factor
                                if a durac impulse is used to model the variable.
        :param min_distances:   A dict mapping the variables to the minimal distances between the observations.
                                This can be useful to use the same likelihood parameters for different test
                                sets for example in cross validation processes.
        :param verbose:         print status information to the console
        :param multicore:       how many cores should be used (defaults to all)
        :param preprocess:      whether to apply the preprocessing to the data passed.
        :param single_likelihoods: will not only return the overall likelihoods but also the likelihoods per variable

        :returns: An np.array with shape (x, ) containing the probabilities.
        """
        if preprocess:
            from .learning.preprocessing import preprocess_data
            data_ = preprocess_data(
                self,
                data,
                verbose=verbose
            )
        elif isinstance(data, pd.DataFrame):
            data_ = data.values.astype(np.float64)
        else:
            data_ = data

        from .inference.likelihood import parallel_likelihood
        return parallel_likelihood(
            self,
            data_,
            dirac_scaling=dirac_scaling,
            min_distances=min_distances,
            multicore=multicore,
            verbose=verbose,
            single_likelihoods=single_likelihoods
        )

    @deprecated
    def parallel_likelihood(
            self,
            data: Union[np.ndarray, pd.DataFrame],
            dirac_scaling: float = 2.,
            min_distances: Dict = None,
            single_likelihoods: bool = False
    ) -> np.ndarray:
        """
        Get the probabilities of a list of worlds. The worlds must be fully assigned with
        scalar values (no intervals or sets).

        :param data: An array containing the worlds. The shape is (x, len(variables)).
        :param dirac_scaling: the minimal distance between the samples within a dimension are multiplied by this factor
            if a durac impulse is used to model the variable.
        :param min_distances: A dict mapping the variables to the minimal distances between the observations.
            This can be useful to use the same likelihood parameters for different test sets for example in cross
            validation processes.
        :param single_likelihoods: will not only return the overall likelihoods but also the likelihoods per variable
        :returns: An np.array with shape (x, ) containing the probabilities.
        """
        from .learning.preprocessing import preprocess_data

        # set min distances if not overwritten
        if min_distances is None:
            min_distances = self.minimal_distances

        # preprocess the queries
        data = preprocess_data(self, data)

        # initialize probabilities
        probabilities = np.zeros(len(data))
        probs_per_var = np.zeros(data.shape)

        # for all leaves
        for leaf in self.leaves.values():

            # calculate likelihood
            leaf_probabilities = leaf.likelihood(
                data,
                dirac_scaling,
                min_distances,
                single_likelihoods=single_likelihoods
            )

            if single_likelihoods:
                leaf_probabilities, leaf_probs_per_var = leaf_probabilities
                probs_per_var += [l * leaf.prior for l in leaf_probs_per_var]

            # multiply likelihood by leaf prior
            probabilities += (leaf.prior * leaf_probabilities)

        if single_likelihoods:
            return probabilities, probs_per_var

        return probabilities

    def reverse(
            self,
            query: Dict,
            confidence: float = .05
    ) -> List[Tuple]:
        """
        Determines the leaf nodes that match query best and returns them along with their respective confidence.

        :param query: a mapping from featurenames to either numeric value intervals or an iterable of categorical values
        :param confidence:  the confidence level for this MPE inference
        :returns: a tuple of probabilities and jpt.trees.Leaf objects that match requirement (representing path to root)
        """
        # if none of the target variables is present in the query, there is no match possible
        # only check variable names, because multiple trees can have the (semantically) same variable, which differs as
        # python object
        if set([v.name if isinstance(v, Variable) else v for v in query.keys()]).isdisjoint(set(self.varnames)):
            return []

        # Transform into internal values/intervals (symbolic values to their indices)
        query_ = self._preprocess_query(query, skip_unknown_variables=True)

        # update non-query variables to allow all possible values
        for i, var in enumerate(self.variables):
            if var in query_: continue
            if var.numeric:
                query_[var] = R
            elif var.integer:
                query_[var] = Z
            else:
                query_[var] = set(var.domain.labels)

        # stores the probabilities, that the query variables take on the value(s)/a value in the interval given in
        # the query
        confs = {}

        # find the leaf (or the leaves) that matches the query best
        for k, l in self.leaves.items():
            conf = defaultdict(float)
            for v, dist in l.distributions.items():
                conf[v] = dist.p(query_[v])
            confs[l.idx] = conf

        # generate list of leaf-confidence pairs, sorted by confidence (descending)
        candidates = sorted(
            [
                (cf, self.leaves[lidx]) for lidx, cf in confs.items() if all(c >= confidence for c in cf.values())
            ],
            key=lambda i: sum(i[0].values()),
            reverse=True
        )

        return candidates

<<<<<<< HEAD
    def plot(self,
             title: str = "unnamed",
             filename: str or None = None,
             directory: str = None,
             plotvars: Iterable[Variable or str] = None,
             view: bool = True,
             max_symb_values: int = 10,
             nodefill=None,
             leaffill=None,
             alphabet=False
=======
    def plot(
            self,
            title: str = "unnamed",
            filename: str or None = None,
            directory: str = None,
            plotvars: Iterable[Variable] = None,
            view: bool = True,
            max_symb_values: int = 10,
            nodefill: str = None,
            leaffill: str = None,
            alphabet: bool = False,
            verbose: bool = False
>>>>>>> 698b8d6b
    ) -> str:
        """
        Generates an SVG representation of the generated regression tree.

        :param title: title of the plot
        :param filename: the name of the JPT (will also be used as filename; extension will be added automatically)
        :param directory: the location to save the SVG file to
        :param plotvars: the variables to be plotted in the graph
        :param view: whether the generated SVG file will be opened automatically
        :param max_symb_values: limit the maximum number of symbolic values that are plotted to this number
        :param nodefill: the color of the inner nodes in the plot; accepted formats: RGB, RGBA, HSV, HSVA or color name
        :param leaffill: the color of the leaf nodes in the plot; accepted formats: RGB, RGBA, HSV, HSVA or color name
        :param alphabet: whether to plot symbolic variables in alphabetic order, if False, they are sorted by
        probability (descending); default is False
        :param verbose:

        :return:   (str) the path under which the renderd image has been saved.
        """
<<<<<<< HEAD
        if directory is None:
            directory = tempfile.mkdtemp(
                prefix=f'jpt_{title}-{datetime.datetime.now().strftime("%Y-%m-%d_%H-%M")}',
                dir=tempfile.gettempdir()
            )
        else:
            if not os.path.exists(directory):
                os.makedirs(directory)

        if plotvars is None:
            plotvars = []

        plotvars = [self.varnames[v] if type(v) is str else v for v in plotvars]

        dot = Digraph(
            format='svg',
            name=title,
            directory=directory,
            filename=f'{filename or title}'
        )

        pbar = tqdm(
            total=len(self.leaves),
            desc='Plotting nodes'
        )

        # create nodes
        sep = ",<BR/>"
        for idx, n in self.leaves.items():
            imgs = ''

            # plot and save distributions for later use in tree plot
            rc = math.ceil(math.sqrt(len(plotvars)))
            img = ''
            for i, pvar in enumerate(plotvars):
                img_name = html.escape(f'{pvar.name}-{n.idx}')

                params = {} if pvar.numeric else {
                    'horizontal': True,
                    'max_values': max_symb_values,
                    'alphabet': alphabet
                }

                n.distributions[pvar].plot(
                    title=html.escape(pvar.name),
                    fname=img_name,
                    directory=directory,
                    view=False,
                    **params
                )
                img += (f'''{"<TR>" if i % rc == 0 else ""}
                        <TD><IMG SCALE="TRUE" SRC="./{img_name}.png"/></TD>
                        {"</TR>" if i % rc == rc - 1 or i == len(plotvars) - 1 else ""}
                ''')

                # close current figure to allow for other plots
                plt.close()

            if plotvars:
                imgs = f'''
                            <TR>
                                <TD ALIGN="CENTER" VALIGN="MIDDLE" COLSPAN="2">
                                    <TABLE>
                                        {img}
                                    </TABLE>
                                </TD>
                            </TR>
                            '''

            land = '<BR/>\u2227 '
            element = ' \u2208 '

            # content for node labels
            leaf_label = 'Leaf #%s (p = %.4f)' % (n.idx, n.prior)
            nodelabel = f'''
            <TR>
                <TD ALIGN="CENTER" VALIGN="MIDDLE" COLSPAN="2"><B>{leaf_label}</B><BR/>{html.escape(n.str_node)}</TD>
            </TR>'''

            nodelabel = f'''{nodelabel}{imgs}
                            <TR>
                                <TD BORDER="1" ALIGN="CENTER" VALIGN="MIDDLE"><B>#samples:</B></TD>
                                <TD BORDER="1" ALIGN="CENTER" VALIGN="MIDDLE">{n.samples} ({n.prior * 100:.3f}%)</TD>
                            </TR>
                            <TR>
                                <TD BORDER="1" ALIGN="CENTER" VALIGN="MIDDLE"><B>Expectation:</B></TD>
                                <TD BORDER="1" ALIGN="CENTER" VALIGN="MIDDLE">{',<BR/>'.join([f'{"<B>" + html.escape(v.name) + "</B>" if self.targets is not None and v in self.targets else html.escape(v.name)}=' + (f'{html.escape(str(dist.expectation()))!s}' if v.symbolic else f'{dist.expectation():.2f}') for v, dist in n.value.items()])}</TD>
                            </TR>
                            <TR>
                                <TD BORDER="1" ROWSPAN="{len(n.path)}" ALIGN="CENTER" VALIGN="MIDDLE"><B>path:</B></TD>
                                <TD BORDER="1" ROWSPAN="{len(n.path)}" ALIGN="CENTER" VALIGN="MIDDLE">{f"{land}".join([html.escape(var.str(val, fmt='set')) for var, val in n.path.items()])}</TD>
                            </TR>
                            '''

            # stitch together
            lbl = f'''<<TABLE ALIGN="CENTER" VALIGN="MIDDLE" BORDER="0" CELLBORDER="0" CELLSPACING="0">
                            {nodelabel}
                      </TABLE>>'''

            dot.node(str(idx),
                     label=lbl,
                     shape='box',
                     style='rounded,filled',
                     fillcolor=leaffill or green)

            pbar.update(1)

        pbar.close()

        for idx, node in self.innernodes.items():
            dot.node(str(idx),
                     label=node.str_node,
                     shape='ellipse',
                     style='rounded,filled',
                     fillcolor=nodefill or orange)

        # create edges
        for idx, n in self.innernodes.items():
            for i, c in enumerate(n.children):
                if c is None:
                    continue
                dot.edge(str(n.idx), str(c.idx), label=html.escape(n.str_edge(i)))

        # show graph
        filepath = '%s.svg' % os.path.join(directory, ifnone(filename, title))
        JPT.logger.info(f'Saving rendered image to {filepath}.')

        # improve aspect ratio of graph having many leaves or disconnected nodes
        dot = dot.unflatten(stagger=3)
        dot.render(view=view, cleanup=False)
        return filepath
=======
        from .plotting.jpt import JPTPlotter
        return JPTPlotter(
            self,
            title,
            filename,
            directory,
            plotvars,
            max_symb_values,
            nodefill,
            leaffill,
            alphabet,
            verbose
        ).plot(view)
>>>>>>> 698b8d6b

    def pickle(self, fpath: str) -> None:
        """
        Pickles the fitted regression tree to a file at the given location ``fpath``.

        :param fpath: the location for the pickled file
        """
        with open(os.path.abspath(fpath), 'wb') as f:
            pickle.dump(self, f)

    @staticmethod
    def calcnorm(sigma: float, mu: float, intervals):
        """
        Computes the CDF for a multivariate normal distribution.

        :param sigma: the standard deviation
        :param mu: the expected value
        :param intervals: the boundaries of the integral
        :type intervals: list of matcalo.utils.utils.Interval
        :return:
        """
        from scipy.stats import mvn
        return first(mvn.mvnun([x.lower for x in intervals], [x.upper for x in intervals], mu, sigma))

    def copy(self) -> 'JPT':
        """
        :return: a new copy of this jpt where all references are the original tree are cut.
        """
        return JPT.from_json(
            self.to_json(),
            variables=self.variables
        )

    def conditional_jpt(
            self,
            evidence: Optional[VariableAssignment] = None,
            fail_on_unsatisfiability: bool = True
    ) -> 'JPT' or None:
        """
        Apply evidence on a JPT and get a new JPT that represent P(x|evidence).

        :param evidence: A VariableAssignment mapping the observed variables to there observed values
         :param fail_on_unsatisfiability: whether an error is raised in case of unsatisfiable evidence or not
        """
        if evidence is None:
            evidence = {}
        if isinstance(evidence, dict):
            evidence = self.bind(evidence)
        if isinstance(evidence, LabelAssignment):
            evidence_ = evidence.value_assignment()
        else:
            evidence_ = evidence

        # the new jpt that acts as conditional joint probability distribution
        conditional_jpt: JPT = self.copy()

        # skip if evidence is empty
        if not evidence_:
            return conditional_jpt

        # initialize exploration queue
        fringe = deque([conditional_jpt.root])

        while fringe:
            # get the next node to inspect
            node = fringe.popleft()
            # clear the path of each node as we will re-construct it later

            # the node might have been deleted already
            if node.idx not in conditional_jpt.allnodes:
                continue

            # initialize remove as false
            rm = False

            # if it is a decision node
            if isinstance(node, DecisionNode):

                # that has no children
                if not node.children:

                    # remove it and update flag
                    del conditional_jpt.innernodes[node.idx]
                    rm = True

                # else recurse into its children
                elif len(node.children) == 2:
                    fringe.extendleft(node.children)
                    continue

            # if it is a leaf node
            else:
                # type hinting
                leaf: Leaf = node

                # calculate probability of this leaf being selected given the evidence
                probability = leaf.probability(evidence_)

                # if the leaf's probability is 0 with the evidence
                if probability > 0:
                    leaf.prior *= probability
                else:
                    # remove the leaf and set the flag
                    rm = True
                    del conditional_jpt.leaves[node.idx]

            # if the node has been removed and the removed node has a parent
            if rm and node.parent is not None:

                # mark the parent node for further processing
                fringe.append(node.parent)

                idx = node.parent.children.index(node)
                del node.parent.children[idx]
                del node.parent.splits[idx]

            # if the resulting model is empty
            if rm and node is conditional_jpt.root:
                conditional_jpt.root = None

        # calculate remaining probability mass
        probability_mass = sum(
            leaf.prior for leaf in conditional_jpt.leaves.values()
        ) if conditional_jpt.root is not None else 0

        if not probability_mass:
            # raise an error if wanted
            if fail_on_unsatisfiability:
                raise Unsatisfiability(
                    'Query is unsatisfiable: P(%s) is 0.' % format_path(evidence)
                )

            # return None if error is not wanted
            else:
                return None

        # clean up not needed distributions and redistribute probability mass
        for leaf in conditional_jpt.leaves.values():

            # normalize probability
            leaf.prior /= probability_mass

            # adjust leaf distributions
            for variable, value in evidence_.items():
                leaf.distributions[variable] = leaf.distributions[variable]._crop(value)

        # recalculate the priors for the conditional jpt
        priors = conditional_jpt.posterior()
        conditional_jpt.priors = priors

        return conditional_jpt

    def multiply_by_leaf_prior(self, prior: Dict[int, float]) -> 'JPT':
        """
        Multiply every leafs prior by the given priors. This serves as handling the factor message
        from factor nodes. Be vary since this method overwrites the JPT in-place.

        :param prior: The priors, a Dict mapping from leaf indices to float

        :return: self
        """
        for idx, leaf in self.leaves.items():
            self.leaves[idx].prior *= prior[idx]
        self.normalize()
        return self

    def normalize(self) -> 'JPT':
        """
        Normalize the tree s. t. the sum of all leaf priors is 1.
        :return: self
        """
        probability_mass = sum(leaf.prior for leaf in self.leaves.values())
        if not probability_mass:
            raise Unsatisfiability(
                'JPT is unsatisfiable (all %s leaves have 0 prior probability).' % len(self.leaves)
            )
        for idx, leaf in self.leaves.items():
            self.leaves[idx].prior /= probability_mass
        return self

    def save(
            self,
            file: Union[str, IO],
            protocol: Literal['pickle', 'json'] = 'pickle'
    ) -> None:
        """
        Write this JPT persistently to disk.

        :param file: either a string or file-like object.
        :param protocol:
        """
        writer = {'json': json, 'pickle': pickle}[protocol]
        if protocol == 'json':
            data = self.to_json()
        else:
            data = self

        if type(file) is str:
            with open(file, {'json': 'w', 'pickle': 'wb'}[protocol]) as f:
                writer.dump(data, f)
        else:
            writer.dump(data, file)

    @staticmethod
    def load(
            file: Union[str, IO],
            protocol: Literal['pickle', 'json'] = 'pickle'
    ) -> 'JPT':
        """
        Load a JPT from disk.

        :param file: either a string or file-like object.
        :param protocol:

        :return: the JPT described in ``file``
        """
        loader = {'json': json, 'pickle': pickle}[protocol]
        if type(file) is str:
            with open(file, {'json': 'r', 'pickle': 'rb'}[protocol]) as f:
                data = loader.load(f)
        else:
            data = loader.load(file)

        if protocol == 'json':
            model = JPT.from_json(data)
        else:
            model = data
        return model

    def depth(self) -> int:
        """
        :return: the maximal depth of a leaf in the tree.
        """
        return max([leaf.depth() for leaf in self.leaves.values()])

    def total_samples(self) -> int:
        """
        :return: the total number of samples represented by this tree.
        """
        return sum(l.samples for l in self.leaves.values())

    def number_of_parameters(self) -> int:
        """
        :return: The number of relevant parameters in the entire tree
        """
        return sum([node.number_of_parameters() for node in self.leaves.values()])

    # noinspection PyIncorrectDocstring
    def bind(self, *arg, **kwargs) -> LabelAssignment:
        '''
        Returns a ``LabelAssignment`` object with the assignments passed.

        This method accepts one optional positional argument, which -- if passed -- must be a dictionary
        of the desired variable assignments.

        Keyword arguments may specify additional variable, value pairs.

        If a positional argument is passed, the following options may be passed in addition
        as keyword arguments:

        :param allow_singular_values: Allow singular values, such that they are transformed to the daomain
            specification of numeric variables but not transformed to intervals via the PPF.
        '''
        options = {'allow_singular_values': False}
        if len(arg) > 1 or arg and not isinstance(arg[0], dict) and not arg[0] is None:
            raise ValueError(
                'Illegal argument: positional '
                'argument of bind() must be a dict, got %s' % type(arg[0]).__name__
            )
        elif len(arg):
            if set(kwargs).difference(options):
                raise ValueError(
                    'Options of bind() must be a subset of %s, got %s.' % (set(options), set(kwargs))
                )
            bindings = ifnone(arg[0], {})
            options.update(kwargs)
        else:
            bindings = kwargs
        return self._preprocess_query(bindings, **options)

    def sample(self, amount) -> np.array:
        """Sample `amount` many samples from the tree.

        :returns A numpy array of size (amount, self.variables) containing the samples.
        """
        # create probability distribution for the leaves
        leaf_probabilities = np.array([leaf.prior for leaf in self.leaves.values()])

        # sample in which function part the samples will be
        sampled_leaves = np.random.choice(list(self.leaves.keys()), size=(amount,), p=leaf_probabilities)

        samples = np.empty((amount, len(self.variables)), dtype=object)

        # for every leaf
        for idx, leaf in self.leaves.items():

            # get indices of samples in this leaf
            indices = (sampled_leaves == idx).nonzero()[0]

            # skip if empty
            if len(indices) == 0:
                continue

            leaf_samples = leaf.sample(len(indices))
            samples[indices] = leaf_samples

        return samples

    def moment(self, order: int = 1, center: Optional[VariableAssignment] = None,
               evidence: Optional[VariableAssignment] = None,
               fail_on_unsatisfiability: bool = True, ) -> VariableMap or None:
        """ Calculate the order of each numeric/integer random variable given the evidence.

        :param order: The order of the moment
        :param center: A VariableAssignment mapping each numeric/integer variable to some constant.
            If a variable has a constant, it will be interpreted as 'c' for the central moment.
            If it is not set, 0 will be used by default.
        :param evidence: The evidence given for the posterior to be computed
        :param fail_on_unsatisfiability: Rather or not an ``Unsatisfiability`` error is raised if the
                                         likelihood of the evidence is 0.
        """

        if not center:
            center = LabelAssignment()

        if not evidence:
            evidence = LabelAssignment()

        # calculate posterior distributions
        posteriors = self.posterior([v for v in self.variables if v.numeric or v.integer], evidence,
                                    fail_on_unsatisfiability)

        # Convert c, if necessary, labels to internal value representations
        if isinstance(center, LabelAssignment):
            center = center.value_assignment()

        if posteriors is None:
            return None

        result = dict()

        for variable, distribution in posteriors.items():
            if variable not in center:
                current_c = 0
            else:
                current_c = center[variable]

            result[variable] = distribution.moment(order, current_c)
        return VariableMap(result.items())

    def get_hyperparameters_dict(self) -> Dict[str, Any]:
        """Get all hyperparameters as dict that can be used for MLFlow model tracking."""
        hyperparameters = dict()
        hyperparameters["variables"] = [v.name for v in self.variables]

        for variable in self.variables:
            json_dict = variable.to_json()

            for setting, value in json_dict["settings"].items():
                hyperparameters[f"{variable.name}.{setting}"] = value

        hyperparameters["targets"] = [v.name for v in self.targets]
        hyperparameters["features"] = [v.name for v in self.features]
        hyperparameters["min_samples_leaf"] = self.min_samples_leaf
        hyperparameters["min_impurity_improvement"] = self.min_impurity_improvement
        hyperparameters["max_leaves"] = self.max_leaves
        hyperparameters["max_depth"] = self.max_depth

        return hyperparameters

    def prune(
            self,
            similarity_threshold: float,
            approximate: Union[float, Dict[Variable or str, float], VariableMap, None] = None
    ) -> 'JPT':
        '''
        Prune this tree by repeatedly merging leaves with very similiar
        distributions.

        :param similarity_threshold: the average similarity of distributions in [0, 1] that two
                                     leaves must exhibit in order to be considered for a merge.
        :param approximate:
        :return:
        '''
        jpt = self.copy()
        if approximate is None:
            approximate = VariableMap((), self.variables)
        elif isinstance(approximate, numbers.Real):
            approximate = VariableMap({v: approximate for v in self.variables}, variables=self.variables)
        elif isinstance(approximate, dict):
            approximate = VariableMap(approximate, self.variables)
        else:
            approximate = approximate

        queue: deque[DecisionNode] = deque(list(jpt.innernodes.values()))
        while queue:
            node: DecisionNode = queue.popleft()
            left, right = node.children
            if (
                    node.idx not in jpt.innernodes
                    or not isinstance(left, Leaf)
                    or not isinstance(right, Leaf)
            ):
                continue

            similarities = []
            for variable in (set(self.variables) - {node.variable}):
                # Compute the similarity between two leaves
                similarities.append(
                    variable.domain.jaccard_similarity(
                        left.distributions[variable],
                        right.distributions[variable]
                    )
                )

            similarity = np.mean(similarities)

            if similarity < similarity_threshold or np.isnan(similarity):  # below threshold continue
                continue

            self.logger.debug(
                'Merging leaves #%d and leaf #%d: sim %f, '
                'tree size: %s' % (
                    left.idx,
                    right.idx,
                    similarity,
                    len(jpt.allnodes)
                )
            )

            # Merge the two leaves by merging their distributions
            leaf = Leaf(
                max(jpt.allnodes) + 1,
                node.parent,
                left.prior + right.prior
            )

            for variable in self.variables:
                leaf.distributions[variable] = variable.domain.merge(
                    [left.distributions[variable], right.distributions[variable]],
                    normalized([left.prior, right.prior])
                )
                if variable in approximate:
                    leaf.distributions[variable] = (
                        leaf.distributions[variable]
                        .approximate(approximate[variable])
                    )

            leaf.samples = left.samples + right.samples

            del jpt.leaves[left.idx]
            del jpt.leaves[right.idx]
            del jpt.innernodes[node.idx]
            jpt.leaves[leaf.idx] = leaf

            if node.parent is not None:
                node.parent.set_child(
                    node.parent.children.index(node),
                    leaf
                )
                queue.append(leaf.parent)
            else:
                jpt.root = leaf

        return jpt


# ----------------------------------------------------------------------------------------------------------------------<|MERGE_RESOLUTION|>--- conflicted
+++ resolved
@@ -1,6 +1,9 @@
 """© Copyright 2021-23, Mareike Picklum, Daniel Nyga."""
 import bz2
+import datetime
+import html
 import json
+import math
 import numbers
 import os
 import pickle
@@ -10,24 +13,12 @@
 
 import numpy as np
 import pandas as pd
-<<<<<<< HEAD
-from tqdm import tqdm
-from dnutils import first, ifnone, mapstr, fst, ifnot, getlogger, logs, err
-from graphviz import Digraph
-from matplotlib import style, pyplot as plt
-=======
 from deprecated.classic import deprecated
 from dnutils import first, ifnone, fst, ifnot, getlogger, logs
 from matplotlib import style
->>>>>>> 698b8d6b
 
 from .base.constants import plotstyle
 from .base.errors import Unsatisfiability
-<<<<<<< HEAD
-from .base.utils import list2set
-from .base.utils import format_path, normalized, Heap
-from .base.utils import prod
-=======
 from .base.utils import (
     list2intset,
     list2set,
@@ -39,7 +30,6 @@
     setstr_int
 )
 
->>>>>>> 698b8d6b
 from .distributions import Integer
 from .distributions import Multinomial, Numeric
 from .inference import MPESolver
@@ -55,23 +45,7 @@
     ValueAssignment
 )
 
-<<<<<<< HEAD
 from .base.intervals import ContinuousSet, Interval, EXC, INC, R, UnionSet, IntSet, Z
-=======
-try:
-    from .base.intervals import __module__
-    from .learning.impurity import __module__
-    from .base.functions import __module__
-    from .distributions.quantile.quantiles import __module__
-except ModuleNotFoundError:
-    import pyximport
-    pyximport.install()
-finally:
-    from .base.intervals import ContinuousSet as Interval, EXC, INC, R, ContinuousSet, RealSet
-    from .learning.impurity import Impurity
-    from .base.functions import PiecewiseFunction, Undefined
-    from .distributions.quantile.quantiles import QuantileDistribution
->>>>>>> 698b8d6b
 
 
 try:
@@ -530,12 +504,6 @@
 
             # if the variable is symbolic
             elif variable.symbolic or variable.integer:
-
-                # force the evidence to be a set
-                # if not isinstance(value, set):
-                #     value = set([value])
-
-
                 # return false if the evidence is impossible in this leaf
                 result *= self.distributions[variable]._p(value)
 
@@ -604,16 +572,6 @@
         else:
             raise ValueError("Unknown Datatype for Conditional JPT, type is %s" % type(value))
 
-<<<<<<< HEAD
-    def parallel_likelihood(
-            self,
-            queries: np.ndarray,
-            dirac_scaling: float = 2.,
-            min_distances: VariableMap = None
-    ) -> np.ndarray:
-        """
-        Calculate the probability of a (partial) query. Exploits the independence assumption
-=======
     def likelihood(
             self,
             queries: np.ndarray,
@@ -623,8 +581,6 @@
     ) -> np.ndarray:
         """
         Calculate the probability of a (partial) query. Exploits the independence assumption
-        :param single_likelihoods:
->>>>>>> 698b8d6b
         :param queries: An array-like object that represents variable assignments in value space.
         :param dirac_scaling: the minimal distance between the samples within a dimension are multiplied by this factor
             if a durac impulse is used to model the variable.
@@ -633,6 +589,7 @@
             This can be useful to use the same likelihood parameters for different test sets for example in cross
             validation processes.
         :type min_distances: A VariableMap from numeric variables to floats or None
+        :param single_likelihoods:
         """
 
         # create result vector
@@ -725,11 +682,7 @@
             explanation, likelihood = distribution.mpe()
 
             # apply upper cap for infinities
-<<<<<<< HEAD
-            likelihood = minimal_distances[variable] if np.isinf(likelihood) else likelihood
-=======
             likelihood = minimal_distances.get(variable, 1) if np.isinf(likelihood) else likelihood
->>>>>>> 698b8d6b
 
             # update likelihood
             result_likelihood *= likelihood
@@ -1054,7 +1007,7 @@
 
         for var, val in values.items():
             if isinstance(var, (NumericVariable, IntegerVariable)):
-                if not isinstance(val, (ContinuousSet, IntSet)):
+                if not isinstance(val, Interval):
                     values_sets[var] = {
                         NumericVariable: ContinuousSet,
                         IntegerVariable: IntSet
@@ -1556,27 +1509,6 @@
                     repr(var)
                 )
 
-<<<<<<< HEAD
-    def apply(self, query: VariableAssignment) -> Iterator[Leaf]:
-        """
-        Iterator that yields leaves that are consistent with ``query``.
-        :param query: the preprocessed query
-        :return:
-        """
-        if isinstance(query, LabelAssignment):
-            query = query.value_assignment()
-        # if the sample doesn't match the features of the tree, there is no valid prediction possible
-        if not set(query.keys()).issubset(set(self._variables)):
-            raise TypeError(f'Invalid query. Query contains variables that are not '
-                            f'represented by this tree: {[v for v in query.keys() if v not in self._variables]}')
-
-        # find the leaf (or the leaves) that have each variable either
-        # - not occur in the path to this node OR
-        # - match the boolean/symbolic value in the path OR
-        # - lie in the interval of the numeric value in the path
-        # -> return leaf that matches query
-        yield from (leaf for leaf in self.leaves.values() if leaf.applies(query))
-=======
     def apply(
             self,
             query: Union[VariableAssignment, Dict]
@@ -1625,7 +1557,6 @@
             for child, split in zip(node.children, node.splits):
                 if node.variable not in query or not query[node.variable].isdisjoint(split):
                     fringe.appendleft(child)
->>>>>>> 698b8d6b
 
     def __str__(self) -> str:
         return (
@@ -1661,83 +1592,13 @@
             if isinstance(node, DecisionNode) else ''
         )
 
-<<<<<<< HEAD
-    def _preprocess_data(self, data=None, rows=None, columns=None) -> np.ndarray:
-        """
-        Transform the input data into an internal representation.
-        :param data: The data to transform
-        :param rows: The indices of the rows that will be transformed
-        :param columns: The indices of the columns that will be transformed
-        :return: the preprocessed data
-        """
-        if sum(d is not None for d in (data, rows, columns)) > 1:
-            raise ValueError('Only either of the three is allowed.')
-        elif sum(d is not None for d in (data, rows, columns)) < 1:
-            raise ValueError('No data passed.')
-
-        JPT.logger.info('Preprocessing data...')
-
-        if isinstance(data, np.ndarray) and data.shape[0] or isinstance(data, list):
-            rows = data
-
-        if isinstance(rows, list) and rows:  # Transpose the rows
-            columns = [[row[i] for row in rows] for i in range(len(self.variables))]
-        elif isinstance(rows, np.ndarray) and rows.shape[0]:
-            columns = rows.T
-
-        if isinstance(columns, list) and columns:
-            shape = len(columns[0]), len(columns)
-        elif isinstance(columns, np.ndarray) and columns.shape:
-            shape = columns.T.shape
-        elif isinstance(data, pd.DataFrame):
-            shape = data.shape
-            data = data.copy()
-        else:
-            raise ValueError('No data given.')
-
-        data_ = np.ndarray(shape=shape, dtype=np.float64, order='C')
-        if isinstance(data, pd.DataFrame):
-            if set(self.varnames).symmetric_difference(set(data.columns)):
-                raise ValueError(
-                    'Unknown variable names: %s'
-                    % ', '.join(mapstr(set(self.varnames).symmetric_difference(set(data.columns))))
-                )
-            # Check if the order of columns in the data frame is the same
-            # as the order of the variables.
-            if not all(c == v for c, v in zip_longest(data.columns, self.varnames)):
-                raise ValueError(
-                    'Columns in DataFrame must coincide with variable order: %s' % ', '.join(mapstr(self.varnames))
-                )
-            transformations = {v: self.varnames[v].domain.values.map for v in data.columns}
-            try:
-                for col in data.columns:
-                    data.loc[:, col] = data[col].map(
-                        transformations[col],
-                        na_action='ignore'
-                    )
-                data_[:] = data.values
-            except ValueError as e:
-                raise ValueError(
-                    f'{e} of {self.varnames[col].domain.__qualname__} of variable {col}'
-                )
-        else:
-            for i, (var, col) in enumerate(zip(self.variables, columns)):
-                data_[:, i] = [var.domain.values[v] for v in col]
-        return data_
-
-=======
->>>>>>> 698b8d6b
     def learn(
             self,
             data: Optional[Union[np.ndarray, pd.DataFrame]] = None,
             rows: Optional[Union[np.ndarray, List]] = None,
             columns: Optional[Union[np.ndarray, List]] = None,
             keep_samples: bool = False,
-<<<<<<< HEAD
-            close_convex_gaps: bool = True,
-=======
             close_convex_gaps: bool = False,
->>>>>>> 698b8d6b
             verbose: bool = False,
             prune_or_split: Optional[Callable] = None,
             multicore: Optional[int] = None
@@ -1963,18 +1824,6 @@
 
         return candidates
 
-<<<<<<< HEAD
-    def plot(self,
-             title: str = "unnamed",
-             filename: str or None = None,
-             directory: str = None,
-             plotvars: Iterable[Variable or str] = None,
-             view: bool = True,
-             max_symb_values: int = 10,
-             nodefill=None,
-             leaffill=None,
-             alphabet=False
-=======
     def plot(
             self,
             title: str = "unnamed",
@@ -1987,7 +1836,6 @@
             leaffill: str = None,
             alphabet: bool = False,
             verbose: bool = False
->>>>>>> 698b8d6b
     ) -> str:
         """
         Generates an SVG representation of the generated regression tree.
@@ -2006,139 +1854,6 @@
 
         :return:   (str) the path under which the renderd image has been saved.
         """
-<<<<<<< HEAD
-        if directory is None:
-            directory = tempfile.mkdtemp(
-                prefix=f'jpt_{title}-{datetime.datetime.now().strftime("%Y-%m-%d_%H-%M")}',
-                dir=tempfile.gettempdir()
-            )
-        else:
-            if not os.path.exists(directory):
-                os.makedirs(directory)
-
-        if plotvars is None:
-            plotvars = []
-
-        plotvars = [self.varnames[v] if type(v) is str else v for v in plotvars]
-
-        dot = Digraph(
-            format='svg',
-            name=title,
-            directory=directory,
-            filename=f'{filename or title}'
-        )
-
-        pbar = tqdm(
-            total=len(self.leaves),
-            desc='Plotting nodes'
-        )
-
-        # create nodes
-        sep = ",<BR/>"
-        for idx, n in self.leaves.items():
-            imgs = ''
-
-            # plot and save distributions for later use in tree plot
-            rc = math.ceil(math.sqrt(len(plotvars)))
-            img = ''
-            for i, pvar in enumerate(plotvars):
-                img_name = html.escape(f'{pvar.name}-{n.idx}')
-
-                params = {} if pvar.numeric else {
-                    'horizontal': True,
-                    'max_values': max_symb_values,
-                    'alphabet': alphabet
-                }
-
-                n.distributions[pvar].plot(
-                    title=html.escape(pvar.name),
-                    fname=img_name,
-                    directory=directory,
-                    view=False,
-                    **params
-                )
-                img += (f'''{"<TR>" if i % rc == 0 else ""}
-                        <TD><IMG SCALE="TRUE" SRC="./{img_name}.png"/></TD>
-                        {"</TR>" if i % rc == rc - 1 or i == len(plotvars) - 1 else ""}
-                ''')
-
-                # close current figure to allow for other plots
-                plt.close()
-
-            if plotvars:
-                imgs = f'''
-                            <TR>
-                                <TD ALIGN="CENTER" VALIGN="MIDDLE" COLSPAN="2">
-                                    <TABLE>
-                                        {img}
-                                    </TABLE>
-                                </TD>
-                            </TR>
-                            '''
-
-            land = '<BR/>\u2227 '
-            element = ' \u2208 '
-
-            # content for node labels
-            leaf_label = 'Leaf #%s (p = %.4f)' % (n.idx, n.prior)
-            nodelabel = f'''
-            <TR>
-                <TD ALIGN="CENTER" VALIGN="MIDDLE" COLSPAN="2"><B>{leaf_label}</B><BR/>{html.escape(n.str_node)}</TD>
-            </TR>'''
-
-            nodelabel = f'''{nodelabel}{imgs}
-                            <TR>
-                                <TD BORDER="1" ALIGN="CENTER" VALIGN="MIDDLE"><B>#samples:</B></TD>
-                                <TD BORDER="1" ALIGN="CENTER" VALIGN="MIDDLE">{n.samples} ({n.prior * 100:.3f}%)</TD>
-                            </TR>
-                            <TR>
-                                <TD BORDER="1" ALIGN="CENTER" VALIGN="MIDDLE"><B>Expectation:</B></TD>
-                                <TD BORDER="1" ALIGN="CENTER" VALIGN="MIDDLE">{',<BR/>'.join([f'{"<B>" + html.escape(v.name) + "</B>" if self.targets is not None and v in self.targets else html.escape(v.name)}=' + (f'{html.escape(str(dist.expectation()))!s}' if v.symbolic else f'{dist.expectation():.2f}') for v, dist in n.value.items()])}</TD>
-                            </TR>
-                            <TR>
-                                <TD BORDER="1" ROWSPAN="{len(n.path)}" ALIGN="CENTER" VALIGN="MIDDLE"><B>path:</B></TD>
-                                <TD BORDER="1" ROWSPAN="{len(n.path)}" ALIGN="CENTER" VALIGN="MIDDLE">{f"{land}".join([html.escape(var.str(val, fmt='set')) for var, val in n.path.items()])}</TD>
-                            </TR>
-                            '''
-
-            # stitch together
-            lbl = f'''<<TABLE ALIGN="CENTER" VALIGN="MIDDLE" BORDER="0" CELLBORDER="0" CELLSPACING="0">
-                            {nodelabel}
-                      </TABLE>>'''
-
-            dot.node(str(idx),
-                     label=lbl,
-                     shape='box',
-                     style='rounded,filled',
-                     fillcolor=leaffill or green)
-
-            pbar.update(1)
-
-        pbar.close()
-
-        for idx, node in self.innernodes.items():
-            dot.node(str(idx),
-                     label=node.str_node,
-                     shape='ellipse',
-                     style='rounded,filled',
-                     fillcolor=nodefill or orange)
-
-        # create edges
-        for idx, n in self.innernodes.items():
-            for i, c in enumerate(n.children):
-                if c is None:
-                    continue
-                dot.edge(str(n.idx), str(c.idx), label=html.escape(n.str_edge(i)))
-
-        # show graph
-        filepath = '%s.svg' % os.path.join(directory, ifnone(filename, title))
-        JPT.logger.info(f'Saving rendered image to {filepath}.')
-
-        # improve aspect ratio of graph having many leaves or disconnected nodes
-        dot = dot.unflatten(stagger=3)
-        dot.render(view=view, cleanup=False)
-        return filepath
-=======
         from .plotting.jpt import JPTPlotter
         return JPTPlotter(
             self,
@@ -2152,7 +1867,6 @@
             alphabet,
             verbose
         ).plot(view)
->>>>>>> 698b8d6b
 
     def pickle(self, fpath: str) -> None:
         """
