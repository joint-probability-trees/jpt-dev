<<<<<<< HEAD
"""© Copyright 2021-23, Mareike Picklum, Daniel Nyga."""
=======
"""© Copyright 2021, Mareike Picklum, Daniel Nyga."""
import bz2
>>>>>>> 87aa1030
import datetime
import html
import json
import math
import numbers
import os
import pickle
import signal
import tempfile
import threading
from collections import defaultdict, deque, ChainMap, OrderedDict
from itertools import zip_longest
from multiprocessing import Pool, Lock, Event, RLock, Array
from operator import attrgetter, itemgetter
<<<<<<< HEAD
from typing import Dict, List, Tuple, Any, Union, Iterable, Iterator, Optional, Set
=======
from typing import Dict, List, Tuple, Any, Union, Iterable, Iterator, Optional, IO, Literal
>>>>>>> 87aa1030

import numpy as np
import pandas as pd
from dnutils import first, ifnone, mapstr, err, fst, out, ifnot, getlogger, logs
from graphviz import Digraph
from matplotlib import style, pyplot as plt

from .base.constants import plotstyle, orange, green
from .base.errors import Unsatisfiability
<<<<<<< HEAD
from .base.utils import (
    list2intset,
    list2set,
    list2interval,
    format_path,
    normalized,
    Heap,
    prod,
    setstr_int
)

=======
from .base.utils import list2interval, format_path, normalized, Heap, list2intset, list2set
from .base.utils import prod, setstr_int
>>>>>>> 87aa1030
from .distributions import Integer
from .distributions import Multinomial, Numeric
from .inference import MPESolver
from .variables import (
    VariableMap,
    SymbolicVariable,
    NumericVariable,
    Variable,
    VariableAssignment,
    IntegerVariable,
    LabelAssignment,
    ValueAssignment
)

try:
    from .base.intervals import __module__
    from .learning.impurity import __module__
    from .base.functions import __module__
    from .distributions.quantile.quantiles import __module__
except ModuleNotFoundError:
    import pyximport
    pyximport.install()
finally:
    from .base.intervals import ContinuousSet as Interval, EXC, INC, R, ContinuousSet, RealSet
    from .learning.impurity import Impurity
    from .base.functions import PiecewiseFunction, Undefined
    from .distributions.quantile.quantiles import QuantileDistribution


try:
    style.use(plotstyle)
except OSError:
    import logging
    logging.warning(
        f'Style "{plotstyle}" not found. Falling back to "default".'
    )
    style.use('default')


# ----------------------------------------------------------------------------------------------------------------------
# Global constants

DISCRIMINATIVE = 'discriminative'
GENERATIVE = 'generative'


# ----------------------------------------------------------------------------------------------------------------------
# Thread-local data structure to make the module thread-safe

_locals = threading.local()


def _initialize_worker_process():
    signal.signal(signal.SIGINT, signal.SIG_IGN)


# ----------------------------------------------------------------------------------------------------------------------

class Node:
    """
    Wrapper for the nodes of the :class:`jpt.learning.trees.Tree`.
    """

    def __init__(self, idx: int, parent: None or 'DecisionNode' = None) -> None:
        """
        Create a Node
        :param idx: the identifier of a node
        :param parent: the parent of this node
        """
        self.idx = idx
        self.parent: DecisionNode = parent
        self.samples = 0.
        self._path = []

    @property
    def path(self) -> VariableMap:
        """
        :return: the path of this Node as VariableMap
        """
        res = VariableMap()
        for var, vals in self._path:
            res[var] = (res.get(
                var,
                set(range(var.domain.n_values)) if (var.symbolic or var.integer) else R
            ).intersection(vals))
        return res

    def consistent_with(self, evidence: VariableMap) -> bool:
        """
        Check if the node is consistent with the variable assignments in evidence.

        :param evidence: A VariableMap that maps to singular values (numeric or symbolic)
            or ranges (continuous set, set)
        :return: bool
        """

        # for every variable and its assignment
        for variable, value in evidence.items():
            variable: Variable

            # if the variable is in the path of this node
            if variable in self.path.keys():

                # get the restriction of the path
                restriction = self.path[variable]

                # if it is a numeric
                if variable.numeric:

                    # and a range is given
                    if isinstance(value, ContinuousSet):
                        # if the ranges don't intersect return false
                        if value.isdisjoint(restriction):
                            return False

                    # if it is a singular value
                    else:
                        # check if the path allows this value
                        if not restriction.lower < value <= restriction.upper:
                            return False

                # if the variable is symbolic or integer
                elif variable.symbolic or variable.integer:

                    # if it is a set of possible values
                    if not isinstance(value, set):
                        value = set([value])
                    # check if the sets intersect
                    if value.isdisjoint(restriction):
                        return False

        return True

    def format_path(self):
        return format_path(self.path)

    def number_of_parameters(self) -> int:
        raise NotImplementedError()

    def __str__(self) -> str:
        return f'Node<{self.idx}>'

    def __repr__(self) -> str:
        return f'Node<{self.idx}> object at {hex(id(self))}'

    def depth(self) -> int:
        """
        :return: the depth of this node
        """
        return len(self._path)

    def contains(self, samples: np.ndarray, variable_index_map: VariableMap) -> np.array:
        """
        Check if this node contains the given samples in parallel.

        :param samples: The samples to check
        :param variable_index_map: A VariableMap mapping to the indices in 'samples'
        :return: numpy array with 0s and 1s
        """
        result = np.ones(len(samples))
        for variable, restriction in self.path.items():
            index = variable_index_map[variable]
            if variable.numeric:
                result *= (samples[:, index] > restriction.lower) & (samples[:, index] <= restriction.upper)
            if variable.symbolic or variable.integer:
                result *= np.isin(samples[:, index], list(restriction))

        return result


# ----------------------------------------------------------------------------------------------------------------------

class DecisionNode(Node):
    """
    Represents an inner (decision) node of the the :class:`jpt.learning.trees.Tree`.
    """

    def __init__(self, idx: int, variable: Variable, parent: 'DecisionNode' or None = None):
        """
        Create a DecisionNode

        :param idx: The identifier of a node
        :param variable: The split variable
        :param parent: The parent of this node
        """
        self._splits = None
        self.variable = variable
        super().__init__(idx, parent=parent)
        self.children: None or List[Node] = None  # [None] * len(self.splits)

    def __eq__(self, o) -> bool:
        return (
            type(self) is type(o) and
            self.idx == o.idx and
            (self.parent.idx
             if self.parent is not None else None) == (o.parent.idx if o.parent is not None else None) and
            [n.idx for n in self.children] == [n.idx for n in o.children] and
            self.splits == o.splits and
            self.variable == o.variable and
            self.samples == o.samples
        )

    def to_json(self) -> Dict[str, Any]:
        """
        :return: The DecisionNode as a json serializable dict.
        """
        return {
            'idx': self.idx,
            'parent': ifnone(self.parent, None, attrgetter('idx')),
            'splits': [
                s.to_json() if isinstance(s, ContinuousSet) else list(s)
                for s in self.splits
            ],
            'variable': self.variable.name,
            '_path': [
                (var.name, split.to_json() if var.numeric else list(split))
                for var, split in self._path
            ],
            'children': [ifnone(node, None, attrgetter('idx')) for node in self.children],
            'samples': self.samples,
            'child_idx': self.parent.children.index(self) if self.parent is not None else None
        }

    @staticmethod
    def from_json(tree: 'JPT', data: Dict[str, Any]) -> 'DecisionNode':
        """
        Construct a Decision node from a json dict.
        :param tree: The tree to mount the node in
        :param data: The data describing the members of the node
        :return: the constructed and mounted DecisionNode
        """
        node = DecisionNode(
            idx=data['idx'],
            variable=tree.varnames[data['variable']]
        )
        node.splits = [
            Interval.from_json(s) if node.variable.numeric else set(s)
            for s in data['splits']
        ]
        node.children = [None] * len(node.splits)
        node.parent = ifnone(data['parent'], None, tree.innernodes.get)
        node.samples = data['samples']
        if node.parent is not None:
            node.parent.set_child(data['child_idx'], node)
        tree.innernodes[node.idx] = node
        return node

    @property
    def splits(self) -> List:
        return self._splits

    @splits.setter
    def splits(self, splits):
        if self.children is not None:
            raise ValueError('Children already set: %s' % self.children)
        self._splits = splits
        self.children = [None] * len(self._splits)

    def set_child(self, idx: int, node: Node) -> None:
        """
        Set the child at ``index`` of this Node. Also extend the path of the child node with this
        nodes' path.
        :param idx: the idx of the child (0 for left, 1 for right)
        :param node: The child
        """
        self.children[idx] = node
        node._path = list(self._path)
        node._path.append((self.variable, self.splits[idx]))

    def str_edge(self, idx_split: int) -> str:
        """
        Convert the edge to child at ``idx`` to a string.
        :param idx_split: The index of the child
        :return: str
        """
        if self.variable.numeric:
            return self.variable.str(
                self.splits[idx_split],
                fmt='logic'
            )
        elif self.variable.symbolic:
            negate = len(self.splits[1]) > 1
            if negate:
                label = self.variable.domain.labels[fst(self.splits[0])]
                return '%s%s' % ('\u00AC' if idx_split > 0 else '', label)
            else:
                return str(self.variable.domain.labels[fst(self.splits[idx_split])])
        elif self.variable.integer:
            return setstr_int(self.variable.domain.value2label(self.splits[idx_split]))

    @property
    def str_node(self) -> str:
        return self.variable.name

    def recursive_children(self):
        """
        :return: All children of this node
        """
        return self.children + [item for sublist in
                                [child.recursive_children() for child in self.children] for item in sublist]

    def __str__(self) -> str:
        return (f'<DecisionNode #{self.idx} '
                f'{self.variable.name} = [%s]' % '; '.join(self.str_edge(i) for i in range(len(self.splits))) +
                f'; parent-#: {self.parent.idx if self.parent is not None else None}'
                f'; #children: {len(self.children)}>')

    def __repr__(self) -> str:
        return f'Node<{self.idx}> object at {hex(id(self))}'

    def number_of_parameters(self) -> int:
        """
        :return: The number of relevant parameters in this decision node.
                 2 are parameters necessary since it the variable and its splitting value
                 are sufficient to describe this computation unit.
        """
        return 2


# ----------------------------------------------------------------------------------------------------------------------

class Leaf(Node):
    """
    Represents a leaf node of the :class:`jpt.trees.Tree`.
    """

    def __init__(self, idx: int, parent: DecisionNode or None = None, prior: float or None = None):
        """
        Construct a Leaf
        :param idx: the index of this leaf
        :param parent: the parent of this leaf
        :param prior: the prior of this leaf (relative number of samples in this leaf)
        """
        super().__init__(idx, parent=parent)
        self.distributions = VariableMap()
        self.prior = prior
        self.s_indices = []

    @property
    def str_node(self) -> str:
        return ""

    def applies(self, query: VariableAssignment) -> bool:
        """
        Checks whether this leaf is consistent with the given ``query``.
        :param query: the query to check
        :return: bool
        """
        if isinstance(query, LabelAssignment):
            query = query.value_assignment()
        path = self.path
        for var in set(query.keys()).intersection(set(path.keys())):
            if path.get(var).isdisjoint(query.get(var)):
                return False
        return True

    @property
    def value(self):
        return self.distributions

    def recursive_children(self):
        """
        :return: All children of this node
        """
        return []

    def __str__(self) -> str:
        return f'<Leaf #{self.idx}; parent: #%s prior = %.3f>' % (
            ifnone(self.parent, None, attrgetter('idx')),
            self.prior
        )

    def __repr__(self) -> str:
        return f'Leaf<{self.idx}> object at {hex(id(self))}'

    def __hash__(self):
        return hash((type(self), ((k.name, v) for k, v in self.distributions.items()), self.prior))

    def to_json(self) -> Dict[str, Any]:
        """
        :return: The DecisionNode as a json serializable dict.
        """
        return {
            'idx': self.idx,
            'distributions': self.distributions.to_json(),
            'prior': self.prior,
            'samples': self.samples,
            's_indices': [int(i) for i in self.s_indices],
            'parent': ifnone(self.parent, None, attrgetter('idx')),
            'child_idx': self.parent.children.index(self) if self.parent is not None else -1
        }

    @staticmethod
    def from_json(tree: 'JPT', data: Dict[str, Any]) -> 'Leaf':
        """
        Construct a Decision node from a json dict.
        :param tree: The tree to mount the node in
        :param data: The data describing the members of the node
        :return: the constructed and mounted DecisionNode
        """
        leaf = Leaf(
            idx=data['idx'],
            prior=data['prior'],
            parent=tree.innernodes.get(data['parent'])
        )
        leaf.distributions = VariableMap(
            {
                tree.varnames[v]: tree.varnames[v].domain.from_json(d) for v, d in data['distributions'].items()
            }
        )
        leaf._path = []
        if leaf.parent is not None:
            leaf.parent.set_child(data['child_idx'], leaf)
        leaf.prior = data['prior']
        leaf.samples = data['samples']
        if 's_indices' in data:
            leaf.s_indices = np.array(data['s_indices'])
        tree.leaves[leaf.idx] = leaf
        return leaf

    def __eq__(self, o) -> bool:
        return (type(o) == type(self) and
                self.idx == o.idx and
                self._path == o._path and
                self.samples == o.samples and
                self.distributions == o.distributions and
                self.prior == o.prior)

    def consistent_with(self, evidence: VariableMap) -> bool:
        """
        Check if the node is consistent with the variable assignments in evidence.

        :param evidence: A preprocessed VariableMap that maps to singular values (numeric or symbolic)
            or ranges (continuous set, set)
        """
        return self.probability(evidence) > 0.

    def path_consistent_with(self, evidence: VariableMap) -> bool:
        """
        Check if the path of this node is consistent with the variable assignments in evidence.

        :param evidence: A preprocessed VariableMap that maps to singular values (numeric or symbolic)
            or ranges (continuous set, set)
        """
        return super(Leaf, self).consistent_with(evidence)

    def probability(self,
                    query: VariableAssignment,
                    dirac_scaling: float = 2.,
                    min_distances: VariableMap = None) -> float:
        """
        Calculate the probability of a (partial) query. Exploits the independence assumption
        :param query: A preprocessed VariableMap that maps to singular values (numeric or symbolic)
            or ranges (continuous set, set)
        :type query: VariableMap
        :param dirac_scaling: the minimal distance between the samples within a dimension are multiplied by this factor
            if a durac impulse is used to model the variable.
        :type dirac_scaling: float
        :param min_distances: A dict mapping the variables to the minimal distances between the observations.
            This can be useful to use the same likelihood parameters for different test sets for example in cross
            validation processes.
        :type min_distances: A VariableMap from numeric variables to floats or None
        """

        result = 1.
        if isinstance(query, LabelAssignment):
            query = query.value_assignment()
        # for every variable and its assignment
        for variable, value in query.items():
            variable: Variable

            # if it is a numeric
            if variable.numeric:
                result *= self._numeric_probability(variable, value, dirac_scaling, min_distances)

            # if the variable is symbolic
            elif variable.symbolic or variable.integer:

                # force the evidence to be a set
                if not isinstance(value, set):
                    value = set([value])

                # return false if the evidence is impossible in this leaf
                result *= self.distributions[variable]._p(value)

        return result

    def _numeric_probability(self, variable: NumericVariable, value, dirac_scaling: float = 2.,
                             min_distances: VariableMap = None):
        """ Calculate the probability of an arbitrary value for a numeric variable.
        :param variable: A numeric variable
        :param dirac_scaling: the minimal distance between the samples within a dimension are multiplied by this factor
            if a durac impulse is used to model the variable.
        :param min_distances: A dict mapping the variables to the minimal distances between the observations.
            This can be useful to use the same likelihood parameters for different test sets for example in cross
            validation processes.
        """
        if isinstance(value, RealSet):
            return sum(self._numeric_probability(variable, cs, dirac_scaling, min_distances) for cs in value.intervals)

        # handle ContinuousSet
        elif isinstance(value, ContinuousSet):

            if value.size() == 0:
                return 0

            elif value.size() == 1:
                return self._numeric_probability(variable, value.lower, dirac_scaling, min_distances)

            else:
                return self.distributions[variable]._p(value)

        # handle single Numbers
        elif isinstance(value, numbers.Number):
            result = 1.
            # get the likelihood
            likelihood = self.distributions[variable].pdf(value)

            # if it is infinity and no handling is provided replace it with 1.
            if likelihood == float("inf") and not min_distances:
                result *= 1
            # if it is infinite and a handling is provided, replace with dirac_sclaing/min_distance
            elif likelihood == float("inf") and min_distances:
                result *= dirac_scaling / min_distances[variable]
            else:
                result *= likelihood

            return result

        else:
            raise ValueError("Unknown Datatype for Conditional JPT, type is %s" % type(value))

    def parallel_likelihood(self, queries: np.ndarray, dirac_scaling: float = 2.,  min_distances: VariableMap = None) \
            -> np.ndarray:
        """
        Calculate the probability of a (partial) query. Exploits the independence assumption
        :param queries: A VariableMap that maps to singular values (numeric or symbolic)
            or ranges (continuous set, set)
        :type queries: VariableMap
        :param dirac_scaling: the minimal distance between the samples within a dimension are multiplied by this factor
            if a durac impulse is used to model the variable.
        :type dirac_scaling: float
        :param min_distances: A dict mapping the variables to the minimal distances between the observations.
            This can be useful to use the same likelihood parameters for different test sets for example in cross
            validation processes.
        :type min_distances: A VariableMap from numeric variables to floats or None
        """

        # create result vector
        result = np.ones(len(queries))

        # for each idx, variable and distribution
        for idx, (variable, distribution) in enumerate(self.distributions.items()):

            # if the variable is symbolic
            if isinstance(variable, SymbolicVariable) or isinstance(variable, IntegerVariable):

                # multiply by probability
                probs = distribution._params[queries[:, idx].astype(int)]

            # if the variable is numeric
            elif isinstance(variable, NumericVariable):

                # get the likelihoods
                probs = np.asarray(distribution.pdf.multi_eval(queries[:, idx].copy(order='C').astype(float)))

                if min_distances:
                    # replace them with dirac scaling if they are infinite
                    probs[(probs == float("inf")).nonzero()] = dirac_scaling / min_distances[variable]

                # if no distances are provided replace infinite values with 1.
                else:
                    probs[(probs == float("inf")).nonzero()] = 1.

            else:
                raise ValueError("Variable of type %s is not known!" % type(variable))

            # multiply results
            result *= probs

        return result

    def copy(self) -> 'Leaf':
        """Create a copy of this leaf. The copy is unaware of the tree and vice versa.
        Hence, not path or parent etc. is set. The copy only provides querying functionality."""
        result = Leaf(self.idx, None, self.prior)
        result.samples = self.samples
        result.s_indices = self.s_indices
        result.distributions = VariableMap(
            {
               variable:  type(distribution).from_json(distribution.to_json()) for variable, distribution in self.distributions.items()
            }
        )
        return result

    def conditional_leaf(self, evidence: VariableAssignment) -> 'Leaf':
        """
        Create a leaf that is cropped to the values described in evidence.
        :param evidence: A VariableAssignment describing evidence.
        :return: The cropped leaf, that hos no parent, path, etc. set.
        """
        if isinstance(evidence, LabelAssignment):
            evidence = evidence.value_assignment()

        result = self.copy()

        for variable, value in evidence.items():
            # adjust leaf distributions
            # noinspection PyProtectedMember
            result.distributions[variable] = result.distributions[variable]._crop(value)

        return result

    def mpe(self, minimal_distances: VariableMap) -> (VariableMap, float):
        """
        Calculate the most probable explanation of this leaf as a fully factorized distribution.
        :return: the likelihood of the maximum as a float and the configuration as a VariableMap
        """

        # initialize likelihood and maximum
        result_likelihood = self.prior
        maximum = dict()

        # for every variable and distribution
        for variable, distribution in self.distributions.items():

            # calculate mpe of that distribution
            explanation, likelihood = distribution.mpe()

            # apply upper cap for infinities
            likelihood = minimal_distances[variable] if likelihood == float("inf") else likelihood

            # update likelihood
            result_likelihood *= likelihood

            # save result
            maximum[variable] = explanation

        # create mpe result
        return LabelAssignment(maximum.items()), result_likelihood

    def k_mpe(self) -> Iterator[LabelAssignment]:
        '''
        Compute the ``k`` most probable explanations of this leaf.
        :return:
        '''
        ...

    def number_of_parameters(self) -> int:
        """
        :return: The number of relevant parameters in this decision node.
                Leafs require 1 + the sum of all distributions parameters. The 1 extra parameter
                represents the prior.
        """
        return sum([distribution.number_of_parameters() for distribution in self.distributions.values()])

    def sample(self, amount) -> np.array:
        """Sample `amount` many samples from the leaf.

        :returns A numpy array of size (amount, self.variables) containing the samples.
        """
        result = np.empty((amount, len(self.distributions)), dtype=object)

        for idx, (variable, distribution) in enumerate(self.distributions.items()):
            result[:, idx] = list(distribution.sample(amount))

        return result


# ----------------------------------------------------------------------------------------------------------------------
# C4.5 splitting criterion to generate recursive partitions


class JPTPartition:
    """
    Represents a partition of the input data during JPT learning.
    """

    def __init__(
            self,
            data: Optional[np.ndarray],
            start: int,
            end: int,
            parent_idx: Optional[int],
            child_idx: Optional[int],
            path: List[Set or ContinuousSet],
            depth: int
    ):
        """
        :param data:        the indices for the training samples used to calculate the gain.
        :param start:       the starting index in the data.
        :param end:         the stopping index in the data.
        :param parent_idx:      the parent node of the current iteration, initially ``None``.
        :param child_idx:   the index of the child in the current iteration.
        :param depth:       the depth of the tree in the current recursion level.
        """
        self.data = data
        self.start = start
        self.end = end
        self.parent_idx = parent_idx
        self.child_idx = child_idx
        self.depth = depth
        self.path = path


def c45(partition: JPTPartition) -> Tuple[Node, JPTPartition, Optional[JPTPartition], Optional[JPTPartition]]:
    """
    Creates a node in the decision tree according to the C4.5 algorithm
    """
    jpt = _locals.jpt
    start = partition.start
    end = partition.end
    depth = partition.depth
    data = _locals.data if hasattr(_locals, 'data') else partition.data
    path = partition.path
    indices = np.frombuffer(_locals.indices.get_obj(), dtype=np.int64)
    min_impurity_improvement = ifnone(jpt.min_impurity_improvement, 0)
    n_samples = end - start
    split_pos = -1
    split_var = None

    impurity = Impurity.from_tree(jpt)
    impurity.setup(data, indices)

    if type(jpt._min_samples_leaf) is int:
        min_samples_leaf = jpt._min_samples_leaf

    elif type(jpt._min_samples_leaf) is float and 0 < jpt._min_samples_leaf < 1:
        min_samples_leaf = max(1, int(jpt._min_samples_leaf * len(data)))

    else:
        min_samples_leaf = jpt._min_samples_leaf
    impurity.min_samples_leaf = min_samples_leaf

    max_gain = impurity.compute_best_split(start, end)

    jpt.logger.debug(
        'data range: %d-%d,' % (start, end),
        'split var:', split_var,
        ', split_pos:', split_pos,
        ', gain:', max_gain
    )

    if max_gain >= min_impurity_improvement and depth < jpt.max_depth:  # Create a decision node -----------------------
        split_pos = impurity.best_split_pos
        split_var_idx = impurity.best_var
        split_var = jpt.variables[split_var_idx]

        node = DecisionNode(
            idx=None,
            variable=split_var,
            parent=None
        )
        node.samples = n_samples

        if split_var.symbolic:  # Symbolic domain ----------------------------------------------------------------------
            split_value = int(
                data[indices[start + split_pos], split_var_idx]
            )
            splits = [
                {split_value},
                set(split_var.domain.values.values()) - {split_value}
            ]

        elif split_var.numeric:  # Numeric domain ----------------------------------------------------------------------
            split_value = (
                data[indices[start + split_pos], split_var_idx] +
                data[indices[start + split_pos + 1], split_var_idx]
            ) / 2
            splits = [
                Interval(np.NINF, split_value, EXC, EXC),
                Interval(split_value, np.PINF, INC, EXC)
            ]

        elif split_var.integer:  # Integer domain ----------------------------------------------------------------------
            split_value = int(data[indices[start + split_pos + 1], split_var_idx])
            domain = list(split_var.domain.values.values())
            idx_split = domain.index(split_value)
            splits = [set(domain[:idx_split]), set(domain[idx_split:])]

        else:  # -------------------------------------------------------------------------------------------------------
            raise TypeError(
                'Unknown variable type: %s.' % type(split_var).__name__
            )

        node.splits = splits

        # recurse left and right
        left = JPTPartition(
            partition.data,
            start,
            start + split_pos + 1,
            node.idx,
            0,
            path + [(split_var, splits[0])],
            depth + 1
        )
        right = JPTPartition(
            partition.data,
            start + split_pos + 1,
            end,
            node.idx,
            1,
            path + [(split_var, splits[1])],
            depth + 1
        )

    else:  # Create a leaf node ----------------------------------------------------------------------------------------
        leaf = node = Leaf(idx=None, parent=None)

        for i, v in enumerate(jpt.variables):
            leaf.distributions[v] = v.distribution()._fit(
                data=data,
                rows=indices[start:end],
                col=i
            )
        leaf.prior = n_samples / data.shape[0]
        leaf.samples = n_samples

        if jpt._keep_samples:
            leaf.s_indices = indices[start:end]

        left = right = None

    JPT.logger.debug('Created', str(node))
    node._path = list(path)

    return node.to_json(), partition, left, right


# ----------------------------------------------------------------------------------------------------------------------

# noinspection PyProtectedMember
class JPT:
    """
    Implementation Joint Probability Trees (JPTs).
    """

    logger = getlogger('/jpt', level=logs.INFO)

    def __init__(self,
                 variables: List[Variable],
                 targets: List[str or Variable] = None,
                 features: List[str or Variable] = None,
                 min_samples_leaf: float or int = 1,
                 min_impurity_improvement: float or None = None,
                 max_leaves: int or None = None,
                 max_depth: int or None = None,
                 dependencies: Dict[Variable, List[Variable]] or None = None) -> None:
        """
        Create a JPT.
        :param variables: The variables that will be represented this model
        :param targets: The variables where the information gain will be computed on
        :param features: The variables where the splits will be chosen from
        :param min_samples_leaf: If an integer is provided it is the minimal number of samples required to form a leaf,
        if a float is provided it will be the minimal percentage of samples that is required to form a leaf
        :param min_impurity_improvement: The minimal amount of information gain to justify a split
        :param max_leaves: The maximum number of leaves (deprecated)
        :param max_depth: The maximum depth the tree may have
        :param dependencies: A dictionary mapping variables to a list of dependent variables. Having this
        sparse may speed up training a lot.
        """
        targets = ifnone(targets, [])
        features = ifnone(features, [])

        self._variables = list(variables)
        self.varnames: OrderedDict[str, Variable] = OrderedDict((var.name, var) for var in self._variables)
        self._targets = (
            list(self.variables)
            if not targets else [self.varnames[v] if type(v) is str else v for v in targets]
        )

        # handle features such that only specifying targets is enough
        if not targets:
            if not features:
                self._features = list(self.variables)
            else:
                self._features = [self.varnames[v] if type(v) is str else v for v in features]
        else:
            if not features:
                self._features = [v for v in self.variables if v not in self.targets]
            else:
                self._features = [self.varnames[v] if type(v) is str else v for v in features]

        self.leaves: Dict[int, Leaf] = {}
        self.innernodes: Dict[int, DecisionNode] = {}
        self.priors: VariableMap = VariableMap()

        self._min_samples_leaf = min_samples_leaf
        self._keep_samples = False
        self.min_impurity_improvement = ifnone(min_impurity_improvement, 0)

        # a map saving the minimal distances to prevent infinite high likelihoods
        self.minimal_distances: VariableMap = VariableMap(variables=self.variables)
        self._numsamples = 0
        self.root = None
        self.c45queue = None
        self.max_leaves = max_leaves
        self.max_depth = max_depth or np.inf
        self._node_counter = 0
        self.indices = None
        self.impurity = None
        self.lock = None
        self.__queue_length = 0
        self.finish = None

        # initialize the dependencies as fully dependent on each other.
        # the interface isn't modified therefore the jpt should work as before if not
        # specified different
        if dependencies is None:
            self.dependencies: VariableMap[Variable, List[Variable]] = VariableMap({
                var: list(self.targets) for var in self.features
            })
        else:
            self.dependencies: VariableMap[Variable, List[Variable]] = VariableMap(
                dependencies.items(),
                variables=self.variables
            )

    def _reset(self) -> None:
        """ Delete all parameters of this model (not the hyperparameters)"""
        self.innernodes.clear()
        self.leaves.clear()
        self.priors = VariableMap(variables=self.variables) # .clear()
        self.root = None
        self.__queue_length = 0
        self.lock = None
        self.c45queue = None
        self.finish = None

    @property
    def allnodes(self):
        return ChainMap(self.innernodes, self.leaves)

    @property
    def variables(self) -> Tuple[Variable]:
        return tuple(self._variables)

    @property
    def targets(self) -> List[Variable]:
        return self._targets

    @property
    def features(self) -> List[Variable]:
        return self._features

    @property
    def numeric_variables(self) -> List[Variable]:
        return [var for var in self.variables if isinstance(var, NumericVariable)]

    @property
    def symbolic_variables(self) -> List[Variable]:
        return [var for var in self.variables if isinstance(var, SymbolicVariable)]

    @property
    def integer_variables(self) -> List[Variable]:
        return [var for var in self.variables if isinstance(var, IntegerVariable)]

    @property
    def numeric_targets(self) -> List[Variable]:
        return [var for var in self.targets if isinstance(var, NumericVariable)]

    @property
    def symbolic_targets(self) -> List[Variable]:
        return [var for var in self.targets if isinstance(var, SymbolicVariable)]

    @property
    def integer_targets(self) -> List[Variable]:
        return [var for var in self.targets if isinstance(var, IntegerVariable)]

    @property
    def numeric_features(self) -> List[Variable]:
        return [var for var in self.features if isinstance(var, NumericVariable)]

    @property
    def symbolic_features(self) -> List[Variable]:
        return [var for var in self.features if isinstance(var, SymbolicVariable)]

    @property
    def integer_features(self) -> List[Variable]:
        return [var for var in self.features if isinstance(var, IntegerVariable)]

    def to_json(self) -> Dict[str, Any]:
        """Convert the tree to a json dictionary that can be serialized. """
        return {
            'variables': [v.to_json() for v in self.variables],
            'targets': [v.name for v in self.targets] if self.targets else self.targets,
            'features': [v.name for v in self.features],
            'min_samples_leaf': self.min_samples_leaf,
            'min_impurity_improvement': self.min_impurity_improvement,
            'max_leaves': self.max_leaves,
            'max_depth': self.max_depth,
            'minimal_distances': self.minimal_distances.to_json(),
            'dependencies': {
                var.name: [v.name for v in deps]
                for var, deps in self.dependencies.items()},
            'leaves': [l.to_json() for l in self.leaves.values()],
            'innernodes': [n.to_json() for n in self.innernodes.values()],
            'priors': {variable.name: p.to_json() for variable, p in self.priors.items()},
            'root': ifnone(self.root, None, attrgetter('idx'))
        }

    @staticmethod
    def from_json(
            data: Dict[str, Any],
            variables: Optional[Iterable[Variable]] = None
    ) -> 'JPT':
        """
        Construct a tree from a json dict.

        :data:          The JSON dictionary holding the serialized JPT data.
        :variables:     (optional) An iterable holding the already de-serialized variables
                        the JPT shall be constructed with.
        """
        if variables is not None:
            variables = OrderedDict(
                [(v.name, v) for v in variables]
            )
        else:
            variables = OrderedDict(
                [(d['name'], Variable.from_json(d)) for d in data['variables']]
            )
        jpt = JPT(
            variables=list(variables.values()),
            targets=(
                [variables[v] for v in data['targets']]
                if data.get('targets')
                else []
            ),
            features=(
                [variables[v] for v in data['features']]
                if data.get('features')
                else []
            ),
            min_samples_leaf=data['min_samples_leaf'],
            min_impurity_improvement=data['min_impurity_improvement'],
            max_leaves=data['max_leaves'],
            max_depth=data['max_depth'],
            dependencies={
                variables[var]: [variables[v] for v in deps]
                for var, deps in data.get('dependencies', {}).items()
            }
        )
        jpt.minimal_distances = VariableMap.from_json(
            jpt.numeric_variables,
            data.get("minimal_distances", {})
        )
        for d in data['innernodes']:
            DecisionNode.from_json(jpt, d)
        for d in data['leaves']:
            Leaf.from_json(jpt, d)

        jpt.priors = VariableMap({
            jpt.varnames[varname]: jpt.varnames[varname].domain.from_json(dist)
            for varname, dist in data['priors'].items()
        })
        jpt.root = jpt.allnodes[data.get('root')] if data.get('root') is not None else None
        return jpt

    def __getstate__(self):
        json_data = self.to_json()
        pickled = pickle.dumps(json_data)
        compressed = bz2.compress(pickled)
        return compressed

    def __setstate__(self, state):
        if isinstance(state, dict):
            json_data = state
        else:
            pickled = bz2.decompress(state)
            json_data = pickle.loads(pickled)
        self.__dict__ = JPT.from_json(json_data).__dict__

    def __eq__(self, o) -> bool:
        eq = (
            isinstance(o, JPT),
            self.innernodes == o.innernodes,
            self.leaves == o.leaves,
            self.priors == o.priors,
            self.min_samples_leaf == o.min_samples_leaf,
            self.min_impurity_improvement == o.min_impurity_improvement,
            self.targets == o.targets,
            self.variables == o.variables,
            self.max_depth == o.max_depth,
            self.max_leaves == o.max_leaves,
            self.dependencies == o.dependencies
        )
        return all((
            isinstance(o, JPT),
            self.innernodes == o.innernodes,
            self.leaves == o.leaves,
            self.priors == o.priors,
            self.min_samples_leaf == o.min_samples_leaf,
            self.min_impurity_improvement == o.min_impurity_improvement,
            self.targets == o.targets,
            self.variables == o.variables,
            self.max_depth == o.max_depth,
            self.max_leaves == o.max_leaves,
            self.dependencies == o.dependencies
        ))

    def encode(self, samples: np.ndarray) -> np.array:
        """
        Get the leaf index that describes the partition of each sample. Only works for fully initialized samples, i. e.
        a matrix of arbitrary many rows but #variables many columns.
        :param samples: the samples to evaluate
        :return: A 1D numpy array of integers containing the leaf index of every sample.
        """
        result = np.zeros(len(samples))
        variable_index_map = VariableMap([(variable, idx) for (idx, variable) in enumerate(self.variables)])
        samples = self._preprocess_data(samples)
        for idx, leaf in self.leaves.items():
            contains = leaf.contains(samples, variable_index_map)
            result[contains == 1] = idx
        return result

    def pdf(self, values: VariableAssignment) -> float:
        """
        Get the likelihood of one world
        :param values: A VariableMap mapping some variables to one value.
        :return: The likelihood as float
        """
        if isinstance(values, LabelAssignment):
            values = values.value_assignment()
        if any([isinstance(val, ContinuousSet) and val.size() > 1 for val in values.values()]):
            raise ValueError('PDF not defined on intervals of size >1')
        if any([isinstance(val, set) and len(val) > 1 for val in values.values()]):
            raise ValueError('PDF not defined on sets of size >1')

        self._check_variable_assignment(values)

        values_scalars = ValueAssignment(variables=values._variables.values())
        values_sets = ValueAssignment(variables=values._variables.values())
        for var, val in values.items():
            if isinstance(var, NumericVariable):
                if not isinstance(val, ContinuousSet):
                    values_sets[var] = ContinuousSet(val, val)
                    values_scalars[var] = val
                else:
                    values_sets[var] = val
                    values_scalars[var] = val.lower
            else:
                if not isinstance(val, set):
                    values_sets[var] = {val}
                    values_scalars[var] = val
                else:
                    values_sets[var] = val
                    values_scalars[var] = first(val)

        pdf = 0
        for leaf in self.apply(values_sets):
            pdf += leaf.prior * (prod(leaf.distributions[var].pdf(value)
                                      for var, value in values_scalars.items()) if values_scalars else 1)
        return pdf

    def infer(
            self,
            query: Union[Dict[Union[Variable, str], Any], VariableAssignment],
            evidence: Union[Dict[Union[Variable, str], Any], VariableAssignment] = None,
            fail_on_unsatisfiability: bool = True
    ) -> float or None:
        r"""For each candidate leaf ``l`` calculate the number of samples in which `query` is true:

        .. math::
            P(query|evidence) = \frac{p_q}{p_e}
            :label: query

        .. math::
            p_q = \frac{c}{N}
            :label: pq

        .. math::
            c = \frac{\prod{F}}{x^{n-1}}
            :label: c

        where ``Q`` is the set of variables in `query`, :math:`P_{l}` is the set of variables that occur in ``l``,
        :math:`F = \{v | v \in Q \wedge~v \notin P_{l}\}` is the set of variables in the `query` that do not occur in ``l``'s path,
        :math:`x = |S_{l}|` is the number of samples in ``l``, :math:`n = |F|` is the number of free variables and
        ``N`` is the number of samples represented by the entire tree.
        reference to :eq:`query`

        :param query:       the event to query for, i.e. the query part of the conditional P(query|evidence) or the prior P(query)
        :type query:        dict of {jpt.variables.Variable : jpt.learning.distributions.Distribution.value}
        :param evidence:    the event conditioned on, i.e. the evidence part of the conditional P(query|evidence)
        :type evidence:     dict of {jpt.variables.Variable : jpt.learning.distributions.Distribution.value}
        :param fail_on_unsatisfiability: whether an error is raised in case of unsatisfiable evidence or not.
        """
        if isinstance(query, dict):
            query = self.bind(query)
        if isinstance(query, LabelAssignment):
            query_ = query.value_assignment()
        else:
            query_ = query

        self._check_variable_assignment(query_)

        if evidence is None:
            evidence = {}
        if isinstance(evidence, dict):
            evidence = self.bind(evidence)
        if isinstance(evidence, LabelAssignment):
            evidence_ = evidence.value_assignment()
        else:
            evidence_ = evidence

        self._check_variable_assignment(evidence_)

        p_q = 0.
        p_e = 0.

        for leaf in self.apply(evidence_):
            p_m = 1
            for var in set(evidence_.keys()):
                evidence_val = evidence_[var]
                if var in leaf.path:  # var.numeric and
                    evidence_val = evidence_val.intersection(leaf.path[var])
                p_m *= leaf.distributions[var]._p(evidence_val)

            w = leaf.prior
            p_m *= w
            p_e += p_m

            if leaf.applies(query_):
                for var in set(query_.keys()):
                    query_val = query_[var]
                    if var in leaf.path:
                        query_val = query_val.intersection(leaf.path[var])
                    p_m *= leaf.distributions[var]._p(query_val)
                p_q += p_m

        if p_e == 0:
            if fail_on_unsatisfiability:
                raise ValueError(
                    'Query is unsatisfiable: P(%s) is 0.' % format_path(evidence)
                )
            else:
                return None
        else:
            return p_q / p_e

    # noinspection PyProtectedMember
    def posterior(
            self,
            variables: List[Variable or str] = None,
            evidence: Dict[Union[Variable, str], Any] or VariableAssignment = None,
            fail_on_unsatisfiability: bool = True,
            report_inconsistencies: bool = False
    ) -> VariableMap or None:
        """
        Compute the posterior distribution of every variable in ``variables``. The result contains independent
        distributions. Be aware that they might not actually be independent.

        :param variables: The query variables of the posterior to be computed
        :param evidence: The evidence given for the posterior to be computed
        :param fail_on_unsatisfiability: Rather or not an ``Unsatisfiability`` error is raised if the
                                         likelihood of the evidence is 0.
        :param report_inconsistencies:   In case of an ``Unsatisfiability`` error, the exception raise
                                         will contain information about the variable assignments that
                                         caused the inconsistency.
        :return: jpt.trees.PosteriorResult containing distributions, candidates and weights
        """
        if evidence is None:
            evidence = {}
        if isinstance(evidence, dict):
            evidence = self.bind(evidence)
        if isinstance(evidence, LabelAssignment):
            evidence_ = evidence.value_assignment()
        else:
            evidence_ = evidence

        self._check_variable_assignment(evidence_)

        variables = ifnone(variables, self.variables)
        result = VariableMap()
        variables = [self.varnames[v] if type(v) is str else v for v in variables]

        distributions = defaultdict(list)

        likelihoods = []
        priors = []

        inconsistencies = {}
        for leaf in self.apply(evidence_):
            likelihood = 1
            conflicting_assignment = VariableMap()
            # check if path of candidate leaf is consistent with evidence
            # (i.e. contains evicence variable with *correct* value or does not contain it at all)
            for var in set(evidence_.keys()):
                evidence_set = evidence_[var]
                if var in leaf.path:
                    evidence_set = evidence_set.intersection(leaf.path[var])

                if isinstance(evidence_set, ContinuousSet) and evidence_set.size() == 1:
                    l_var = leaf.distributions[var].pdf(evidence_set.lower)
                    l_var = 1 if np.isinf(l_var) else l_var
                else:
                    l_var = leaf.distributions[var]._p(evidence_set)

                if not l_var:
                    conflicting_assignment[var] = var.domain.value2label(evidence_set)
                    if not report_inconsistencies:
                        break

                likelihood *= ifnot(l_var, 1)

            if conflicting_assignment:
                inconsistencies[conflicting_assignment] = inconsistencies.get(conflicting_assignment, 0) + likelihood
                continue

            likelihoods.append(0 if conflicting_assignment else likelihood)
            priors.append(leaf.prior)

            for var in variables:
                evidence_set = evidence_.get(var)
                distribution = leaf.distributions[var]
                if evidence_set is not None:
                    if var in leaf.path:
                        evidence_set = evidence_set.intersection(leaf.path[var])
                        distribution = distribution._crop(evidence_set)
                distributions[var].append(distribution)

        weights = [l * p for l, p in zip(likelihoods, priors)]
        try:
            weights = normalized(weights)
        except ValueError:
            if fail_on_unsatisfiability:
                raise Unsatisfiability(
                    'Evidence %s is unsatisfiable.' % format_path(evidence),
                    reasons=inconsistencies
                )
            return None


        for var, dists in distributions.items():
            if var.numeric:
                result[var] = Numeric.merge(dists, weights=weights)
            elif var.symbolic:
                result[var] = Multinomial.merge(dists, weights=weights)
            elif var.integer:
                result[var] = Integer.merge(dists, weights=weights)

        return result

    def expectation(
            self,
            variables: Iterable[Variable] = None,
            evidence: VariableAssignment = None,
            fail_on_unsatisfiability: bool = True
    ) -> VariableMap or None:
        """
        Compute the expected value of all ``variables``. If no ``variables`` are passed,
        it defaults to all variables not passed as ``evidence``.

        :param variables: The variables to compute the expectation distributions on
        :param evidence: The raw evidence applied to the tree
        :param fail_on_unsatisfiability: Rather or not an ``Unsatisfiability`` error is raised if the
                                         likelihood of the evidence is 0.
        :return: VariableMap
        """
        if evidence is None:
            evidence = {}
        if isinstance(evidence, dict):
            evidence = self.bind(evidence)
        if isinstance(evidence, LabelAssignment):
            evidence_ = evidence.value_assignment()
        else:
            evidence_ = evidence

        self._check_variable_assignment(evidence_)

        variables = ifnot(
            [v if isinstance(v, Variable) else self.varnames[v] for v in ifnone(variables, self.variables)],
            set(self.variables) - set(evidence_ or {})
        )

        posteriors = self.posterior(
            variables,
            evidence_,
            fail_on_unsatisfiability=fail_on_unsatisfiability
        )

        if posteriors is None:
            if fail_on_unsatisfiability:
                raise Unsatisfiability('Query is unsatisfiable: P(%s) is 0.' % format_path(evidence))
            else:
                return None

        final = VariableMap()
        for var, dist in posteriors.items():
            final[var] = dist.expectation()
        return final

    def mpe(
            self,
            evidence: Union[Dict[Union[Variable, str], Any], VariableAssignment] = None,
            fail_on_unsatisfiability: bool = True
    ) -> (List[LabelAssignment], float) or None:
        """
        Calculate the most probable explanation of all variables if the tree given the evidence.
        :param evidence: The evidence that is applied to the tree
        :param fail_on_unsatisfiability: Rather or not an ``Unsatisfiability`` error is raised if the
                                         likelihood of the evidence is 0.
        :return: List of LabelAssignments that describes all maxima of the tree given the evidence.
            Additionally, a float describing the likelihood of all solutions is returned.
        """
        if evidence is None:
            evidence = {}
        if isinstance(evidence, dict):
            evidence = self.bind(evidence)
        if isinstance(evidence, LabelAssignment):
            evidence_ = evidence.value_assignment()
        else:
            evidence_ = evidence

        self._check_variable_assignment(evidence_)

        # apply the conditions given
        conditional_jpt = self.conditional_jpt(evidence_, fail_on_unsatisfiability)

        if conditional_jpt is None:
            return None

        # calculate the maximal probabilities for each leaf
        maxima = [leaf.mpe(self.minimal_distances) for leaf in conditional_jpt.leaves.values()]

        # get the maximum of those maxima
        highest_likelihood = max([m[1] for m in maxima])

        # create a list for all possible maximal occurrences
        results = []

        # for every leaf and its mpe
        for leaf, (mpe, likelihood) in zip(conditional_jpt.leaves.values(), maxima):

            if likelihood == highest_likelihood:
                # append the argmax to the results
                results.append(mpe)

        # return the results
        return results, highest_likelihood

    def kmpe(
            self,
            evidence: Union[Dict[Union[Variable, str], Any], VariableAssignment] = None,
            fail_on_unsatisfiability: bool = True,
            k: int = 0
    ) -> Iterator[Tuple[LabelAssignment, float]] or None:
        """
        Perform a k-MPE inference on this JPT under the given evidence.

        k-MPE yields the ``k`` most probable explanation states in decreasing order.

        :param evidence: The evidence to apply
        :param fail_on_unsatisfiability: Rather to raise an Unsatisfiability Error on impossible evidence or not.
        :param k: the number of solutions to return
        :return: An iterator with states ordered by likelihood.
        """
        if isinstance(evidence, LabelAssignment):
            evidence_ = evidence.value_assignment()
        else:
            evidence_ = evidence

        # apply the evidence given
        conditional_jpt = self.conditional_jpt(evidence_, fail_on_unsatisfiability)
        if conditional_jpt is None:
            return None

        # Determine the maximal likelihood in numeric distributions
        likelihoods = []
        for leaf in conditional_jpt.leaves.values():
            for var, dist in leaf.distributions.items():
                if isinstance(dist, Numeric):
                    _, likelihood_max = dist._mpe()
                    if not np.isnan(likelihood_max) and not np.isinf(likelihood_max):
                        likelihoods.append(likelihood_max)
        likelihood_max = ifnot(likelihoods, 1, max)
        mpe_solvers = [
            MPESolver(
                distributions=leaf.distributions,
                likelihood_divisor=likelihood_max if likelihoods else None
            ).solve() for leaf in conditional_jpt.leaves.values()
        ]

        mpe_candidates = Heap(
            data=[(*next(solver), solver) for solver in mpe_solvers],
            key=itemgetter(1)
        )

        count = 0
        while mpe_candidates and (not k or count < k):
            solution, likelihood, solver = mpe_candidates.pop()
            values = ValueAssignment(
                [
                    (variable, value if variable.numeric else set(value))
                    for variable, value in solution.items()
                ]
            )
            values = values.label_assignment()
            yield values, likelihood
            try:
                mpe_candidates.push((*next(solver), solver))
            except StopIteration:
                pass
            count += 1

    def _preprocess_query(self,
                          query: Union[dict, VariableMap],
                          remove_none: bool = True,
                          skip_unknown_variables: bool = False,
                          allow_singular_values: bool = False) -> LabelAssignment:
        """
        Transform a query entered by a user into an internal representation that can be further processed.
        :param query: the raw query
        :param remove_none: Rather to remove None entries or not
        :param skip_unknown_variables:  skip preprocessing for variable that does not exist in tree (may happen in
                                        multiple reverse tree inference). If False, an exception is raised;
                                        default: False
        :param allow_singular_values: Allow singular values, such that they are transformed to the daomain
            specification of numeric variables but not transformed to intervals via the PPF.
        :return: the preprocessed VariableMap
        """
        # Transform lists into a numeric interval:
        query_ = LabelAssignment(variables=self.variables)
        # parameter of the respective variable:
        for key, arg in query.items():
            if arg is None and remove_none:
                continue

            var = key if isinstance(key, Variable) else self.varnames.get(key)

            if var is None:
                if skip_unknown_variables:
                    continue
                else:
                    raise Exception(f'Variable "{key}" is unknown!')

            if var.numeric:
                if type(arg) is list:
                    arg = list2interval(arg)
                if isinstance(arg, numbers.Number):
                    val = arg
                    if allow_singular_values:
                        query_[var] = val
                    # Apply a "blur" to single value evidences, if any blur is set
                    elif var.blur:
                        prior = self.priors[var.name]
                        quantile = prior.cdf.functions[
                            max(1, min(len(prior.cdf) - 2, prior.cdf.idx_at(var.domain.label2value(val))))
                        ].eval(val)
                        lower = var.domain.label2value(quantile - var.blur / 2)
                        upper = var.domain.label2value(quantile + var.blur / 2)
                        query_[var] = ContinuousSet(
                            var.domain.value2label(
                                prior.ppf.functions[max(1, min(len(prior.cdf) - 2, prior.ppf.idx_at(lower)))].eval(
                                    lower
                                )
                            ),
                            var.domain.value2label(
                                prior.ppf.functions[min(len(prior.ppf) - 2, max(1, prior.ppf.idx_at(upper)))].eval(
                                    upper
                                )
                            )
                        )
                    else:
                        query_[var] = ContinuousSet(val, val)
                elif isinstance(arg, ContinuousSet):
                    query_[var] = arg
                elif isinstance(arg, RealSet):
                    query_[var] = RealSet([
                        ContinuousSet(i.lower, i.upper, i.left, i.right) for i in arg.intervals
                    ])
                else:
                    raise TypeError('Unknown type of variable value: %s' % type(arg).__name__)
            if var.symbolic or var.integer:
                # Transform into internal values (symbolic values to their indices):
                if type(arg) is list and var.integer:
                    arg = list2intset(arg)
                if type(arg) is list and var.symbolic:
                    arg = list2set(arg)
                if type(arg) is tuple:
                    raise TypeError(
                        'Illegal type for values of domain %s: %s' % (
                            var.domain.__name__,
                            type(arg).__name__
                        )
                    )
                if type(arg) is not set:
                    arg = {arg}
                query_[var] = {v for v in arg}

        return query_

    def _check_variable_assignment(self, assignment: Optional[VariableAssignment]):
        '''
        Check the variable assignment for compatibility with the
        variables of this JPT.
        '''
        if assignment is None:
            return
        for var, _ in assignment.items():
            if var.name not in self.varnames or id(var) != id(self.varnames[var.name]):
                raise ValueError(
                    'Variable %s undefined in this JPT. Note that variable '
                    'instances in `VariableAssignment` and `JPT` must be identical. '
                    'Use `JPT.bind()` to ensure compatible variable assignments.' %
                    repr(var)
                )

    def apply(self, query: VariableAssignment) -> Iterator[Leaf]:
        """
        Iterator that yields leaves that are consistent with ``query``.
        :param query: the preprocessed query
        :return:
        """
        if isinstance(query, LabelAssignment):
            query = query.value_assignment()
        # if the sample doesn't match the features of the tree, there is no valid prediction possible
        if not set(query.keys()).issubset(set(self._variables)):
            raise TypeError(f'Invalid query. Query contains variables that are not '
                            f'represented by this tree: {[v for v in query.keys() if v not in self._variables]}')

        # find the leaf (or the leaves) that have each variable either
        # - not occur in the path to this node OR
        # - match the boolean/symbolic value in the path OR
        # - lie in the interval of the numeric value in the path
        # -> return leaf that matches query
        yield from (leaf for leaf in self.leaves.values() if leaf.applies(query))

    def __str__(self) -> str:
        return (
            f'{self.__class__.__name__}\n'
            f'{self.pfmt()}\n'
            f'JPT stats: #innernodes = {len(self.innernodes)}, '
            f'#leaves = {len(self.leaves)} ({len(self.allnodes)} total)'
        )

    def __repr__(self) -> str:
        return (
            f'<{self.__class__.__name__} '
            f'#innernodes = {len(self.innernodes)}, '
            f'#leaves = {len(self.leaves)} ({len(self.allnodes)} total)>'
        )

    def pfmt(self) -> str:
        """
        :return: a pretty-format string representation of this JPT.
        """
        return self._pfmt(self.root, 0)

    def _pfmt(self, node, indent) -> str:
        """
        :param node: The starting node
        :param indent: the indentation of each new level
        :return: a pretty-format string representation of this JPT from node downward.
        """
        return "{}{}\n{}".format(
            " " * indent,
            str(node),
            ''.join([self._pfmt(c, indent + 4) for c in node.children])
            if isinstance(node, DecisionNode) else ''
        )

    def _preprocess_data(self, data=None, rows=None, columns=None) -> np.ndarray:
        """
        Transform the input data into an internal representation.
        :param data: The data to transform
        :param rows: The indices of the rows that will be transformed
        :param columns: The indices of the columns that will be transformed
        :return: the preprocessed data
        """
        if sum(d is not None for d in (data, rows, columns)) > 1:
            raise ValueError('Only either of the three is allowed.')
        elif sum(d is not None for d in (data, rows, columns)) < 1:
            raise ValueError('No data passed.')

        JPT.logger.info('Preprocessing data...')

        if isinstance(data, np.ndarray) and data.shape[0] or isinstance(data, list):
            rows = data

        if isinstance(rows, list) and rows:  # Transpose the rows
            columns = [[row[i] for row in rows] for i in range(len(self.variables))]
        elif isinstance(rows, np.ndarray) and rows.shape[0]:
            columns = rows.T

        if isinstance(columns, list) and columns:
            shape = len(columns[0]), len(columns)
        elif isinstance(columns, np.ndarray) and columns.shape:
            shape = columns.T.shape
        elif isinstance(data, pd.DataFrame):
            shape = data.shape
            data = data.copy()
        else:
            raise ValueError('No data given.')

        data_ = np.ndarray(shape=shape, dtype=np.float64, order='C')
        if isinstance(data, pd.DataFrame):
            if set(self.varnames).symmetric_difference(set(data.columns)):
                raise ValueError(
                    'Unknown variable names: %s'
                    % ', '.join(mapstr(set(self.varnames).symmetric_difference(set(data.columns))))
                )
            # Check if the order of columns in the data frame is the same
            # as the order of the variables.
            if not all(c == v for c, v in zip_longest(data.columns, self.varnames)):
                raise ValueError(
                    'Columns in DataFrame must coincide with variable order: %s' % ', '.join(mapstr(self.varnames))
                )
            transformations = {v: self.varnames[v].domain.values.transformer() for v in data.columns}
            try:
                for col in data.columns:
                    data.loc[:, col] = data[col].map(
                        transformations[col],
                        na_action='ignore'
                    )
                data_[:] = data.values
            except ValueError as e:
                raise ValueError(
                    f'{e} of {self.varnames[col].domain.__qualname__} of variable {col}'
                )
        else:
            for i, (var, col) in enumerate(zip(self.variables, columns)):
                data_[:, i] = [var.domain.values[v] for v in col]
        return data_

    def _node_created(
            self,
            args: Tuple
    ) -> None:

        node: Node
        partition: JPTPartition
        left: JPTPartition
        right: JPTPartition
        node, partition, left, right = args

        with self.lock:
            # Re-instantiate the node object in the main process to
            # tie it to the original JPT object
            json_node = node  # .to_json()
            json_node['parent'] = partition.parent_idx
            json_node['child_idx'] = partition.child_idx
            json_node['idx'] = len(self.allnodes)

            if 'children' in json_node:
                node = DecisionNode.from_json(self, json_node)
            else:
                node = Leaf.from_json(self, json_node)
            print(node)
            if isinstance(node, DecisionNode):
                left.parent_idx = node.idx
                right.parent_idx = node.idx

                self.__queue_length += 2
                self.c45queue.apply_async(
                    c45,
                    args=(left,),
                    callback=self._node_created
                )
                self.c45queue.apply_async(
                    c45,
                    args=(right,),
                    callback=self._node_created
                )

            if self.root is None:
                self.root = node

            self.__queue_length -= 1

            if not self.__queue_length:
                self.finish.set()

    def learn(
            self,
            data: Optional[pd.DataFrame] = None,
            rows: Optional[Union[np.ndarray, List]] = None,
            columns: Optional[Union[np.ndarray, List]] = None,
            keep_samples: bool = False,
            close_convex_gaps: bool = True
    ) -> 'JPT':
        """
        Fit the jpt to ``data``
        :param data:    The training examples (assumed in row-shape)
        :type data:     [[str or float or bool]]; (according to `self.variables`)
        :param rows:    The training examples (assumed in row-shape)
        :type rows:     [[str or float or bool]]; (according to `self.variables`)
        :param columns: The training examples (assumed in column-shape)
        :type columns:  [[str or float or bool]]; (according to `self.variables`)
        :param keep_samples: If true, stores the indices of the original data samples in the leaf nodes. For debugging
                        purposes only. Default is false.
        :param close_convex_gaps:
        :return: the fitted model
        """
        # --------------------------------------------------------------------------------------------------------------
        # Check and prepare the data
        _data = self._preprocess_data(data=data, rows=rows, columns=columns)

        for idx, variable in enumerate(self.variables):
            if variable.numeric:
                samples = np.unique(_data[:, idx])
                distances = np.diff(samples)
                self.minimal_distances[variable] = min(distances) if len(distances) > 0 else 2.

        if not _data.shape[0]:
            raise ValueError('No data for learning.')

        # --------------------------------------------------------------------------------------------------------------
        # Initialize the internal data structures
        import ctypes as c

        self._reset()
        _locals.data = _data
        indices = np.ones(shape=(_data.shape[0],), dtype=np.int64)
        indices[0] = 0
        np.cumsum(indices, out=indices)
        _locals.indices = Array(c.c_long, indices.shape[0])
        _locals.indices[:] = indices
        JPT.logger.info('Data transformation... %d x %d' % _data.shape)

        # --------------------------------------------------------------------------------------------------------------
        # Determine the prior distributions
        started = datetime.datetime.now()
        JPT.logger.info('Learning prior distributions...')

        for i, (vname, var) in enumerate(self.varnames.items()):
            self.priors[var] = var.distribution()._fit(
                data=_data,
                col=i
            )
        JPT.logger.info(
            '%d prior distributions learnt in %s.' % (
                len(self.priors),
                datetime.datetime.now() - started
            )
        )

        # --------------------------------------------------------------------------------------------------------------
        # Start the training
        if type(self._min_samples_leaf) is int:
            min_samples_leaf = self._min_samples_leaf

        elif type(self._min_samples_leaf) is float and 0 < self._min_samples_leaf < 1:
            min_samples_leaf = max(1, int(self._min_samples_leaf * len(_data)))

        else:
            min_samples_leaf = self._min_samples_leaf

        self._keep_samples = keep_samples

        # Initialize the impurity calculation
        self.impurity = Impurity.from_tree(self)
        self.impurity.setup(_data, self.indices)
        self.impurity.min_samples_leaf = min_samples_leaf

        started = datetime.datetime.now()
        JPT.logger.info(
            'Started learning of %s x %s at %s '
            'requiring at least %s samples per leaf' % (
                _data.shape[0],
                _data.shape[1],
                started,
                min_samples_leaf
            )
        )
        learning = GENERATIVE if self.targets == self.variables else DISCRIMINATIVE
        JPT.logger.info('Learning is %s. ' % learning)

        if learning == DISCRIMINATIVE:
            JPT.logger.info(
                'Target variables (%d): %s\n'
                'Feature variables (%d): %s' % (
                    len(self.targets),
                    ', '.join(mapstr(self.targets)),
                    len(self.variables) - len(self.targets),
                    ', '.join(mapstr(set(self.variables) - set(self.targets)))
                )
            )

        _locals.jpt = self

        self.c45queue = Pool(
            16,
            initializer=_initialize_worker_process()
        )
        self.lock = RLock()
        self.finish = Event()
        JPT.logger.info('Data set size:', _data.nbytes / 1e6, 'MB')
        # build up tree
        with self.lock:
            self.__queue_length += 1
            self.c45queue.apply_async(
                c45,
                args=(JPTPartition(
                    None,
                    0,
                    _data.shape[0],
                    None,
                    None,
                    [],
                    0
                ),),
                callback=self._node_created
            )

        while 1:
            ('Waiting for JPT learning to finish:', repr(self), self.__queue_length)
            if self.finish.wait(timeout=30):
                break

        self.c45queue.close()
        self.c45queue.join()

        if close_convex_gaps:
            self.postprocess_leaves()

        # --------------------------------------------------------------------------------------------------------------
        # Print the statistics
        JPT.logger.info(
            'Learning took %s' % (datetime.datetime.now() - started),
            repr(self)
        )

        # --------------------------------------------------------------------------------------------------------------
        # Clean up
        del _locals.__dict__['data']
        del _locals.__dict__['jpt']

        return self

    fit = learn

    @property
    def min_samples_leaf(self):
        return self._min_samples_leaf

    @staticmethod
    def sample(sample, ft):
        # NOTE: This sampling is NOT uniform for intervals that are infinity in any direction! TODO: FIX to sample from CATEGORICAL
        if ft not in sample:
            return Interval(np.NINF, np.inf, EXC, EXC).sample()
        else:
            iv = sample[ft]

        if isinstance(iv, Interval):
            if iv.lower == -np.inf and iv.upper == np.inf:
                return Interval(np.NINF, np.inf, EXC, EXC).sample()
            if iv.lower == -np.inf:
                if any([i.right == EXC for i in iv.intervals]):
                    # workaround to be able to sample from open interval
                    return iv.upper - 0.01 * iv.upper
                else:
                    return iv.upper
            if iv.upper == np.inf:
                # workaround to be able to sample from open interval
                if any([i.left == EXC for i in iv.intervals]):
                    return iv.lower + 0.01 * iv.lower
                else:
                    return iv.lower

            return iv.sample()
        else:
            return iv

    def likelihood(
            self,
            queries: Union[np.ndarray, pd.DataFrame],
            dirac_scaling: float = 2.,
            min_distances: Dict = None
    ) -> np.ndarray:
        """
        Get the probabilities of a list of worlds. The worlds must be fully assigned with
        single numbers (no intervals).

        :param queries: An array containing the worlds. The shape is (x, len(variables)).
        :param dirac_scaling: the minimal distance between the samples within a dimension are multiplied by this factor
            if a durac impulse is used to model the variable.
        :param min_distances: A dict mapping the variables to the minimal distances between the observations.
            This can be useful to use the same likelihood parameters for different test sets for example in cross
            validation processes.
        :returns: An np.array with shape (x, ) containing the probabilities.
        """

        # set min distances if not overwritten
        if min_distances is None:
            min_distances = self.minimal_distances

        # preprocess the queries
        queries = self._preprocess_data(queries)

        # initialize probabilities
        probabilities = np.zeros(len(queries))

        # for all leaves
        for leaf in self.leaves.values():

            # calculate likelihood
            leaf_probabilities = leaf.parallel_likelihood(
                queries,
                dirac_scaling,
                min_distances
            )

            # multiply likelihood by leaf prior
            probabilities += (leaf.prior * leaf_probabilities)

        return probabilities

    def reverse(
            self,
            query: Dict,
            confidence: float = .05
    ) -> List[Tuple]:
        """
        Determines the leaf nodes that match query best and returns them along with their respective confidence.

        :param query: a mapping from featurenames to either numeric value intervals or an iterable of categorical values
        :param confidence:  the confidence level for this MPE inference
        :returns: a tuple of probabilities and jpt.trees.Leaf objects that match requirement (representing path to root)
        """
        # if none of the target variables is present in the query, there is no match possible
        # only check variable names, because multiple trees can have the (semantically) same variable, which differs as
        # python object
        if set([v.name if isinstance(v, Variable) else v for v in query.keys()]).isdisjoint(set(self.varnames)):
            return []

        # Transform into internal values/intervals (symbolic values to their indices)
        query_ = self._preprocess_query(query, skip_unknown_variables=True)

        # update non-query variables to allow all possible values
        for i, var in enumerate(self.variables):
            if var in query_: continue
            if var.numeric:
                query_[var] = R
            else:
                query_[var] = set(var.domain.labels.values())

        # stores the probabilities, that the query variables take on the value(s)/a value in the interval given in
        # the query
        confs = {}

        # find the leaf (or the leaves) that matches the query best
        for k, l in self.leaves.items():
            conf = defaultdict(float)
            for v, dist in l.distributions.items():
                conf[v] = dist.p(query_[v])
            confs[l.idx] = conf

        # generate list of leaf-confidence pairs, sorted by confidence (descending)
        candidates = sorted(
            [
                (cf, self.leaves[lidx]) for lidx, cf in confs.items() if all(c >= confidence for c in cf.values())
            ],
            key=lambda i: sum(i[0].values()),
            reverse=True
        )

        return candidates

    def plot(self,
             title: str = "unnamed",
             filename: str or None = None,
             directory: str = None,
             plotvars: Iterable[Variable] = None,
             view: bool = True,
             max_symb_values: int = 10,
             nodefill=None,
             leaffill=None,
             alphabet=False
    ) -> str:
        """
        Generates an SVG representation of the generated regression tree.

        :param title: title of the plot
        :param filename: the name of the JPT (will also be used as filename; extension will be added automatically)
        :param directory: the location to save the SVG file to
        :param plotvars: the variables to be plotted in the graph
        :param view: whether the generated SVG file will be opened automatically
        :param max_symb_values: limit the maximum number of symbolic values that are plotted to this number
        :param nodefill: the color of the inner nodes in the plot; accepted formats: RGB, RGBA, HSV, HSVA or color name
        :param leaffill: the color of the leaf nodes in the plot; accepted formats: RGB, RGBA, HSV, HSVA or color name
        :param alphabet: whether to plot symbolic variables in alphabetic order, if False, they are sorted by
        probability (descending); default is False

        :return:   (str) the path under which the renderd image has been saved.
        """
        if directory is None:
            directory = tempfile.mkdtemp(
                prefix=f'jpt_{title}-{datetime.datetime.now().strftime("%Y-%m-%d_%H-%M")}',
                dir=tempfile.gettempdir()
            )
        else:
            if not os.path.exists(directory):
                os.makedirs(directory)

        if plotvars is None:
            plotvars = []

        plotvars = [self.varnames[v] if type(v) is str else v for v in plotvars]

        dot = Digraph(
            format='svg',
            name=title,
            directory=directory,
            filename=f'{filename or title}'
        )

        # create nodes
        sep = ",<BR/>"
        for idx, n in self.leaves.items():
            imgs = ''

            # plot and save distributions for later use in tree plot
            rc = math.ceil(math.sqrt(len(plotvars)))
            img = ''
            for i, pvar in enumerate(plotvars):
                img_name = html.escape(f'{pvar.name}-{n.idx}')

                params = {} if pvar.numeric else {
                    'horizontal': True,
                    'max_values': max_symb_values,
                    'alphabet': alphabet
                }

                n.distributions[pvar].plot(
                    title=html.escape(pvar.name),
                    fname=img_name,
                    directory=directory,
                    view=False,
                    **params
                )
                img += (f'''{"<TR>" if i % rc == 0 else ""}
                        <TD><IMG SCALE="TRUE" SRC="{img_name}.png"/></TD>
                        {"</TR>" if i % rc == rc - 1 or i == len(plotvars) - 1 else ""}
                ''')

                # close current figure to allow for other plots
                plt.close()

            if plotvars:
                imgs = f'''
                            <TR>
                                <TD ALIGN="CENTER" VALIGN="MIDDLE" COLSPAN="2">
                                    <TABLE>
                                        {img}
                                    </TABLE>
                                </TD>
                            </TR>
                            '''

            land = '<BR/>\u2227 '
            element = ' \u2208 '

            # content for node labels
            leaf_label = 'Leaf #%s (p = %.4f)' % (n.idx, n.prior)
            nodelabel = f'''
            <TR>
                <TD ALIGN="CENTER" VALIGN="MIDDLE" COLSPAN="2"><B>{leaf_label}</B><BR/>{html.escape(n.str_node)}</TD>
            </TR>'''

            nodelabel = f'''{nodelabel}{imgs}
                            <TR>
                                <TD BORDER="1" ALIGN="CENTER" VALIGN="MIDDLE"><B>#samples:</B></TD>
                                <TD BORDER="1" ALIGN="CENTER" VALIGN="MIDDLE">{n.samples} ({n.prior * 100:.3f}%)</TD>
                            </TR>
                            <TR>
                                <TD BORDER="1" ALIGN="CENTER" VALIGN="MIDDLE"><B>Expectation:</B></TD>
                                <TD BORDER="1" ALIGN="CENTER" VALIGN="MIDDLE">{',<BR/>'.join([f'{"<B>" + html.escape(v.name) + "</B>" if self.targets is not None and v in self.targets else html.escape(v.name)}=' + (f'{html.escape(str(dist.expectation()))!s}' if v.symbolic else f'{dist.expectation():.2f}') for v, dist in n.value.items()])}</TD>
                            </TR>
                            <TR>
                                <TD BORDER="1" ROWSPAN="{len(n.path)}" ALIGN="CENTER" VALIGN="MIDDLE"><B>path:</B></TD>
                                <TD BORDER="1" ROWSPAN="{len(n.path)}" ALIGN="CENTER" VALIGN="MIDDLE">{f"{land}".join([html.escape(var.str(val, fmt='set')) for var, val in n.path.items()])}</TD>
                            </TR>
                            '''

            # stitch together
            lbl = f'''<<TABLE ALIGN="CENTER" VALIGN="MIDDLE" BORDER="0" CELLBORDER="0" CELLSPACING="0">
                            {nodelabel}
                      </TABLE>>'''

            dot.node(str(idx),
                     label=lbl,
                     shape='box',
                     style='rounded,filled',
                     fillcolor=leaffill or green)
        for idx, node in self.innernodes.items():
            dot.node(str(idx),
                     label=node.str_node,
                     shape='ellipse',
                     style='rounded,filled',
                     fillcolor=nodefill or orange)

        # create edges
        for idx, n in self.innernodes.items():
            for i, c in enumerate(n.children):
                if c is None:
                    continue
                dot.edge(str(n.idx), str(c.idx), label=html.escape(n.str_edge(i)))

        # show graph
        filepath = '%s.svg' % os.path.join(directory, ifnone(filename, title))
        JPT.logger.info(f'Saving rendered image to {filepath}.')

        # improve aspect ratio of graph having many leaves or disconnected nodes
        dot = dot.unflatten(stagger=3)
        dot.render(view=view, cleanup=False)
        return filepath

    def pickle(self, fpath: str) -> None:
        """
        Pickles the fitted regression tree to a file at the given location ``fpath``.

        :param fpath: the location for the pickled file
        """
        with open(os.path.abspath(fpath), 'wb') as f:
            pickle.dump(self, f)

    # @staticmethod
    # def load(fpath) -> 'JPT':
    #     """
    #     Loads the pickled regression tree from the file at the given location ``fpath``.
    #
    #     :param fpath: the location of the pickled file
    #     :type fpath: str
    #     """
    #     with open(os.path.abspath(fpath), 'rb') as f:
    #         try:
    #             JPT.logger.info(f'Loading JPT {os.path.abspath(fpath)}')
    #             return pickle.load(f)
    #         except ModuleNotFoundError:
    #             JPT.logger.error(
    #                 f'Could not load file {os.path.abspath(fpath)}'
    #             )
    #             raise Exception(
    #                 f'Could not load file {os.path.abspath(fpath)}. Probably deprecated.'
    #             )

    @staticmethod
    def calcnorm(sigma: float, mu: float, intervals):
        """
        Computes the CDF for a multivariate normal distribution.

        :param sigma: the standard deviation
        :param mu: the expected value
        :param intervals: the boundaries of the integral
        :type intervals: list of matcalo.utils.utils.Interval
        :return:
        """
        from scipy.stats import mvn
        return first(mvn.mvnun([x.lower for x in intervals], [x.upper for x in intervals], mu, sigma))

    def copy(self) -> 'JPT':
        """
        :return: a new copy of this jpt where all references are the original tree are cut.
        """
        return JPT.from_json(
            self.to_json(),
            variables=self.variables
        )

    def conditional_jpt(
            self,
            evidence: Optional[VariableAssignment] = None,
            fail_on_unsatisfiability: bool = True
    ) -> 'JPT' or None:
        """
        Apply evidence on a JPT and get a new JPT that represent P(x|evidence).

        :param evidence: A VariableAssignment mapping the observed variables to there observed values
         :param fail_on_unsatisfiability: whether an error is raised in case of unsatisfiable evidence or not
        """
        if evidence is None:
            evidence = {}
        if isinstance(evidence, dict):
            evidence = self.bind(evidence)
        if isinstance(evidence, LabelAssignment):
            evidence_ = evidence.value_assignment()
        else:
            evidence_ = evidence

        # the new jpt that acts as conditional joint probability distribution
        conditional_jpt: JPT = self.copy()

        # skip if evidence is empty
        if not evidence_:
            return conditional_jpt

        # initialize exploration queue
        fringe = deque([conditional_jpt.root])

        while fringe:
            # get the next node to inspect
            node = fringe.popleft()
            # clear the path of each node as we will re-construct it later

            # the node might have been deleted already
            if node.idx not in conditional_jpt.allnodes:
                continue

            # initialize remove as false
            rm = False

            # if it is a decision node
            if isinstance(node, DecisionNode):

                # that has no children
                if not node.children:

                    # remove it and update flag
                    del conditional_jpt.innernodes[node.idx]
                    rm = True

                # else recurse into its children
                else:
                    fringe.extendleft(node.children)
                    continue

            # if it is a leaf node
            else:
                # type hinting
                leaf: Leaf = node

                # calculate probability of this leaf being selected given the evidence
                probability = leaf.probability(evidence_)

                # if the leaf's probability is 0 with the evidence
                if probability > 0:
                    leaf.prior *= probability
                else:
                    # remove the leaf and set the flag
                    rm = True
                    del conditional_jpt.leaves[node.idx]

            # if the node has been removed and the removed node has a parent
            if rm and node.parent is not None:

                # mark the parent node for further processing
                fringe.append(node.parent)

                idx = node.parent.children.index(node)
                del node.parent.children[idx]
                del node.parent.splits[idx]

            # if the resulting model is empty
            if rm and node is conditional_jpt.root:
                conditional_jpt.root = None

        # calculate remaining probability mass
        probability_mass = sum(
            leaf.prior for leaf in conditional_jpt.leaves.values()
        ) if conditional_jpt.root is not None else 0

        if not probability_mass:
            # raise an error if wanted
            if fail_on_unsatisfiability:
                raise Unsatisfiability(
                    'Query is unsatisfiable: P(%s) is 0.' % format_path(evidence)
                )

            # return None if error is not wanted
            else:
                return None

        # clean up not needed distributions and redistribute probability mass
        for leaf in conditional_jpt.leaves.values():

            # normalize probability
            leaf.prior /= probability_mass

            for variable, value in evidence_.items():
                # adjust leaf distributions
                # if variable.symbolic or variable.integer:
                leaf.distributions[variable] = leaf.distributions[variable]._crop(value)

        # recalculate the priors for the conditional jpt
        priors = conditional_jpt.posterior()
        conditional_jpt.priors = priors

        return conditional_jpt

    def multiply_by_leaf_prior(self, prior: Dict[int, float]) -> 'JPT':
        """
        Multiply every leafs prior by the given priors. This serves as handling the factor message
        from factor nodes. Be vary since this method overwrites the JPT in-place.

        :param prior: The priors, a Dict mapping from leaf indices to float

        :return: self
        """
        for idx, leaf in self.leaves.items():
            self.leaves[idx].prior *= prior[idx]
        self.normalize()
        return self

    def normalize(self) -> 'JPT':
        """
        Normalize the tree s. t. the sum of all leaf priors is 1.
        :return: self
        """
        probability_mass = sum(leaf.prior for leaf in self.leaves.values())
        if not probability_mass:
            raise Unsatisfiability(
                'JPT is unsatisfiable (all %s leaves have 0 prior probability).' % len(self.leaves)
            )
        for idx, leaf in self.leaves.items():
            self.leaves[idx].prior /= probability_mass
        return self

    def save(
            self,
            file: Union[str, IO],
            protocol: Literal['pickle', 'json'] = 'pickle'
    ) -> None:
        """
        Write this JPT persistently to disk.

        :param file: either a string or file-like object.
        :param protocol:
        """
        writer = {'json': json, 'pickle': pickle}[protocol]
        if protocol == 'json':
            data = self.to_json()
        else:
            data = self

        if type(file) is str:
            with open(file, {'json': 'w', 'pickle': 'wb'}[protocol]) as f:
                writer.dump(data, f)
        else:
            writer.dump(data, file)

    @staticmethod
    def load(
            file: Union[str, IO],
            protocol: Literal['pickle', 'json'] = 'pickle'
    ) -> 'JPT':
        """
        Load a JPT from disk.

        :param file: either a string or file-like object.
        :param protocol:

        :return: the JPT described in ``file``
        """
        loader = {'json': json, 'pickle': pickle}[protocol]
        if type(file) is str:
            with open(file, {'json': 'r', 'pickle': 'rb'}[protocol]) as f:
                data = loader.load(f)
        else:
            data = loader.load(file)

        if protocol == 'json':
            model = JPT.from_json(data)
        else:
            model = data
        return model

    def depth(self) -> int:
        """
        :return: the maximal depth of a leaf in the tree.
        """
        return max([leaf.depth() for leaf in self.leaves.values()])

    def total_samples(self) -> int:
        """
        :return: the total number of samples represented by this tree.
        """
        return sum(l.samples for l in self.leaves.values())

    def postprocess_leaves(self) -> None:
        """
        Postprocess leaves such that the convex hull that is
        postulated from this tree has likelihood > 0 for every
        point inside the hull.
        """

        # get total number of samples and use 1/total as default value
        total_samples = self.total_samples()
        # for every leaf
        for idx, leaf in self.leaves.items():
            # for numeric every distribution
            for variable, distribution in leaf.distributions.items():
                if variable.numeric and variable in leaf.path.keys():  # and not distribution.is_dirac_impulse():

                    left = None
                    right = None
                    # if the leaf is not the "lowest" in this dimension
                    if np.NINF < leaf.path[variable].lower < distribution.cdf.intervals[0].upper:
                        # create uniform distribution as bridge between the leaves
                        left = ContinuousSet(
                            leaf.path[variable].lower,
                            distribution.cdf.intervals[0].upper,
                        )

                    # if the leaf is not the "highest" in this dimension
                    if np.PINF > leaf.path[variable].upper > distribution.cdf.intervals[-2].upper:
                        # create uniform distribution as bridge between the leaves
                        right = ContinuousSet(
                            distribution.cdf.intervals[-2].upper,
                            leaf.path[variable].upper,
                        )
                    if distribution.is_dirac_impulse():
                        # noinspection PyTypeChecker
                        interval = ContinuousSet(
                            left.lower if left is not None else distribution.cdf.intervals[0].upper,
                            right.upper if right is not None else distribution.cdf.intervals[1].lower,
                            INC,
                            EXC
                        )
                        # noinspection PyTypeChecker
                        distribution.set(
                            QuantileDistribution.from_pdf(
                                PiecewiseFunction.zero().overwrite({
                                    interval: 1 / interval.width
                                })
                            )
                        )
                    else:
                        distribution.insert_convex_fragments(
                            left,
                            right,
                            total_samples
                        )

    def number_of_parameters(self) -> int:
        """
        :return: The number of relevant parameters in the entire tree
        """
        return sum([node.number_of_parameters() for node in self.leaves.values()])

    # noinspection PyIncorrectDocstring
    def bind(self, *arg, **kwargs) -> LabelAssignment:
        '''
        Returns a ``LabelAssignment`` object with the assignments passed.

        This method accepts one optional positional argument, which -- if passed -- must be a dictionary
        of the desired variable assignments.

        Keyword arguments may specify additional variable, value pairs.

        If a positional argument is passed, the following options may be passed in addition
        as keyword arguments:

        :param allow_singular_values: Allow singular values, such that they are transformed to the daomain
            specification of numeric variables but not transformed to intervals via the PPF.
        '''
        options = {'allow_singular_values': False}
        if len(arg) > 1 or arg and not isinstance(arg[0], dict) and not arg[0] is None:
            raise ValueError(
                'Illegal argument: positional '
                'argument of bind() must be a dict, got %s' % type(arg[0]).__name__
            )
        elif len(arg):
            if set(kwargs).difference(options):
                raise ValueError(
                    'Options of bind() must be a subset of %s, got %s.' % (set(options), set(kwargs))
                )
            bindings = ifnone(arg[0], {})
            options.update(kwargs)
        else:
            bindings = kwargs
        return self._preprocess_query(bindings, **options)

    def sample(self, amount) -> np.array:
        """Sample `amount` many samples from the tree.

        :returns A numpy array of size (amount, self.variables) containing the samples.
        """
        # create probability distribution for the leaves
        leaf_probabilities = np.array([leaf.prior for leaf in self.leaves.values()])

        # sample in which function part the samples will be
        sampled_leaves = np.random.choice(list(self.leaves.keys()), size=(amount,), p=leaf_probabilities)

        samples = np.empty((amount, len(self.variables)), dtype=object)

        # for every leaf
        for idx, leaf in self.leaves.items():

            # get indices of samples in this leaf
            indices = (sampled_leaves == idx).nonzero()[0]

            # skip if empty
            if len(indices) == 0:
                continue

            leaf_samples = leaf.sample(len(indices))
            samples[indices] = leaf_samples

        return samples

    def moment(self, order: int = 1, center: Optional[VariableAssignment] = None,
               evidence: Optional[VariableAssignment] = None,
               fail_on_unsatisfiability: bool = True, ) -> VariableMap or None:
        """ Calculate the order of each numeric/integer random variable given the evidence.

        :param order: The order of the moment
        :param center: A VariableAssignment mapping each numeric/integer variable to some constant.
            If a variable has a constant, it will be interpreted as 'c' for the central moment.
            If it is not set, 0 will be used by default.
        :param evidence: The evidence given for the posterior to be computed
        :param fail_on_unsatisfiability: Rather or not an ``Unsatisfiability`` error is raised if the
                                         likelihood of the evidence is 0.
        """

        if not center:
            center = LabelAssignment()

        if not evidence:
            evidence = LabelAssignment()

        # calculate posterior distributions
        posteriors = self.posterior([v for v in self.variables if v.numeric or v.integer], evidence,
                                    fail_on_unsatisfiability)

        # Convert c, if necessary, labels to internal value representations
        if isinstance(center, LabelAssignment):
            center = center.value_assignment()

        if posteriors is None:
            return None

        result = dict()

        for variable, distribution in posteriors.items():
            if variable not in center:
                current_c = 0
            else:
                current_c = center[variable]

            result[variable] = distribution.moment(order, current_c)
        return VariableMap(result.items())

    def get_hyperparameters_dict(self) -> Dict[str, Any]:
        """Get all hyperparameters as dict that can be used for MLFlow model tracking."""
        hyperparameters = dict()
        hyperparameters["variables"] = [v.name for v in self.variables]

        for variable in self.variables:
            json_dict = variable.to_json()

            for setting, value in json_dict["settings"].items():
                hyperparameters[f"{variable.name}.{setting}"] = value

        hyperparameters["targets"] = [v.name for v in self.targets]
        hyperparameters["features"] = [v.name for v in self.features]
        hyperparameters["min_samples_leaf"] = self.min_samples_leaf
        hyperparameters["min_impurity_improvement"] = self.min_impurity_improvement
        hyperparameters["max_leaves"] = self.max_leaves
        hyperparameters["max_depth"] = self.max_depth

        return hyperparameters

    def prune(
            self,
            similarity_threshold: float,
            approximate: Union[float, Dict[Variable or str, float], VariableMap, None] = None
    ) -> 'JPT':
        '''
        Prune this tree by repeatedly merging leaves with very similiar
        distributions.

        :param similarity_threshold: the average similarity of distributions in [0, 1] that two
                                     leaves must exhibit in order to be considered for a merge.
        :param approximate:
        :return:
        '''
        jpt = self.copy()
        if approximate is None:
            approximate = VariableMap((), self.variables)
        elif isinstance(approximate, numbers.Real):
            approximate = VariableMap({v: approximate for v in self.variables}, variables=self.variables)
        elif isinstance(approximate, dict):
            approximate = VariableMap(approximate, self.variables)
        else:
            approximate = approximate

        queue: deque[DecisionNode] = deque(list(jpt.innernodes.values()))
        while queue:
            node: DecisionNode = queue.popleft()
            left, right = node.children
            if (
                    node.idx not in jpt.innernodes
                    or not isinstance(left, Leaf)
                    or not isinstance(right, Leaf)
            ):
                continue

            similarities = []
            for variable in (set(self.variables) - {node.variable}):
                # Compute the similarity between two leaves
                similarities.append(
                    variable.domain.jaccard_similarity(
                        left.distributions[variable],
                        right.distributions[variable]
                    )
                )

            similarity = np.mean(similarities)

            if similarity < similarity_threshold or np.isnan(similarity):  # below threshold continue
                continue

            self.logger.debug(
                'Merging leaves #%d and leaf #%d: sim %f, '
                'tree size: %s' % (
                    left.idx,
                    right.idx,
                    similarity,
                    len(jpt.allnodes)
                )
            )

            # Merge the two leaves by merging their distributions
            leaf = Leaf(
                max(jpt.allnodes) + 1,
                node.parent,
                left.prior + right.prior
            )

            for variable in self.variables:
                leaf.distributions[variable] = variable.domain.merge(
                    [left.distributions[variable], right.distributions[variable]],
                    normalized([left.prior, right.prior])
                )
                if variable in approximate:
                    leaf.distributions[variable] = (
                        leaf.distributions[variable]
                        .approximate(approximate[variable])
                    )

            leaf.samples = left.samples + right.samples

            del jpt.leaves[left.idx]
            del jpt.leaves[right.idx]
            del jpt.innernodes[node.idx]
            jpt.leaves[leaf.idx] = leaf

            if node.parent is not None:
                node.parent.set_child(
                    node.parent.children.index(node),
                    leaf
                )
                queue.append(leaf.parent)
            else:
                jpt.root = leaf

        return jpt


# ----------------------------------------------------------------------------------------------------------------------<|MERGE_RESOLUTION|>--- conflicted
+++ resolved
@@ -1,9 +1,5 @@
-<<<<<<< HEAD
 """© Copyright 2021-23, Mareike Picklum, Daniel Nyga."""
-=======
-"""© Copyright 2021, Mareike Picklum, Daniel Nyga."""
 import bz2
->>>>>>> 87aa1030
 import datetime
 import html
 import json
@@ -18,11 +14,7 @@
 from itertools import zip_longest
 from multiprocessing import Pool, Lock, Event, RLock, Array
 from operator import attrgetter, itemgetter
-<<<<<<< HEAD
-from typing import Dict, List, Tuple, Any, Union, Iterable, Iterator, Optional, Set
-=======
-from typing import Dict, List, Tuple, Any, Union, Iterable, Iterator, Optional, IO, Literal
->>>>>>> 87aa1030
+from typing import Dict, List, Tuple, Any, Union, Iterable, Iterator, Optional, Set, IO, Literal
 
 import numpy as np
 import pandas as pd
@@ -32,7 +24,6 @@
 
 from .base.constants import plotstyle, orange, green
 from .base.errors import Unsatisfiability
-<<<<<<< HEAD
 from .base.utils import (
     list2intset,
     list2set,
@@ -44,10 +35,6 @@
     setstr_int
 )
 
-=======
-from .base.utils import list2interval, format_path, normalized, Heap, list2intset, list2set
-from .base.utils import prod, setstr_int
->>>>>>> 87aa1030
 from .distributions import Integer
 from .distributions import Multinomial, Numeric
 from .inference import MPESolver
