--- conflicted
+++ resolved
@@ -1,9 +1,5 @@
-<<<<<<< HEAD
-"""© Copyright 2021, Mareike Picklum, Daniel Nyga."""
-=======
 """© Copyright 2021-23, Mareike Picklum, Daniel Nyga."""
 import bz2
->>>>>>> 33a40de5
 import datetime
 import html
 import json
@@ -19,18 +15,13 @@
 from itertools import zip_longest
 from multiprocessing import Pool, Lock, Event, RLock, Array, cpu_count, Manager
 from operator import attrgetter, itemgetter
-<<<<<<< HEAD
+from typing import Dict, List, Tuple, Any, Union, Iterable, Iterator, Optional, Set, IO, Literal, Callable
 from types import FunctionType
-from typing import Dict, List, Tuple, Any, Union, Iterable, Iterator, Optional, Set, Callable
-=======
-from typing import Dict, List, Tuple, Any, Union, Iterable, Iterator, Optional, Set, IO, Literal
->>>>>>> 33a40de5
 
 import numpy as np
 import pandas as pd
 from tqdm import tqdm
-from dnutils import first, ifnone, mapstr, fst, ifnot, getlogger, logs
-from dnutils import first, ifnone, mapstr, err, fst, out, ifnot, getlogger, logs
+from dnutils import first, ifnone, mapstr, err, fst, ifnot, getlogger, logs
 from graphviz import Digraph
 from matplotlib import style, pyplot as plt
 
@@ -749,6 +740,7 @@
             data: Optional[np.ndarray],
             start: int,
             end: int,
+            node_idx: int,
             parent_idx: Optional[int],
             child_idx: Optional[int],
             path: List[Set or ContinuousSet],
@@ -769,6 +761,7 @@
         self.child_idx = child_idx
         self.depth = depth
         self.path = path
+        self.node_idx = node_idx
 
 
 # ----------------------------------------------------------------------------------------------------------------------
@@ -801,9 +794,6 @@
     n_samples = end - start
     split_pos = -1
     split_var = None
-    # prune_or_split = _locals.prune_or_split  # Fixme
-    parent = partition.parent_idx  # Fixme
-    child_idx = partition.child_idx  # Fixme
 
     impurity = Impurity.from_tree(jpt)
     impurity.setup(data, indices)
@@ -838,13 +828,12 @@
 
     # Fixme
     if not prune and max_gain >= min_impurity_improvement and depth < jpt.max_depth:  # Create a decision node -----------------------
-    # if max_gain >= min_impurity_improvement and depth < jpt.max_depth:  # Create a decision node -----------------------
         split_pos = impurity.best_split_pos
         split_var_idx = impurity.best_var
         split_var = jpt.variables[split_var_idx]
 
         node = DecisionNode(
-            idx=None,
+            idx=partition.node_idx,
             variable=split_var,
             parent=None
         )
@@ -887,6 +876,7 @@
             partition.data,
             start,
             start + split_pos + 1,
+            None,
             node.idx,
             0,
             path + [(split_var, splits[0])],
@@ -896,6 +886,7 @@
             partition.data,
             start + split_pos + 1,
             end,
+            None,
             node.idx,
             1,
             path + [(split_var, splits[1])],
@@ -903,7 +894,7 @@
         )
 
     else:  # Create a leaf node ----------------------------------------------------------------------------------------
-        leaf = node = Leaf(idx=None, parent=None)
+        leaf = node = Leaf(idx=partition.node_idx, parent=None)
 
         for i, v in enumerate(jpt.variables):
             leaf.distributions[v] = v.distribution()._fit(
@@ -1865,7 +1856,7 @@
             json_node = node  # .to_json()
             json_node['parent'] = partition.parent_idx
             json_node['child_idx'] = partition.child_idx
-            json_node['idx'] = len(self.allnodes)
+            json_node['idx'] = partition.node_idx  # len(self.allnodes)
 
             if 'children' in json_node:
                 node = DecisionNode.from_json(self, json_node)
@@ -1874,21 +1865,24 @@
                 if self.verbose:
                     self._progress_learning.update(partition.end - partition.start)
             # print(node)
-
+            self._node_counter += 1
             if isinstance(node, DecisionNode):
                 left.parent_idx = node.idx
                 right.parent_idx = node.idx
+                left.node_idx = self._node_counter
+                self._node_counter += 1
+                right.node_idx = self._node_counter
 
                 self.__queue_length += 2
                 self.c45queue.apply_async(
                     c45,
-                    args=(left,self._prune_or_split),
+                    args=(left, self._prune_or_split),
                     callback=self._node_created,
                     error_callback=self._error_detected
                 )
                 self.c45queue.apply_async(
                     c45,
-                    args=(right,self._prune_or_split),
+                    args=(right, self._prune_or_split),
                     callback=self._node_created,
                     error_callback=self._error_detected
                 )
@@ -2008,10 +2002,10 @@
 
         self._keep_samples = keep_samples
 
-        # Initialize the impurity calculation
-        self.impurity = Impurity.from_tree(self)
-        self.impurity.setup(_data, self.indices)
-        self.impurity.min_samples_leaf = min_samples_leaf
+        # # Initialize the impurity calculation
+        # self.impurity = Impurity.from_tree(self)
+        # self.impurity.setup(_data, self.indices)
+        # self.impurity.min_samples_leaf = min_samples_leaf
 
         started = datetime.datetime.now()
         JPT.logger.info(
@@ -2064,6 +2058,7 @@
                         None,
                         0,
                         _data.shape[0],
+                        self._node_counter,
                         None,
                         None,
                         [],
@@ -2273,140 +2268,6 @@
 
         :return:   (str) the path under which the renderd image has been saved.
         """
-<<<<<<< HEAD
-        if directory is None:
-            directory = tempfile.mkdtemp(
-                prefix=f'jpt_{title}-{datetime.datetime.now().strftime("%Y-%m-%d_%H-%M")}',
-                dir=tempfile.gettempdir()
-            )
-        else:
-            if not os.path.exists(directory):
-                os.makedirs(directory)
-
-        if plotvars is None:
-            plotvars = []
-
-        plotvars = [self.varnames[v] if type(v) is str else v for v in plotvars]
-
-        dot = Digraph(
-            format='svg',
-            name=title,
-            directory=directory,
-            filename=f'{filename or title}'
-        )
-
-        pbar = tqdm(
-            total=len(self.leaves),
-            desc='Plotting nodes',
-            colour="green"
-        )
-
-        # create nodes
-        sep = ",<BR/>"
-        for idx, n in self.leaves.items():
-            imgs = ''
-
-            # plot and save distributions for later use in tree plot
-            rc = math.ceil(math.sqrt(len(plotvars)))
-            img = ''
-            for i, pvar in enumerate(plotvars):
-                img_name = html.escape(f'{pvar.name}-{n.idx}.png')
-
-                params = {} if pvar.numeric else {
-                    'horizontal': True,
-                    'max_values': max_symb_values,
-                    'alphabet': alphabet
-                }
-
-                n.distributions[pvar].plot(
-                    title=html.escape(pvar.name),
-                    fname=img_name,
-                    directory=directory,
-                    view=False,
-                    **params
-                )
-                img += (f'''{"<TR>" if i % rc == 0 else ""}
-                        <TD><IMG SCALE="TRUE" SRC="{img_name}"/></TD>
-                        {"</TR>" if i % rc == rc - 1 or i == len(plotvars) - 1 else ""}
-                ''')
-
-                # close current figure to allow for other plots
-                plt.close()
-
-            if plotvars:
-                imgs = f'''
-                            <TR>
-                                <TD ALIGN="CENTER" VALIGN="MIDDLE" COLSPAN="2">
-                                    <TABLE>
-                                        {img}
-                                    </TABLE>
-                                </TD>
-                            </TR>
-                            '''
-
-            land = '<BR/>\u2227 '
-            element = ' \u2208 '
-
-            # content for node labels
-            leaf_label = 'Leaf #%s (p = %.4f)' % (n.idx, n.prior)
-            nodelabel = f'''
-            <TR>
-                <TD ALIGN="CENTER" VALIGN="MIDDLE" COLSPAN="2"><B>{leaf_label}</B><BR/>{html.escape(n.str_node)}</TD>
-            </TR>'''
-
-            nodelabel = f'''{nodelabel}{imgs}
-                            <TR>
-                                <TD BORDER="1" ALIGN="CENTER" VALIGN="MIDDLE"><B>#samples:</B></TD>
-                                <TD BORDER="1" ALIGN="CENTER" VALIGN="MIDDLE">{n.samples} ({n.prior * 100:.3f}%)</TD>
-                            </TR>
-                            <TR>
-                                <TD BORDER="1" ALIGN="CENTER" VALIGN="MIDDLE"><B>Expectation:</B></TD>
-                                <TD BORDER="1" ALIGN="CENTER" VALIGN="MIDDLE">{',<BR/>'.join([f'{"<B>" + html.escape(v.name) + "</B>" if self.targets is not None and v in self.targets else html.escape(v.name)}=' + (f'{html.escape(str(dist.expectation()))!s}' if v.symbolic else f'{dist.expectation():.2f}') for v, dist in n.value.items()])}</TD>
-                            </TR>
-                            <TR>
-                                <TD BORDER="1" ROWSPAN="{len(n.path)}" ALIGN="CENTER" VALIGN="MIDDLE"><B>path:</B></TD>
-                                <TD BORDER="1" ROWSPAN="{len(n.path)}" ALIGN="CENTER" VALIGN="MIDDLE">{f"{land}".join([html.escape(var.str(val, fmt='set')) for var, val in n.path.items()])}</TD>
-                            </TR>
-                            '''
-
-            # stitch together
-            lbl = f'''<<TABLE ALIGN="CENTER" VALIGN="MIDDLE" BORDER="0" CELLBORDER="0" CELLSPACING="0">
-                            {nodelabel}
-                      </TABLE>>'''
-
-            dot.node(str(idx),
-                     label=lbl,
-                     shape='box',
-                     style='rounded,filled',
-                     fillcolor=leaffill or green)
-
-            pbar.update(1)
-
-        pbar.close()
-
-        for idx, node in self.innernodes.items():
-            dot.node(str(idx),
-                     label=node.str_node,
-                     shape='ellipse',
-                     style='rounded,filled',
-                     fillcolor=nodefill or orange)
-
-        # create edges
-        for idx, n in self.innernodes.items():
-            for i, c in enumerate(n.children):
-                if c is None:
-                    continue
-                dot.edge(str(n.idx), str(c.idx), label=html.escape(n.str_edge(i)))
-
-        # show graph
-        filepath = '%s.svg' % os.path.join(directory, ifnone(filename, title))
-        JPT.logger.info(f'Saving rendered image to {filepath}.')
-
-        # improve aspect ratio of graph having many leaves or disconnected nodes
-        dot = dot.unflatten(stagger=3)
-        dot.render(view=view, cleanup=False)
-        return filepath
-=======
         from .plotting.jpt import JPTPlotter
         return JPTPlotter(
             self,
@@ -2420,7 +2281,6 @@
             alphabet,
             verbose
         ).plot(view)
->>>>>>> 33a40de5
 
 
     def pickle(self, fpath: str) -> None:
