"""© Copyright 2021, Mareike Picklum, Daniel Nyga."""
import datetime
import html
import json
import math
import numbers
import os
import pickle
import tempfile
from collections import defaultdict, deque, ChainMap, OrderedDict
from itertools import zip_longest
from operator import attrgetter
from typing import Dict, List, Tuple, Any, Union, Iterable, Iterator, Optional

import numpy as np
import pandas as pd
from dnutils import first, ifnone, mapstr, err, fst, out, ifnot, getlogger, logs
from graphviz import Digraph
from matplotlib import style, pyplot as plt

from .base.constants import plotstyle, orange, green
from .base.errors import Unsatisfiability
from .base.utils import list2interval, format_path, normalized, list2intset, list2set
from .base.utils import prod, setstr_int
from .distributions import Integer
from .distributions import Multinomial, Numeric
from .distributions.quantile.quantiles import QuantileDistribution
from .variables import (
    VariableMap,
    SymbolicVariable,
    NumericVariable,
    Variable,
    VariableAssignment,
    IntegerVariable,
    LabelAssignment,
    ValueAssignment
)

try:
    from .base.intervals import __module__
    from .learning.impurity import __module__
    from .base.functions import __module__
except ModuleNotFoundError:
    import pyximport
    pyximport.install()
finally:
    from .base.intervals import ContinuousSet as Interval, EXC, INC, R, ContinuousSet, RealSet
    from .learning.impurity import Impurity
    from .base.functions import PiecewiseFunction


style.use(plotstyle)


# ----------------------------------------------------------------------------------------------------------------------
# Global constants
DISCRIMINATIVE = 'discriminative'
GENERATIVE = 'generative'


# ----------------------------------------------------------------------------------------------------------------------


class Node:
    """
    Wrapper for the nodes of the :class:`jpt.learning.trees.Tree`.
    """

    def __init__(self, idx: int, parent: None or 'DecisionNode' = None) -> None:
        """
        Create a Node
        :param idx: the identifier of a node
        :param parent: the parent of this node
        """
        self.idx = idx
        self.parent: DecisionNode = parent
        self.samples = 0.
        self._path = []

    @property
    def path(self) -> VariableMap:
        """
        :return: the path of this Node as VariableMap
        """
        res = VariableMap()
        for var, vals in self._path:
            res[var] = (res.get(
                var,
                set(range(var.domain.n_values)) if (var.symbolic or var.integer) else R
            ).intersection(vals))
        return res

    def consistent_with(self, evidence: VariableMap) -> bool:
        """
        Check if the node is consistent with the variable assignments in evidence.

        :param evidence: A VariableMap that maps to singular values (numeric or symbolic)
            or ranges (continuous set, set)
        :return: bool
        """

        # for every variable and its assignment
        for variable, value in evidence.items():
            variable: Variable

            # if the variable is in the path of this node
            if variable in self.path.keys():

                # get the restriction of the path
                restriction = self.path[variable]

                # if it is a numeric
                if variable.numeric:

                    # and a range is given
                    if isinstance(value, ContinuousSet):
                        # if the ranges don't intersect return false
                        if value.isdisjoint(restriction):
                            return False

                    # if it is a singular value
                    else:
                        # check if the path allows this value
                        if not restriction.lower < value <= restriction.upper:
                            return False

                # if the variable is symbolic or integer
                elif variable.symbolic or variable.integer:

                    # if it is a set of possible values
                    if not isinstance(value, set):
                        value = set([value])
                    # check if the sets intersect
                    if value.isdisjoint(restriction):
                        return False

        return True

    def format_path(self):
        return format_path(self.path)

    def number_of_parameters(self) -> int:
        raise NotImplementedError()

    def __str__(self) -> str:
        return f'Node<{self.idx}>'

    def __repr__(self) -> str:
        return f'Node<{self.idx}> object at {hex(id(self))}'

    def depth(self) -> int:
        """
        :return: the depth of this node
        """
        return len(self._path)

    def contains(self, samples: np.ndarray, variable_index_map: VariableMap) -> np.array:
        """
        Check if this node contains the given samples in parallel.

        :param samples: The samples to check
        :param variable_index_map: A VariableMap mapping to the indices in 'samples'
        :return: numpy array with 0s and 1s
        """
        result = np.ones(len(samples))
        for variable, restriction in self.path.items():
            index = variable_index_map[variable]
            if variable.numeric:
                result *= (samples[:, index] > restriction.lower) & (samples[:, index] <= restriction.upper)
            if variable.symbolic or variable.integer:
                result *= np.isin(samples[:, index], list(restriction))

        return result


# ----------------------------------------------------------------------------------------------------------------------

class DecisionNode(Node):
    """
    Represents an inner (decision) node of the the :class:`jpt.learning.trees.Tree`.
    """

    def __init__(self, idx: int, variable: Variable, parent: 'DecisionNode' or None = None):
        """
        Create a DecisionNode

        :param idx: The identifier of a node
        :param variable: The split variable
        :param parent: The parent of this node
        """
        self._splits = None
        self.variable = variable
        super().__init__(idx, parent=parent)
        self.children: None or List[Node] = None  # [None] * len(self.splits)

    def __eq__(self, o) -> bool:
        return (
            type(self) is type(o) and
            self.idx == o.idx and
            (self.parent.idx
             if self.parent is not None else None) == (o.parent.idx if o.parent is not None else None) and
            [n.idx for n in self.children] == [n.idx for n in o.children] and
            self.splits == o.splits and
            self.variable == o.variable and
            self.samples == o.samples
        )

    def to_json(self) -> Dict[str, Any]:
        """
        :return: The DecisionNode as a json serializable dict.
        """
        return {
            'idx': self.idx,
            'parent': ifnone(self.parent, None, attrgetter('idx')),
            'splits': [
                s.to_json() if isinstance(s, ContinuousSet) else list(s)
                for s in self.splits
            ],
            'variable': self.variable.name,
            '_path': [
                (var.name, split.to_json() if var.numeric else list(split))
                for var, split in self._path
            ],
            'children': [node.idx for node in self.children],
            'samples': self.samples,
            'child_idx': self.parent.children.index(self) if self.parent is not None else None
        }

    @staticmethod
    def from_json(tree: 'JPT', data: Dict[str, Any]) -> 'DecisionNode':
        """
        Construct a Decision node from a json dict.
        :param tree: The tree to mount the node in
        :param data: The data describing the members of the node
        :return: the constructed and mounted DecisionNode
        """
        node = DecisionNode(
            idx=data['idx'],
            variable=tree.varnames[data['variable']]
        )
        node.splits = [
            Interval.from_json(s) if node.variable.numeric else set(s)
            for s in data['splits']
        ]
        node.children = [None] * len(node.splits)
        node.parent = ifnone(data['parent'], None, tree.innernodes.get)
        node.samples = data['samples']
        if node.parent is not None:
            node.parent.set_child(data['child_idx'], node)
        tree.innernodes[node.idx] = node
        return node

    @property
    def splits(self) -> List:
        return self._splits

    @splits.setter
    def splits(self, splits):
        if self.children is not None:
            raise ValueError('Children already set: %s' % self.children)
        self._splits = splits
        self.children = [None] * len(self._splits)

    def set_child(self, idx: int, node: Node) -> None:
        """
        Set the child at ``index`` of this Node. Also extend the path of the child node with this
        nodes' path.
        :param idx: the idx of the child (0 for left, 1 for right)
        :param node: The child
        """
        self.children[idx] = node
        node._path = list(self._path)
        node._path.append((self.variable, self.splits[idx]))

    def str_edge(self, idx_split: int) -> str:
        """
        Convert the edge to child at ``idx`` to a string.
        :param idx_split: The index of the child
        :return: str
        """
        if self.variable.numeric:
            return self.variable.str(
                self.splits[idx_split],
                fmt='logic'
            )
        elif self.variable.symbolic:
            negate = len(self.splits[1]) > 1
            if negate:
                label = self.variable.domain.labels[fst(self.splits[0])]
                return '%s%s' % ('\u00AC' if idx_split > 0 else '', label)
            else:
                return str(self.variable.domain.labels[fst(self.splits[idx_split])])
        elif self.variable.integer:
            return setstr_int(self.variable.domain.value2label(self.splits[idx_split]))

    @property
    def str_node(self) -> str:
        return self.variable.name

    def recursive_children(self):
        """
        :return: All children of this node
        """
        return self.children + [item for sublist in
                                [child.recursive_children() for child in self.children] for item in sublist]

    def __str__(self) -> str:
        return (f'<DecisionNode #{self.idx} '
                f'{self.variable.name} = [%s]' % '; '.join(self.str_edge(i) for i in range(len(self.splits))) +
                f'; parent-#: {self.parent.idx if self.parent is not None else None}'
                f'; #children: {len(self.children)}>')

    def __repr__(self) -> str:
        return f'Node<{self.idx}> object at {hex(id(self))}'

    def number_of_parameters(self) -> int:
        """
        :return: The number of relevant parameters in this decision node.
                 2 are parameters necessary since it the variable and its splitting value
                 are sufficient to describe this computation unit.
        """
        return 2


# ----------------------------------------------------------------------------------------------------------------------

class Leaf(Node):
    """
    Represents a leaf node of the :class:`jpt.trees.Tree`.
    """

    def __init__(self, idx: int, parent: DecisionNode or None = None, prior: float or None = None):
        """
        Construct a Leaf
        :param idx: the index of this leaf
        :param parent: the parent of this leaf
        :param prior: the prior of this leaf (relative number of samples in this leaf)
        """
        super().__init__(idx, parent=parent)
        self.distributions = VariableMap()
        self.prior = prior
        self.s_indices = []

    @property
    def str_node(self) -> str:
        return ""

    def applies(self, query: VariableAssignment) -> bool:
        """
        Checks whether this leaf is consistent with the given ``query``.
        :param query: the query to check
        :return: bool
        """
        if isinstance(query, LabelAssignment):
            query = query.value_assignment()
        path = self.path
        for var in set(query.keys()).intersection(set(path.keys())):
            if path.get(var).isdisjoint(query.get(var)):
                return False
        return True

    @property
    def value(self):
        return self.distributions

    def recursive_children(self):
        """
        :return: All children of this node
        """
        return []

    def __str__(self) -> str:
        return f'<Leaf #{self.idx}; parent: #%s prior = %.3f>' % (
            ifnone(self.parent, None, attrgetter('idx')),
            self.prior
        )

    def __repr__(self) -> str:
        return f'Leaf<{self.idx}> object at {hex(id(self))}'

    def __hash__(self):
        return hash((type(self), ((k.name, v) for k, v in self.distributions.items()), self.prior))

    def to_json(self) -> Dict[str, Any]:
        """
        :return: The DecisionNode as a json serializable dict.
        """
        return {
            'idx': self.idx,
            'distributions': self.distributions.to_json(),
            'prior': self.prior,
            'samples': self.samples,
            's_indices': [int(i) for i in self.s_indices],
            'parent': ifnone(self.parent, None, attrgetter('idx')),
            'child_idx': self.parent.children.index(self) if self.parent is not None else -1
        }

    @staticmethod
    def from_json(tree: 'JPT', data: Dict[str, Any]) -> 'Leaf':
        """
        Construct a Decision node from a json dict.
        :param tree: The tree to mount the node in
        :param data: The data describing the members of the node
        :return: the constructed and mounted DecisionNode
        """
        leaf = Leaf(
            idx=data['idx'],
            prior=data['prior'],
            parent=tree.innernodes.get(data['parent'])
        )
        leaf.distributions = VariableMap(
            {
                tree.varnames[v]: tree.varnames[v].domain.from_json(d) for v, d in data['distributions'].items()
            }
        )
        leaf._path = []
        if leaf.parent is not None:
            leaf.parent.set_child(data['child_idx'], leaf)
        leaf.prior = data['prior']
        leaf.samples = data['samples']
        if 's_indices' in data:
            leaf.s_indices = np.array(data['s_indices'])
        tree.leaves[leaf.idx] = leaf
        return leaf

    def __eq__(self, o) -> bool:
        return (type(o) == type(self) and
                self.idx == o.idx and
                self._path == o._path and
                self.samples == o.samples and
                self.distributions == o.distributions and
                self.prior == o.prior)

    def consistent_with(self, evidence: VariableMap) -> bool:
        """
        Check if the node is consistent with the variable assignments in evidence.

        :param evidence: A preprocessed VariableMap that maps to singular values (numeric or symbolic)
            or ranges (continuous set, set)
        """
        return self.probability(evidence) > 0.

    def path_consistent_with(self, evidence: VariableMap) -> bool:
        """
        Check if the path of this node is consistent with the variable assignments in evidence.

        :param evidence: A preprocessed VariableMap that maps to singular values (numeric or symbolic)
            or ranges (continuous set, set)
        """
        return super(Leaf, self).consistent_with(evidence)

    def probability(self,
                    query: VariableAssignment,
                    dirac_scaling: float = 2.,
                    min_distances: VariableMap = None) -> float:
        """
        Calculate the probability of a (partial) query. Exploits the independence assumption
        :param query: A preprocessed VariableMap that maps to singular values (numeric or symbolic)
            or ranges (continuous set, set)
        :type query: VariableMap
        :param dirac_scaling: the minimal distance between the samples within a dimension are multiplied by this factor
            if a durac impulse is used to model the variable.
        :type dirac_scaling: float
        :param min_distances: A dict mapping the variables to the minimal distances between the observations.
            This can be useful to use the same likelihood parameters for different test sets for example in cross
            validation processes.
        :type min_distances: A VariableMap from numeric variables to floats or None
        """

        result = 1.
        if isinstance(query, LabelAssignment):
            query = query.value_assignment()
        # for every variable and its assignment
        for variable, value in query.items():
            variable: Variable

            # if it is a numeric
            if variable.numeric:
                result *= self._numeric_probability(variable, value, dirac_scaling, min_distances)

            # if the variable is symbolic
            elif variable.symbolic or variable.integer:

                # force the evidence to be a set
                if not isinstance(value, set):
                    value = set([value])

                # return false if the evidence is impossible in this leaf
                result *= self.distributions[variable]._p(value)

        return result

    def _numeric_probability(self, variable: NumericVariable, value, dirac_scaling: float = 2.,
                             min_distances: VariableMap = None):
        """ Calculate the probability of an arbitrary value for a numeric variable.
        :param variable: A numeric variable
        :param dirac_scaling: the minimal distance between the samples within a dimension are multiplied by this factor
            if a durac impulse is used to model the variable.
        :param min_distances: A dict mapping the variables to the minimal distances between the observations.
            This can be useful to use the same likelihood parameters for different test sets for example in cross
            validation processes.
        """
        if isinstance(value, RealSet):
            return sum(self._numeric_probability(variable, cs, dirac_scaling, min_distances) for cs in value.intervals)

        # handle ContinuousSet
        elif isinstance(value, ContinuousSet):

            if value.size() == 0:
                return 0

            elif value.size() == 1:
                return self._numeric_probability(variable, value.lower, dirac_scaling, min_distances)

            else:
                return self.distributions[variable]._p(value)

        # handle single Numbers
        elif isinstance(value, numbers.Number):
            result = 1.
            # get the likelihood
            likelihood = self.distributions[variable].pdf(value)

            # if it is infinity and no handling is provided replace it with 1.
            if likelihood == float("inf") and not min_distances:
                result *= 1
            # if it is infinite and a handling is provided, replace with dirac_sclaing/min_distance
            elif likelihood == float("inf") and min_distances:
                result *= dirac_scaling / min_distances[variable]
            else:
                result *= likelihood

            return result

        else:
            raise ValueError("Unknown Datatype for Conditional JPT, type is %s" % type(value))

    def parallel_likelihood(self, queries: np.ndarray, dirac_scaling: float = 2.,  min_distances: VariableMap = None) \
            -> np.ndarray:
        """
        Calculate the probability of a (partial) query. Exploits the independence assumption
        :param queries: A VariableMap that maps to singular values (numeric or symbolic)
            or ranges (continuous set, set)
        :type queries: VariableMap
        :param dirac_scaling: the minimal distance between the samples within a dimension are multiplied by this factor
            if a durac impulse is used to model the variable.
        :type dirac_scaling: float
        :param min_distances: A dict mapping the variables to the minimal distances between the observations.
            This can be useful to use the same likelihood parameters for different test sets for example in cross
            validation processes.
        :type min_distances: A VariableMap from numeric variables to floats or None
        """

        # create result vector
        result = np.ones(len(queries))

        # for each idx, variable and distribution
        for idx, (variable, distribution) in enumerate(self.distributions.items()):

            # if the variable is symbolic
            if isinstance(variable, SymbolicVariable) or isinstance(variable, IntegerVariable):

                # multiply by probability
                probs = distribution._params[queries[:, idx].astype(int)]

            # if the variable is numeric
            elif isinstance(variable, NumericVariable):

                # get the likelihoods
                probs = np.asarray(distribution.pdf.multi_eval(queries[:, idx].copy(order='C').astype(float)))

                if min_distances:
                    # replace them with dirac scaling if they are infinite
                    probs[(probs == float("inf")).nonzero()] = dirac_scaling / min_distances[variable]

                # if no distances are provided replace infinite values with 1.
                else:
                    probs[(probs == float("inf")).nonzero()] = 1.

            else:
                raise ValueError("Variable of type %s is not known!" % type(variable))

            # multiply results
            result *= probs

        return result

    def copy(self) -> 'Leaf':
        """Create a copy of this leaf. The copy is unaware of the tree and vice versa.
        Hence, not path or parent etc. is set. The copy only provides querying functionality."""
        result = Leaf(self.idx, None, self.prior)
        result.samples = self.samples
        result.s_indices = self.s_indices
        result.distributions = VariableMap(
            {
               variable:  type(distribution).from_json(distribution.to_json()) for variable, distribution in self.distributions.items()
            }
        )
        return result

    def conditional_leaf(self, evidence: VariableAssignment) -> 'Leaf':
        """
        Create a leaf that is cropped to the values described in evidence.
        :param evidence: A VariableAssignment describing evidence.
        :return: The cropped leaf, that hos no parent, path, etc. set.
        """
        if isinstance(evidence, LabelAssignment):
            evidence = evidence.value_assignment()

        result = self.copy()

        for variable, value in evidence.items():
            # adjust leaf distributions
            # noinspection PyProtectedMember
            result.distributions[variable] = result.distributions[variable]._crop(value)

        return result

    def mpe(self, minimal_distances: VariableMap) -> (VariableMap, float):
        """
        Calculate the most probable explanation of this leaf as a fully factorized distribution.
        :return: the likelihood of the maximum as a float and the configuration as a VariableMap
        """

        # initialize likelihood and maximum
        result_likelihood = self.prior
        maximum = dict()

        # for every variable and distribution
        for variable, distribution in self.distributions.items():

            # calculate mpe of that distribution
            explanation, likelihood = distribution.mpe()

            # apply upper cap for infinities
            likelihood = minimal_distances[variable] if likelihood == float("inf") else likelihood

            # update likelihood
            result_likelihood *= likelihood

            # save result
            maximum[variable] = explanation

        # create mpe result
        return LabelAssignment(maximum.items()), result_likelihood

    def number_of_parameters(self) -> int:
        """
        :return: The number of relevant parameters in this decision node.
                Leafs require 1 + the sum of all distributions parameters. The 1 extra parameter
                represents the prior.
        """
        return sum([distribution.number_of_parameters() for distribution in self.distributions.values()])

    def sample(self, amount) -> np.array:
        """Sample `amount` many samples from the leaf.

        :returns A numpy array of size (amount, self.variables) containing the samples.
        """
        result = np.empty((amount, len(self.distributions)), dtype=object)

        for idx, (variable, distribution) in enumerate(self.distributions.items()):
            result[:, idx] = list(distribution.sample(amount))

        return result


# ----------------------------------------------------------------------------------------------------------------------

# noinspection PyProtectedMember
class JPT:
    """
    Implementation Joint Probability Trees (JPTs).
    """

    logger = getlogger('/jpt', level=logs.INFO)

    def __init__(self,
                 variables: List[Variable],
                 targets: List[str or Variable] = None,
                 features: List[str or Variable] = None,
                 min_samples_leaf: float or int = 1,
                 min_impurity_improvement: float or None = None,
                 max_leaves: int or None = None,
                 max_depth: int or None = None,
                 dependencies: Dict[Variable, List[Variable]] or None = None) -> None:
        """
        Create a JPT.
        :param variables: The variables that will be represented this model
        :param targets: The variables where the information gain will be computed on
        :param features: The variables where the splits will be chosen from
        :param min_samples_leaf: If an integer is provided it is the minimal number of samples required to form a leaf,
        if a float is provided it will be the minimal percentage of samples that is required to form a leaf
        :param min_impurity_improvement: The minimal amount of information gain to justify a split
        :param max_leaves: The maximum number of leaves (deprecated)
        :param max_depth: The maximum depth the tree may have
        :param dependencies: A dictionary mapping variables to a list of dependent variables. Having this
        sparse may speed up training a lot.
        """
        targets = ifnone(targets, [])
        features = ifnone(features, [])

        self._variables = list(variables)
        self.varnames: OrderedDict[str, Variable] = OrderedDict((var.name, var) for var in self._variables)
        self._targets = (
            list(self.variables)
            if not targets else [self.varnames[v] if type(v) is str else v for v in targets]
        )

        # handle features such that only specifying targets is enough
        if not targets:
            if not features:
                self._features = list(self.variables)
            else:
                self._features = [self.varnames[v] if type(v) is str else v for v in features]
        else:
            if not features:
                self._features = [v for v in self.variables if v not in self.targets]
            else:
                self._features = [self.varnames[v] if type(v) is str else v for v in features]

        self.leaves: Dict[int, Leaf] = {}
        self.innernodes: Dict[int, DecisionNode] = {}
        self.priors: VariableMap = VariableMap()

        self._min_samples_leaf = min_samples_leaf
        self._keep_samples = False
        self.min_impurity_improvement = ifnone(min_impurity_improvement, 0)

        # a map saving the minimal distances to prevent infinite high likelihoods
        self.minimal_distances: VariableMap = VariableMap(variables=self.variables)
        self._numsamples = 0
        self.root = None
        self.c45queue = deque()
        self.max_leaves = max_leaves
        self.max_depth = max_depth or float('inf')
        self._node_counter = 0
        self.indices = None
        self.impurity = None

        # initialize the dependencies as fully dependent on each other.
        # the interface isn't modified therefore the jpt should work as before if not
        # specified different
        if dependencies is None:
            self.dependencies: VariableMap[Variable, List[Variable]] = VariableMap({
                var: list(self.targets) for var in self.features
            })
        else:
            self.dependencies: VariableMap[Variable, List[Variable]] = VariableMap(
                dependencies.items(),
                variables=self.variables
            )

    def _reset(self) -> None:
        """ Delete all parameters of this model (not the hyperparameters)"""
        self.innernodes.clear()
        self.leaves.clear()
        self.priors = VariableMap(variables=self.variables) # .clear()
        self.root = None
        self.c45queue.clear()

    @property
    def allnodes(self):
        return ChainMap(self.innernodes, self.leaves)

    @property
    def variables(self) -> Tuple[Variable]:
        return self._variables

    @property
    def targets(self) -> List[Variable]:
        return self._targets

    @property
    def features(self) -> List[Variable]:
        return self._features

    @property
    def numeric_variables(self) -> List[Variable]:
        return [var for var in self.variables if isinstance(var, NumericVariable)]

    @property
    def symbolic_variables(self) -> List[Variable]:
        return [var for var in self.variables if isinstance(var, SymbolicVariable)]

    @property
    def integer_variables(self) -> List[Variable]:
        return [var for var in self.variables if isinstance(var, IntegerVariable)]

    @property
    def numeric_targets(self) -> List[Variable]:
        return [var for var in self.targets if isinstance(var, NumericVariable)]

    @property
    def symbolic_targets(self) -> List[Variable]:
        return [var for var in self.targets if isinstance(var, SymbolicVariable)]

    @property
    def integer_targets(self) -> List[Variable]:
        return [var for var in self.targets if isinstance(var, IntegerVariable)]

    @property
    def numeric_features(self) -> List[Variable]:
        return [var for var in self.features if isinstance(var, NumericVariable)]

    @property
    def symbolic_features(self) -> List[Variable]:
        return [var for var in self.features if isinstance(var, SymbolicVariable)]

    @property
    def integer_features(self) -> List[Variable]:
        return [var for var in self.features if isinstance(var, IntegerVariable)]

    def to_json(self) -> Dict[str, Any]:
        """Convert the tree to a json dictionary that can be serialized. """
        return {
            'variables': [v.to_json() for v in self.variables],
            'targets': [v.name for v in self.targets] if self.targets else self.targets,
            'features': [v.name for v in self.features],
            'min_samples_leaf': self.min_samples_leaf,
            'min_impurity_improvement': self.min_impurity_improvement,
            'max_leaves': self.max_leaves,
            'max_depth': self.max_depth,
            'minimal_distances': self.minimal_distances.to_json(),
            'dependencies': {
                var.name: [v.name for v in deps]
                for var, deps in self.dependencies.items()},
            'leaves': [l.to_json() for l in self.leaves.values()],
            'innernodes': [n.to_json() for n in self.innernodes.values()],
            'priors': {variable.name: p.to_json() for variable, p in self.priors.items()},
            'root': ifnone(self.root, None, attrgetter('idx'))
        }

    @staticmethod
    def from_json(
            data: Dict[str, Any],
            variables: Optional[Iterable[Variable]] = None
    ) -> 'JPT':
        """
        Construct a tree from a json dict.

        :data:          The JSON dictionary holding the serialized JPT data.
        :variables:     (optional) An iterable holding the already de-serialized variables
                        the JPT shall be constructed with.
        """
        if variables is not None:
            variables = OrderedDict(
                [(v.name, v) for v in variables]
            )
        else:
            variables = OrderedDict(
                [(d['name'], Variable.from_json(d)) for d in data['variables']]
            )
        jpt = JPT(
            variables=list(variables.values()),
            targets=(
                [variables[v] for v in data['targets']]
                if data.get('targets')
                else []
            ),
            features=(
                [variables[v] for v in data['features']]
                if data.get('features')
                else []
            ),
            min_samples_leaf=data['min_samples_leaf'],
            min_impurity_improvement=data['min_impurity_improvement'],
            max_leaves=data['max_leaves'],
            max_depth=data['max_depth'],
            dependencies={
                variables[var]: [variables[v] for v in deps]
                for var, deps in data.get('dependencies', {}).items()
            }
        )
        jpt.minimal_distances = VariableMap.from_json(
            jpt.numeric_variables,
            data.get("minimal_distances", {})
        )
        for d in data['innernodes']:
            DecisionNode.from_json(jpt, d)
        for d in data['leaves']:
            Leaf.from_json(jpt, d)

        jpt.priors = VariableMap({
            jpt.varnames[varname]: jpt.varnames[varname].domain.from_json(dist)
            for varname, dist in data['priors'].items()
        })
        jpt.root = jpt.allnodes[data.get('root')] if data.get('root') is not None else None
        return jpt

    def __getstate__(self):
        return self.to_json()

    def __setstate__(self, state):
        self.__dict__ = JPT.from_json(state).__dict__

    def __eq__(self, o) -> bool:
        return all((
            isinstance(o, JPT),
            self.innernodes == o.innernodes,
            self.leaves == o.leaves,
            self.priors == o.priors,
            self.min_samples_leaf == o.min_samples_leaf,
            self.min_impurity_improvement == o.min_impurity_improvement,
            self.targets == o.targets,
            self.variables == o.variables,
            self.max_depth == o.max_depth,
            self.max_leaves == o.max_leaves,
            self.dependencies == o.dependencies
        ))

    def encode(self, samples: np.ndarray) -> np.array:
        """
        Get the leaf index that describes the partition of each sample. Only works for fully initialized samples, i. e.
        a matrix of arbitrary many rows but #variables many columns.
        :param samples: the samples to evaluate
        :return: A 1D numpy array of integers containing the leaf index of every sample.
        """
        result = np.zeros(len(samples))
        variable_index_map = VariableMap([(variable, idx) for (idx, variable) in enumerate(self.variables)])
        samples = self._preprocess_data(samples)
        for idx, leaf in self.leaves.items():
            contains = leaf.contains(samples, variable_index_map)
            result[contains == 1] = idx
        return result

    def pdf(self, values: VariableAssignment) -> float:
        """
        Get the likelihood of one world
        :param values: A VariableMap mapping some variables to one value.
        :return: The likelihood as float
        """
        if isinstance(values, LabelAssignment):
            values = values.value_assignment()
        if any([isinstance(val, ContinuousSet) and val.size() > 1 for val in values.values()]):
            raise ValueError('PDF not defined on intervals of size >1')
        if any([isinstance(val, set) and len(val) > 1 for val in values.values()]):
            raise ValueError('PDF not defined on sets of size >1')

        self._check_variable_assignment(values)

        values_scalars = ValueAssignment(variables=values._variables.values())
        values_sets = ValueAssignment(variables=values._variables.values())
        for var, val in values.items():
            if isinstance(var, NumericVariable):
                if not isinstance(val, ContinuousSet):
                    values_sets[var] = ContinuousSet(val, val)
                    values_scalars[var] = val
                else:
                    values_sets[var] = val
                    values_scalars[var] = val.lower
            else:
                if not isinstance(val, set):
                    values_sets[var] = {val}
                    values_scalars[var] = val
                else:
                    values_sets[var] = val
                    values_scalars[var] = first(val)

        pdf = 0
        for leaf in self.apply(values_sets):
            pdf += leaf.prior * (prod(leaf.distributions[var].pdf(value)
                                      for var, value in values_scalars.items()) if values_scalars else 1)
        return pdf

<<<<<<< HEAD
    def infer(self,
              query: Union[Dict[Union[Variable, str], Any], VariableAssignment],
              evidence: Union[Dict[Union[Variable, str], Any], VariableAssignment] = None,
              fail_on_unsatisfiability: bool = True) -> Optional[float]:
=======
    def infer(
            self,
            query: Union[Dict[Union[Variable, str], Any], VariableAssignment],
            evidence: Union[Dict[Union[Variable, str], Any], VariableAssignment] = None,
            fail_on_unsatisfiability: bool = True
    ) -> float or None:
>>>>>>> 0dca2bc4
        r"""For each candidate leaf ``l`` calculate the number of samples in which `query` is true:

        .. math::
            P(query|evidence) = \frac{p_q}{p_e}
            :label: query

        .. math::
            p_q = \frac{c}{N}
            :label: pq

        .. math::
            c = \frac{\prod{F}}{x^{n-1}}
            :label: c

        where ``Q`` is the set of variables in `query`, :math:`P_{l}` is the set of variables that occur in ``l``,
        :math:`F = \{v | v \in Q \wedge~v \notin P_{l}\}` is the set of variables in the `query` that do not occur in ``l``'s path,
        :math:`x = |S_{l}|` is the number of samples in ``l``, :math:`n = |F|` is the number of free variables and
        ``N`` is the number of samples represented by the entire tree.
        reference to :eq:`query`

        :param query:       the event to query for, i.e. the query part of the conditional P(query|evidence) or the prior P(query)
        :type query:        dict of {jpt.variables.Variable : jpt.learning.distributions.Distribution.value}
        :param evidence:    the event conditioned on, i.e. the evidence part of the conditional P(query|evidence)
        :type evidence:     dict of {jpt.variables.Variable : jpt.learning.distributions.Distribution.value}
        :param fail_on_unsatisfiability: whether an error is raised in case of unsatisfiable evidence or not.
        """
        if isinstance(query, dict):
            query = self.bind(query)
        if isinstance(query, LabelAssignment):
            query_ = query.value_assignment()
        else:
            query_ = query

        self._check_variable_assignment(query_)

        if evidence is None:
            evidence = {}
        if isinstance(evidence, dict):
            evidence = self.bind(evidence)
        if isinstance(evidence, LabelAssignment):
            evidence_ = evidence.value_assignment()
        else:
            evidence_ = evidence

        self._check_variable_assignment(evidence_)

        p_q = 0.
        p_e = 0.

        for leaf in self.apply(evidence_):
            p_m = 1
            for var in set(evidence_.keys()):
                evidence_val = evidence_[var]
                if var in leaf.path:  # var.numeric and
                    evidence_val = evidence_val.intersection(leaf.path[var])
                p_m *= leaf.distributions[var]._p(evidence_val)

            w = leaf.prior
            p_m *= w
            p_e += p_m

            if leaf.applies(query_):
                for var in set(query_.keys()):
                    query_val = query_[var]
                    if var in leaf.path:
                        query_val = query_val.intersection(leaf.path[var])
                    p_m *= leaf.distributions[var]._p(query_val)
                p_q += p_m

        if p_e == 0:
            if fail_on_unsatisfiability:
                raise ValueError(
                    'Query is unsatisfiable: P(%s) is 0.' % format_path(evidence)
                )
            else:
                return None
        else:
            return p_q / p_e

    # noinspection PyProtectedMember
    def posterior(
            self,
            variables: List[Variable or str] = None,
            evidence: Dict[Union[Variable, str], Any] or VariableAssignment = None,
            fail_on_unsatisfiability: bool = True,
            report_inconsistencies: bool = False
    ) -> VariableMap or None:
        """
        Compute the posterior distribution of every variable in ``variables``. The result contains independent
        distributions. Be aware that they might not actually be independent.

        :param variables: The query variables of the posterior to be computed
        :param evidence: The evidence given for the posterior to be computed
        :param fail_on_unsatisfiability: Rather or not an ``Unsatisfiability`` error is raised if the
                                         likelihood of the evidence is 0.
        :param report_inconsistencies:   In case of an ``Unsatisfiability`` error, the exception raise
                                         will contain information about the variable assignments that
                                         caused the inconsistency.
        :return: jpt.trees.PosteriorResult containing distributions, candidates and weights
        """
        if evidence is None:
            evidence = {}
        if isinstance(evidence, dict):
            evidence = self.bind(evidence)
        if isinstance(evidence, LabelAssignment):
            evidence_ = evidence.value_assignment()
        else:
            evidence_ = evidence

        self._check_variable_assignment(evidence_)

        variables = ifnone(variables, self.variables)
        result = VariableMap()
        variables = [self.varnames[v] if type(v) is str else v for v in variables]

        distributions = defaultdict(list)

        likelihoods = []
        priors = []

        inconsistencies = {}
        for leaf in self.apply(evidence_):
            likelihood = 1
            conflicting_assignment = VariableMap()
            # check if path of candidate leaf is consistent with evidence
            # (i.e. contains evicence variable with *correct* value or does not contain it at all)
            for var in set(evidence_.keys()):
                evidence_set = evidence_[var]
                if var in leaf.path:
                    evidence_set = evidence_set.intersection(leaf.path[var])

                if isinstance(evidence_set, ContinuousSet) and evidence_set.size() == 1:
                    l_var = leaf.distributions[var].pdf(evidence_set.lower)
                    l_var = 1 if np.isinf(l_var) else l_var
                else:
                    l_var = leaf.distributions[var]._p(evidence_set)

                if not l_var:
                    conflicting_assignment[var] = var.domain.value2label(evidence_set)
                    if not report_inconsistencies:
                        break

                likelihood *= ifnot(l_var, 1)

            if conflicting_assignment:
                inconsistencies[conflicting_assignment] = inconsistencies.get(conflicting_assignment, 0) + likelihood
                continue

            likelihoods.append(0 if conflicting_assignment else likelihood)
            priors.append(leaf.prior)

            for var in variables:
                evidence_set = evidence_.get(var)
                distribution = leaf.distributions[var]
                if evidence_set is not None:
                    if var in leaf.path:
                        evidence_set = evidence_set.intersection(leaf.path[var])
                        distribution = distribution._crop(evidence_set)
                distributions[var].append(distribution)

        weights = [l * p for l, p in zip(likelihoods, priors)]
        try:
            weights = normalized(weights)
        except ValueError:
            if fail_on_unsatisfiability:
                raise Unsatisfiability(
                    'Evidence %s is unsatisfiable.' % format_path(evidence),
                    reasons=inconsistencies
                )
            return None

        for var, dists in distributions.items():
            if var.numeric:
                result[var] = Numeric.merge(dists, weights=weights)
            elif var.symbolic:
                result[var] = Multinomial.merge(dists, weights=weights)
            elif var.integer:
                result[var] = Integer.merge(dists, weights=weights)

        return result

    def expectation(
            self,
            variables: Iterable[Variable] = None,
            evidence: VariableAssignment = None,
            fail_on_unsatisfiability: bool = True
    ) -> VariableMap or None:
        """
        Compute the expected value of all ``variables``. If no ``variables`` are passed,
        it defaults to all variables not passed as ``evidence``.

        :param variables: The variables to compute the expectation distributions on
        :param evidence: The raw evidence applied to the tree
        :param fail_on_unsatisfiability: Rather or not an ``Unsatisfiability`` error is raised if the
                                         likelihood of the evidence is 0.
        :return: VariableMap
        """
        if evidence is None:
            evidence = {}
        if isinstance(evidence, dict):
            evidence = self.bind(evidence)
        if isinstance(evidence, LabelAssignment):
            evidence_ = evidence.value_assignment()
        else:
            evidence_ = evidence

        self._check_variable_assignment(evidence_)

        variables = ifnot(
            [v if isinstance(v, Variable) else self.varnames[v] for v in ifnone(variables, self.variables)],
            set(self.variables) - set(evidence_ or {})
        )

        posteriors = self.posterior(
            variables,
            evidence_,
            fail_on_unsatisfiability=fail_on_unsatisfiability
        )

        if posteriors is None:
            if fail_on_unsatisfiability:
                raise Unsatisfiability('Query is unsatisfiable: P(%s) is 0.' % format_path(evidence))
            else:
                return None

        final = VariableMap()
        for var, dist in posteriors.items():
            final[var] = dist.expectation()
        return final

<<<<<<< HEAD
    def mpe(self, evidence: Union[Dict[Union[Variable, str], Any], VariableAssignment] = None,
            fail_on_unsatisfiability: bool = True) -> Optional[Tuple[List[LabelAssignment], float]]:
=======
    def mpe(
            self,
            evidence: Union[Dict[Union[Variable, str], Any],
            VariableAssignment] = None,
            fail_on_unsatisfiability: bool = True
    ) -> (List[LabelAssignment], float) or None:
>>>>>>> 0dca2bc4
        """
        Calculate the most probable explanation of all variables if the tree given the evidence.
        :param evidence: The evidence that is applied to the tree
        :param fail_on_unsatisfiability: Rather or not an ``Unsatisfiability`` error is raised if the
                                         likelihood of the evidence is 0.
        :return: List of LabelAssignments that describes all maxima of the tree given the evidence.
            Additionally, a float describing the likelihood of all solutions is returned.
        """
        if evidence is None:
            evidence = {}
        if isinstance(evidence, dict):
            evidence = self.bind(evidence)
        if isinstance(evidence, LabelAssignment):
            evidence_ = evidence.value_assignment()
        else:
            evidence_ = evidence

        self._check_variable_assignment(evidence_)

        # apply the conditions given
        conditional_jpt = self.conditional_jpt(evidence_, fail_on_unsatisfiability)

        if conditional_jpt is None:
            return None

        # calculate the maximal probabilities for each leaf
        maxima = [leaf.mpe(self.minimal_distances) for leaf in conditional_jpt.leaves.values()]

        # get the maximum of those maxima
        highest_likelihood = max([m[1] for m in maxima])

        # create a list for all possible maximal occurrences
        results = []

        # for every leaf and its mpe
        for leaf, (mpe, likelihood) in zip(conditional_jpt.leaves.values(), maxima):

            if likelihood == highest_likelihood:
                # append the argmax to the results
                results.append(mpe)

        # return the results
        return results, highest_likelihood

    def _preprocess_query(self,
                          query: Union[dict, VariableMap],
                          remove_none: bool = True,
                          skip_unknown_variables: bool = False,
                          allow_singular_values: bool = False) -> LabelAssignment:
        """
        Transform a query entered by a user into an internal representation that can be further processed.
        :param query: the raw query
        :param remove_none: Rather to remove None entries or not
        :param skip_unknown_variables:  skip preprocessing for variable that does not exist in tree (may happen in
                                        multiple reverse tree inference). If False, an exception is raised;
                                        default: False
        :param allow_singular_values: Allow singular values, such that they are transformed to the daomain
            specification of numeric variables but not transformed to intervals via the PPF.
        :return: the preprocessed VariableMap
        """
        # Transform lists into a numeric interval:
        query_ = LabelAssignment(variables=self.variables)
        # parameter of the respective variable:
        for key, arg in query.items():
            if arg is None and remove_none:
                continue

            var = key if isinstance(key, Variable) else self.varnames.get(key)

            if var is None:
                if skip_unknown_variables:
                    continue
                else:
                    raise Exception(f'Variable "{key}" is unknown!')

            if var.numeric:
                if type(arg) is list:
                    arg = list2interval(arg)
                if isinstance(arg, numbers.Number):
                    val = arg
                    if allow_singular_values:
                        query_[var] = val
                    # Apply a "blur" to single value evidences, if any blur is set
                    elif var.blur:
                        prior = self.priors[var.name]
                        quantile = prior.cdf.functions[
                            max(1, min(len(prior.cdf) - 2, prior.cdf.idx_at(var.domain.label2value(val))))
                        ].eval(val)
                        lower = var.domain.label2value(quantile - var.blur / 2)
                        upper = var.domain.label2value(quantile + var.blur / 2)
                        query_[var] = ContinuousSet(
                            var.domain.value2label(
                                prior.ppf.functions[max(1, min(len(prior.cdf) - 2, prior.ppf.idx_at(lower)))].eval(
                                    lower
                                )
                            ),
                            var.domain.value2label(
                                prior.ppf.functions[min(len(prior.ppf) - 2, max(1, prior.ppf.idx_at(upper)))].eval(
                                    upper
                                )
                            )
                        )
                    else:
                        query_[var] = ContinuousSet(val, val)
                elif isinstance(arg, ContinuousSet):
                    query_[var] = arg
                elif isinstance(arg, RealSet):
                    query_[var] = RealSet([
                        ContinuousSet(i.lower, i.upper, i.left, i.right) for i in arg.intervals
                    ])
                else:
                    raise TypeError('Unknown type of variable value: %s' % type(arg).__name__)
            if var.symbolic or var.integer:
                # Transform into internal values (symbolic values to their indices):
                if type(arg) is list and var.integer:
                    arg = list2intset(arg)
                if type(arg) is list and var.symbolic:
                    arg = list2set(arg)
                if type(arg) is tuple:
                    raise TypeError(
                        'Illegal type for values of domain %s: %s' % (
                            var.domain.__name__,
                            type(arg).__name__
                        )
                    )
                if type(arg) is not set:
                    arg = {arg}
                query_[var] = {v for v in arg}

        return query_

    def _check_variable_assignment(self, assignment: Optional[VariableAssignment]):
        '''
        Check the variable assignment for compatibility with the
        variables of this JPT.
        '''
        if assignment is None:
            return
        for var, _ in assignment.items():
            if var.name not in self.varnames or id(var) != id(self.varnames[var.name]):
                raise ValueError(
                    'Variable %s undefined in this JPT. Note that variable '
                    'instances in `VariableAssignment` and `JPT` must be identical. '
                    'Use `JPT.bind()` to ensure compatible variable assignments.' %
                    repr(var)
                )

    def apply(self, query: VariableAssignment) -> Iterator[Leaf]:
        """
        Iterator that yields leaves that are consistent with ``query``.
        :param query: the preprocessed query
        :return:
        """
        if isinstance(query, LabelAssignment):
            query = query.value_assignment()
        # if the sample doesn't match the features of the tree, there is no valid prediction possible
        if not set(query.keys()).issubset(set(self._variables)):
            raise TypeError(f'Invalid query. Query contains variables that are not '
                            f'represented by this tree: {[v for v in query.keys() if v not in self._variables]}')

        # find the leaf (or the leaves) that have each variable either
        # - not occur in the path to this node OR
        # - match the boolean/symbolic value in the path OR
        # - lie in the interval of the numeric value in the path
        # -> return leaf that matches query
        yield from (leaf for leaf in self.leaves.values() if leaf.applies(query))

    def c45(self,
            data: np.ndarray,
            start: int,
            end: int,
            parent: DecisionNode,
            child_idx: int,
            depth: int) -> None:
        """
        Creates a node in the decision tree according to the C4.5 algorithm on the data identified by
        ``indices``. The created node is put as a child with index ``child_idx`` to the children of
        node ``parent``, if any.

        :param data:        the indices for the training samples used to calculate the gain.
        :param start:       the starting index in the data.
        :param end:         the stopping index in the data.
        :param parent:      the parent node of the current iteration, initially ``None``.
        :param child_idx:   the index of the child in the current iteration.
        :param depth:       the depth of the tree in the current recursion level.
        """
        # --------------------------------------------------------------------------------------------------------------
        min_impurity_improvement = ifnone(self.min_impurity_improvement, 0)
        n_samples = end - start
        split_pos = -1
        split_var = None
        impurity = self.impurity

        max_gain = impurity.compute_best_split(start, end)

        self.logger.debug(
            'Data range: %d-%d,' % (start, end),
            'split var:', split_var,
            ', split_pos:', split_pos,
            ', gain:', max_gain
        )

        if max_gain >= min_impurity_improvement and depth < self.max_depth:  # Create a decision node ------------------
            split_pos = impurity.best_split_pos
            split_var_idx = impurity.best_var
            split_var = self.variables[split_var_idx]

            node = DecisionNode(
                idx=len(self.allnodes),
                variable=split_var,
                parent=parent
            )
            node.samples = n_samples
            self.innernodes[node.idx] = node

            if split_var.symbolic:  # Symbolic domain ------------------------------------------------------------------
                split_value = int(data[self.indices[start + split_pos], split_var_idx])
                splits = [
                    {split_value},
                    set(split_var.domain.values.values()) - {split_value}
                ]

            elif split_var.numeric:  # Numeric domain ------------------------------------------------------------------
                split_value = (data[self.indices[start + split_pos], split_var_idx] +
                               data[self.indices[start + split_pos + 1], split_var_idx]) / 2
                splits = [
                    Interval(np.NINF, split_value, EXC, EXC),
                    Interval(split_value, np.PINF, INC, EXC)
                ]

            elif split_var.integer:  # Integer domain ------------------------------------------------------------------
                split_value = int(data[self.indices[start + split_pos + 1], split_var_idx])
                domain = list(split_var.domain.values.values())
                idx_split = domain.index(split_value)
                splits = [set(domain[:idx_split]), set(domain[idx_split:])]

            else:  # ---------------------------------------------------------------------------------------------------
                raise TypeError('Unknown variable type: %s.' % type(split_var).__name__)

            # recurse left and right
            self.c45queue.append((data, start, start + split_pos + 1, node, 0, depth + 1))
            self.c45queue.append((data, start + split_pos + 1, end, node, 1, depth + 1))

            node.splits = splits

        else:  # Create a leaf node ------------------------------------------------------------------------------------
            leaf = node = Leaf(idx=len(self.allnodes), parent=parent)

            if parent is not None:
                parent.set_child(child_idx, leaf)

            for i, v in enumerate(self.variables):
                leaf.distributions[v] = v.distribution()._fit(
                    data=data,
                    rows=self.indices[start:end],
                    col=i
                )
            leaf.prior = n_samples / data.shape[0]
            leaf.samples = n_samples
            if self._keep_samples:
                leaf.s_indices = self.indices[start:end]

            self.leaves[leaf.idx] = leaf

        JPT.logger.debug('Created', str(node))

        if parent is not None:
            parent.set_child(child_idx, node)

        if self.root is None:
            self.root = node

    def __str__(self) -> str:
        return (
            f'{self.__class__.__name__}\n'
            f'{self.pfmt()}\n'
            f'JPT stats: #innernodes = {len(self.innernodes)}, '
            f'#leaves = {len(self.leaves)} ({len(self.allnodes)} total)'
        )

    def __repr__(self) -> str:
        return (
            f'<{self.__class__.__name__} '
            f'#innernodes = {len(self.innernodes)}, '
            f'#leaves = {len(self.leaves)} ({len(self.allnodes)} total)>'
        )

    def pfmt(self) -> str:
        """
        :return: a pretty-format string representation of this JPT.
        """
        return self._pfmt(self.root, 0)

    def _pfmt(self, node, indent) -> str:
        """
        :param node: The starting node
        :param indent: the indentation of each new level
        :return: a pretty-format string representation of this JPT from node downward.
        """
        return "{}{}\n{}".format(
            " " * indent,
            str(node),
            ''.join([self._pfmt(c, indent + 4) for c in node.children])
            if isinstance(node, DecisionNode) else ''
        )

    def _preprocess_data(self, data=None, rows=None, columns=None) -> np.ndarray:
        """
        Transform the input data into an internal representation.
        :param data: The data to transform
        :param rows: The indices of the rows that will be transformed
        :param columns: The indices of the columns that will be transformed
        :return: the preprocessed data
        """
        if sum(d is not None for d in (data, rows, columns)) > 1:
            raise ValueError('Only either of the three is allowed.')
        elif sum(d is not None for d in (data, rows, columns)) < 1:
            raise ValueError('No data passed.')

        JPT.logger.info('Preprocessing data...')

        if isinstance(data, np.ndarray) and data.shape[0] or isinstance(data, list):
            rows = data

        if isinstance(rows, list) and rows:  # Transpose the rows
            columns = [[row[i] for row in rows] for i in range(len(self.variables))]
        elif isinstance(rows, np.ndarray) and rows.shape[0]:
            columns = rows.T

        if isinstance(columns, list) and columns:
            shape = len(columns[0]), len(columns)
        elif isinstance(columns, np.ndarray) and columns.shape:
            shape = columns.T.shape
        elif isinstance(data, pd.DataFrame):
            shape = data.shape
        else:
            raise ValueError('No data given.')

        data_ = np.ndarray(shape=shape, dtype=np.float64, order='C')
        if isinstance(data, pd.DataFrame):
            if set(self.varnames).symmetric_difference(set(data.columns)):
                raise ValueError(
                    'Unknown variable names: %s'
                    % ', '.join(mapstr(set(self.varnames).symmetric_difference(set(data.columns))))
                )

            # Check if the order of columns in the data frame is the same
            # as the order of the variables.
            if not all(c == v for c, v in zip_longest(data.columns, self.varnames)):
                raise ValueError('Columns in DataFrame must coincide with variable order: %s' %
                                 ', '.join(mapstr(self.varnames)))
            transformations = {v: self.varnames[v].domain.values.transformer() for v in data.columns}
            try:
                data_[:] = data.transform(transformations).values
            except ValueError:
                err(transformations)
                raise
        else:
            for i, (var, col) in enumerate(zip(self.variables, columns)):
                data_[:, i] = [var.domain.values[v] for v in col]
        return data_

    def learn(
            self,
            data: Optional[pd.DataFrame] = None,
            rows: Optional[Union[np.ndarray, List]] = None,
            columns: Optional[Union[np.ndarray, List]] = None,
            keep_samples: bool = False,
            close_convex_gaps: bool = True
    ) -> 'JPT':
        """
        Fit the jpt to ``data``
        :param data:    The training examples (assumed in row-shape)
        :type data:     [[str or float or bool]]; (according to `self.variables`)
        :param rows:    The training examples (assumed in row-shape)
        :type rows:     [[str or float or bool]]; (according to `self.variables`)
        :param columns: The training examples (assumed in column-shape)
        :type columns:  [[str or float or bool]]; (according to `self.variables`)
        :param keep_samples: If true, stores the indices of the original data samples in the leaf nodes. For debugging
                        purposes only. Default is false.
        :param close_convex_gaps:
        :return: the fitted model
        """
        # --------------------------------------------------------------------------------------------------------------
        # Check and prepare the data
        _data = self._preprocess_data(data=data, rows=rows, columns=columns)

        for idx, variable in enumerate(self.variables):
            if variable.numeric:
                samples = np.unique(_data[:, idx])
                distances = np.diff(samples)
                self.minimal_distances[variable] = min(distances) if len(distances) > 0 else 2.

        if not _data.shape[0]:
            raise ValueError('No data for learning.')

        self.indices = np.ones(shape=(_data.shape[0],), dtype=np.int64)
        self.indices[0] = 0
        np.cumsum(self.indices, out=self.indices)

        JPT.logger.info('Data transformation... %d x %d' % _data.shape)

        # --------------------------------------------------------------------------------------------------------------
        # Initialize the internal data structures
        self._reset()

        # --------------------------------------------------------------------------------------------------------------
        # Determine the prior distributions
        started = datetime.datetime.now()
        JPT.logger.info('Learning prior distributions...')

        for i, (vname, var) in enumerate(self.varnames.items()):
            self.priors[var] = var.distribution()._fit(
                data=_data,
                col=i
            )
        JPT.logger.info(
            '%d prior distributions learnt in %s.' % (
                len(self.priors),
                datetime.datetime.now() - started
            )
        )

        # --------------------------------------------------------------------------------------------------------------
        # Start the training
        if type(self._min_samples_leaf) is int:
            min_samples_leaf = self._min_samples_leaf

        elif type(self._min_samples_leaf) is float and 0 < self._min_samples_leaf < 1:
            min_samples_leaf = max(1, int(self._min_samples_leaf * len(_data)))

        else:
            min_samples_leaf = self._min_samples_leaf

        self._keep_samples = keep_samples

        # Initialize the impurity calculation
        self.impurity = Impurity(self)
        self.impurity.setup(_data, self.indices)
        self.impurity.min_samples_leaf = min_samples_leaf

        started = datetime.datetime.now()
        JPT.logger.info('Started learning of %s x %s at %s '
                        'requiring at least %s samples per leaf' % (_data.shape[0],
                                                                    _data.shape[1],
                                                                    started,
                                                                    min_samples_leaf))
        learning = GENERATIVE if self.targets == self.variables else DISCRIMINATIVE
        JPT.logger.info('Learning is %s. ' % learning)
        if learning == DISCRIMINATIVE:
            JPT.logger.info('Target variables (%d): %s\n'
                            'Feature variables (%d): %s' % (len(self.targets),
                                                            ', '.join(mapstr(self.targets)),
                                                            len(self.variables) - len(self.targets),
                                                            ', '.join(
                                                                mapstr(set(self.variables) - set(self.targets)))))
        # build up tree
        self.c45queue.append((
                _data,
                0,
                _data.shape[0],
                None,
                None,
                0
        ))
        while self.c45queue:
            self.c45(*self.c45queue.popleft())

        if close_convex_gaps:
            self.postprocess_leaves()

        # ----------------------------------------------------------------------------------------------------------
        # Print the statistics
        JPT.logger.info('Learning took %s' % (datetime.datetime.now() - started))
        JPT.logger.debug(self)
        return self

    fit = learn

    @property
    def min_samples_leaf(self):
        return self._min_samples_leaf

    @staticmethod
    def sample(sample, ft):
        # NOTE: This sampling is NOT uniform for intervals that are infinity in any direction! TODO: FIX to sample from CATEGORICAL
        if ft not in sample:
            return Interval(np.NINF, np.inf, EXC, EXC).sample()
        else:
            iv = sample[ft]

        if isinstance(iv, Interval):
            if iv.lower == -np.inf and iv.upper == np.inf:
                return Interval(np.NINF, np.inf, EXC, EXC).sample()
            if iv.lower == -np.inf:
                if any([i.right == EXC for i in iv.intervals]):
                    # workaround to be able to sample from open interval
                    return iv.upper - 0.01 * iv.upper
                else:
                    return iv.upper
            if iv.upper == np.inf:
                # workaround to be able to sample from open interval
                if any([i.left == EXC for i in iv.intervals]):
                    return iv.lower + 0.01 * iv.lower
                else:
                    return iv.lower

            return iv.sample()
        else:
            return iv

    def likelihood(self,
                   queries: Union[np.ndarray, pd.DataFrame],
                   dirac_scaling: float = 2.,
                   min_distances: Dict = None) -> np.ndarray:
        """
        Get the probabilities of a list of worlds. The worlds must be fully assigned with
        single numbers (no intervals).

        :param queries: An array containing the worlds. The shape is (x, len(variables)).
        :param dirac_scaling: the minimal distance between the samples within a dimension are multiplied by this factor
            if a durac impulse is used to model the variable.
        :param min_distances: A dict mapping the variables to the minimal distances between the observations.
            This can be useful to use the same likelihood parameters for different test sets for example in cross
            validation processes.
        :returns: A np.array with shape (x, ) containing the probabilities.
        """

        # set min distances if not overwritten
        if min_distances is None:
            min_distances = self.minimal_distances

        # preprocess the queries
        queries = self._preprocess_data(queries)

        # initialize probabilities
        probabilities = np.zeros(len(queries))

        # for all leaves
        for leaf in self.leaves.values():

            # calculate likelihood
            leaf_probabilities = leaf.parallel_likelihood(
                queries,
                dirac_scaling,
                min_distances
            )

            # multiply likelihood by leaf prior
            probabilities += (leaf.prior * leaf_probabilities)

        return probabilities

    def reverse(
            self,
            query: Dict,
            confidence: float = .05
    ) -> List[Tuple]:
        """
        Determines the leaf nodes that match query best and returns them along with their respective confidence.

        :param query: a mapping from featurenames to either numeric value intervals or an iterable of categorical values
        :param confidence:  the confidence level for this MPE inference
        :returns: a tuple of probabilities and jpt.trees.Leaf objects that match requirement (representing path to root)
        """
        # if none of the target variables is present in the query, there is no match possible
        # only check variable names, because multiple trees can have the (semantically) same variable, which differs as
        # python object
        if set([v.name if isinstance(v, Variable) else v for v in query.keys()]).isdisjoint(set(self.varnames)):
            return []

        # Transform into internal values/intervals (symbolic values to their indices)
        query_ = self._preprocess_query(query, skip_unknown_variables=True)

        # update non-query variables to allow all possible values
        for i, var in enumerate(self.variables):
            if var in query_: continue
            if var.numeric:
                query_[var] = R
            else:
                query_[var] = set(var.domain.labels.values())

        # stores the probabilities, that the query variables take on the value(s)/a value in the interval given in
        # the query
        confs = {}

        # find the leaf (or the leaves) that matches the query best
        for k, l in self.leaves.items():
            conf = defaultdict(float)
            for v, dist in l.distributions.items():
                conf[v] = dist.p(query_[v])
            confs[l.idx] = conf

        # generate list of leaf-confidence pairs, sorted by confidence (descending)
        candidates = sorted(
            [
                (cf, self.leaves[lidx]) for lidx, cf in confs.items() if all(c >= confidence for c in cf.values())
            ],
            key=lambda i: sum(i[0].values()),
            reverse=True
        )

        return candidates

    def plot(self,
             title: str = "unnamed",
             filename: str or None = None,
             directory: str = None,
             plotvars: List[Variable] = None,
             view: bool = True,
             max_symb_values: int = 10,
             nodefill=None,
             leaffill=None,
             alphabet=False
    ) -> str:
        """
        Generates an SVG representation of the generated regression tree.

        :param title: title of the plot
        :param filename: the name of the JPT (will also be used as filename; extension will be added automatically)
        :param directory: the location to save the SVG file to
        :param plotvars: the variables to be plotted in the graph
        :param view: whether the generated SVG file will be opened automatically
        :param max_symb_values: limit the maximum number of symbolic values that are plotted to this number
        :param nodefill: the color of the inner nodes in the plot; accepted formats: RGB, RGBA, HSV, HSVA or color name
        :param leaffill: the color of the leaf nodes in the plot; accepted formats: RGB, RGBA, HSV, HSVA or color name
        :param alphabet: whether to plot symbolic variables in alphabetic order, if False, they are sorted by
        probability (descending); default is False

        :return:   (str) the path under which the renderd image has been saved.
        """
        if directory is None:
            directory = tempfile.mkdtemp(
                prefix=f'jpt_{title}-{datetime.datetime.now().strftime("%Y-%m-%d_%H-%M")}',
                dir=tempfile.gettempdir()
            )
        else:
            if not os.path.exists(directory):
                os.makedirs(directory)

        if plotvars is None:
            plotvars = []

        plotvars = [self.varnames[v] if type(v) is str else v for v in plotvars]

        dot = Digraph(
            format='svg',
            name=title,
            directory=directory,
            filename=f'{filename or title}'
        )

        # create nodes
        sep = ",<BR/>"
        for idx, n in self.leaves.items():
            imgs = ''

            # plot and save distributions for later use in tree plot
            rc = math.ceil(math.sqrt(len(plotvars)))
            img = ''
            for i, pvar in enumerate(plotvars):
                img_name = html.escape(f'{pvar.name}-{n.idx}')

                params = {} if pvar.numeric else {
                    'horizontal': True,
                    'max_values': max_symb_values,
                    'alphabet': alphabet
                }

                n.distributions[pvar].plot(
                    title=html.escape(pvar.name),
                    fname=img_name,
                    directory=directory,
                    view=False,
                    **params
                )
                img += (f'''{"<TR>" if i % rc == 0 else ""}
                        <TD><IMG SCALE="TRUE" SRC="{img_name}.png"/></TD>
                        {"</TR>" if i % rc == rc - 1 or i == len(plotvars) - 1 else ""}
                ''')

                # close current figure to allow for other plots
                plt.close()

            if plotvars:
                imgs = f'''
                            <TR>
                                <TD ALIGN="CENTER" VALIGN="MIDDLE" COLSPAN="2">
                                    <TABLE>
                                        {img}
                                    </TABLE>
                                </TD>
                            </TR>
                            '''

            land = '<BR/>\u2227 '
            element = ' \u2208 '

            # content for node labels
            title = 'Leaf #%s (p = %.4f)' % (n.idx, n.prior)
            nodelabel = f'''
            <TR>
                <TD ALIGN="CENTER" VALIGN="MIDDLE" COLSPAN="2"><B>{title}</B><BR/>{html.escape(n.str_node)}</TD>
            </TR>'''

            nodelabel = f'''{nodelabel}{imgs}
                            <TR>
                                <TD BORDER="1" ALIGN="CENTER" VALIGN="MIDDLE"><B>#samples:</B></TD>
                                <TD BORDER="1" ALIGN="CENTER" VALIGN="MIDDLE">{n.samples} ({n.prior * 100:.3f}%)</TD>
                            </TR>
                            <TR>
                                <TD BORDER="1" ALIGN="CENTER" VALIGN="MIDDLE"><B>Expectation:</B></TD>
                                <TD BORDER="1" ALIGN="CENTER" VALIGN="MIDDLE">{',<BR/>'.join([f'{"<B>" + html.escape(v.name) + "</B>" if self.targets is not None and v in self.targets else html.escape(v.name)}=' + (f'{html.escape(str(dist.expectation()))!s}' if v.symbolic else f'{dist.expectation():.2f}') for v, dist in n.value.items()])}</TD>
                            </TR>
                            <TR>
                                <TD BORDER="1" ROWSPAN="{len(n.path)}" ALIGN="CENTER" VALIGN="MIDDLE"><B>path:</B></TD>
                                <TD BORDER="1" ROWSPAN="{len(n.path)}" ALIGN="CENTER" VALIGN="MIDDLE">{f"{land}".join([html.escape(var.str(val, fmt='set')) for var, val in n.path.items()])}</TD>
                            </TR>
                            '''

            # stitch together
            lbl = f'''<<TABLE ALIGN="CENTER" VALIGN="MIDDLE" BORDER="0" CELLBORDER="0" CELLSPACING="0">
                            {nodelabel}
                      </TABLE>>'''

            dot.node(str(idx),
                     label=lbl,
                     shape='box',
                     style='rounded,filled',
                     fillcolor=leaffill or green)
        for idx, node in self.innernodes.items():
            dot.node(str(idx),
                     label=node.str_node,
                     shape='ellipse',
                     style='rounded,filled',
                     fillcolor=nodefill or orange)

        # create edges
        for idx, n in self.innernodes.items():
            for i, c in enumerate(n.children):
                if c is None:
                    continue
                dot.edge(str(n.idx), str(c.idx), label=html.escape(n.str_edge(i)))

        # show graph
        filepath = '%s.svg' % os.path.join(directory, ifnone(filename, title))
        JPT.logger.info(f'Saving rendered image to {filepath}.')

        # improve aspect ratio of graph having many leaves or disconnected nodes
        dot = dot.unflatten(stagger=3)
        dot.render(view=view, cleanup=False)
        return filepath

    def pickle(self, fpath: str) -> None:
        """
        Pickles the fitted regression tree to a file at the given location ``fpath``.

        :param fpath: the location for the pickled file
        """
        with open(os.path.abspath(fpath), 'wb') as f:
            pickle.dump(self, f)

    @staticmethod
    def load(fpath) -> 'JPT':
        """
        Loads the pickled regression tree from the file at the given location ``fpath``.

        :param fpath: the location of the pickled file
        :type fpath: str
        """
        with open(os.path.abspath(fpath), 'rb') as f:
            try:
                JPT.logger.info(f'Loading JPT {os.path.abspath(fpath)}')
                return pickle.load(f)
            except ModuleNotFoundError:
                JPT.logger.error(
                    f'Could not load file {os.path.abspath(fpath)}'
                )
                raise Exception(
                    f'Could not load file {os.path.abspath(fpath)}. Probably deprecated.'
                )

    @staticmethod
    def calcnorm(sigma: float, mu: float, intervals):
        """
        Computes the CDF for a multivariate normal distribution.

        :param sigma: the standard deviation
        :param mu: the expected value
        :param intervals: the boundaries of the integral
        :type intervals: list of matcalo.utils.utils.Interval
        :return:
        """
        from scipy.stats import mvn
        return first(mvn.mvnun([x.lower for x in intervals], [x.upper for x in intervals], mu, sigma))

    def copy(self) -> 'JPT':
        """
        :return: a new copy of this jpt where all references are the original tree are cut.
        """
        return JPT.from_json(
            self.to_json(),
            variables=self.variables
        )

    def conditional_jpt(
            self,
            evidence: Optional[VariableAssignment] = None,
            fail_on_unsatisfiability: bool = True
    ) -> 'JPT' or None:
        """
        Apply evidence on a JPT and get a new JPT that represent P(x|evidence).

        :param evidence: A VariableAssignment mapping the observed variables to there observed values
         :param fail_on_unsatisfiability: whether an error is raised in case of unsatisfiable evidence or not
        """
        if evidence is None:
            evidence = {}
        if isinstance(evidence, dict):
            evidence = self.bind(evidence)
        if isinstance(evidence, LabelAssignment):
            evidence_ = evidence.value_assignment()
        else:
            evidence_ = evidence

        # the new jpt that acts as conditional joint probability distribution
        conditional_jpt: JPT = self.copy()

        # skip if evidence is empty
        if not evidence_:
            return conditional_jpt

        # initialize exploration queue
        fringe = deque([conditional_jpt.root])

        while fringe:
            # get the next node to inspect
            node = fringe.popleft()
            # clear the path of each node as we will re-construct it later
            node._path = []

            # the node might have been deleted already
            if node.idx not in conditional_jpt.allnodes:
                continue

            # initialize remove as false
            rm = False

            # if it is a decision node
            if isinstance(node, DecisionNode):

                # that has no children
                if len(node.children) <= 1:

                    # remove it and update flag
                    del conditional_jpt.innernodes[node.idx]
                    rm = True

                # else recurse into its children
                else:
                    fringe.extendleft(node.children)
                    continue

            # if it is a leaf node
            else:
                # type hinting
                leaf: Leaf = node

                # calculate probability of this leaf being selected given the evidence
                probability = leaf.probability(evidence_)

                # if the leaf's probability is 0 with the evidence
                if probability > 0:
                    leaf.prior *= probability
                else:
                    # remove the leaf and set the flag
                    rm = True
                    del conditional_jpt.leaves[node.idx]

            # if the node has been removed and the removed node as a parent
            if rm and node.parent is not None:

                # if the nodes' parent has children
                if node.parent.children:
                    # if the node has a child either
                    if isinstance(node, DecisionNode) and len(node.children) == 1:
                        # replace it by its child
                        orphan = first(node.children)
                        orphan.parent = node.parent
                        node.parent.children[node.parent.children.index(node)] = orphan
                    else:
                        # delete this node from the parents children
                        idx = node.parent.children.index(node)
                        del node.parent.children[idx]
                        del node.parent.splits[idx]

                # mark the parent node for further processing
                fringe.append(node.parent)

            # if the resulting model is empty
            if rm and node is conditional_jpt.root:

                if len(node.children) == 1:
                    conditional_jpt.root = first(node.children)
                    conditional_jpt.root.parent = None
                elif node.children:
                    conditional_jpt.root = None
                else:
                    raise RuntimeError(
                        'This should never happen. JPT.conditional_jpt() seems to be broken :('
                    )

        # calculate remaining probability mass
        probability_mass = sum(
            leaf.prior for leaf in conditional_jpt.leaves.values()
        ) if conditional_jpt.root is not None else 0

        if not probability_mass:
            # raise an error if wanted
            if fail_on_unsatisfiability:
                raise Unsatisfiability(
                    'Query is unsatisfiable: P(%s) is 0.' % format_path(evidence)
                )

            # return None if error is not wanted
            else:
                return None

        # clean up not needed distributions and redistribute probability mass
        for leaf in conditional_jpt.leaves.values():

            # normalize probability
            leaf.prior /= probability_mass

            for variable, value in evidence_.items():
                # adjust leaf distributions
                # if variable.symbolic or variable.integer:
                leaf.distributions[variable] = leaf.distributions[variable]._crop(value)

        # reconstruct the path restrictions
        queue = deque([conditional_jpt.root])
        while queue:
            node = queue.popleft()
            if not isinstance(node, DecisionNode):
                continue
            for split, child in zip(node.splits, node.children):
                child._path.append((node.variable, split))
                queue.append(child)

        # recalculate the priors for the conditional jpt
        priors = conditional_jpt.posterior()
        conditional_jpt.priors = priors

        return conditional_jpt

    def multiply_by_leaf_prior(self, prior: Dict[int, float]) -> 'JPT':
        """
        Multiply every leafs prior by the given priors. This serves as handling the factor message
        from factor nodes. Be vary since this method overwrites the JPT in-place.

        :param prior: The priors, a Dict mapping from leaf indices to float

        :return: self
        """
        for idx, leaf in self.leaves.items():
            self.leaves[idx].prior *= prior[idx]
        self.normalize()
        return self

    def normalize(self) -> 'JPT':
        """
        Normalize the tree s. t. the sum of all leaf priors is 1.
        :return: self
        """
        probability_mass = sum(leaf.prior for leaf in self.leaves.values())
        if not probability_mass:
            raise Unsatisfiability(
                'JPT is unsatisfiable (all %s leaves have 0 prior probability).' % len(self.leaves)
            )
        for idx, leaf in self.leaves.items():
            self.leaves[idx].prior /= probability_mass
        return self

    def save(self, file) -> None:
        """
        Write this JPT persistently to disk.
        :param file: either a string or file-like object.
        """
        if type(file) is str:
            with open(file, 'w+') as f:
                json.dump(self.to_json(), f)
        else:
            json.dump(self.to_json(), file)

    @staticmethod
    def load(file) -> 'JPT':
        """
        Load a JPT from disk.
        :param file: either a string or file-like object.
        :return: the JPT described in ``file``
        """
        if type(file) is str:
            with open(file, 'r') as f:
                t = json.load(f)
        else:
            t = json.load(file)
        return JPT.from_json(t)

    def depth(self) -> int:
        """
        :return: the maximal depth of a leaf in the tree.
        """
        return max([leaf.depth() for leaf in self.leaves.values()])

    def total_samples(self) -> int:
        """
        :return: the total number of samples represented by this tree.
        """
        return sum(l.samples for l in self.leaves.values())

    def postprocess_leaves(self) -> None:
        """
        Postprocess leaves such that the convex hull that is
        postulated from this tree has likelihood > 0 for every
        point inside the hull.
        """

        # get total number of samples and use 1/total as default value
        total_samples = self.total_samples()

        # for every leaf
        for idx, leaf in self.leaves.items():
            # for numeric every distribution
            for variable, distribution in leaf.distributions.items():
                if variable.numeric and variable in leaf.path.keys():  # and not distribution.is_dirac_impulse():

                    left = None
                    right = None

                    # if the leaf is not the "lowest" in this dimension
                    if np.NINF < leaf.path[variable].lower < distribution.cdf.intervals[0].upper:
                        # create uniform distribution as bridge between the leaves
                        left = ContinuousSet(
                            leaf.path[variable].lower,
                            distribution.cdf.intervals[0].upper,
                        )

                    # if the leaf is not the "highest" in this dimension
                    if np.PINF > leaf.path[variable].upper > distribution.cdf.intervals[-2].upper:
                        # create uniform distribution as bridge between the leaves
                        right = ContinuousSet(
                            distribution.cdf.intervals[-2].upper,
                            leaf.path[variable].upper,
                        )
                    if distribution.is_dirac_impulse():
                        # noinspection PyTypeChecker
                        interval = ContinuousSet(
                            left.lower if left is not None else distribution.cdf.intervals[0].upper,
                            right.upper if right is not None else distribution.cdf.intervals[1].lower,
                            INC,
                            EXC
                        )
                        # noinspection PyTypeChecker
                        distribution.set(
                            QuantileDistribution.from_pdf(
                                PiecewiseFunction.zero().overwrite({
                                    interval: 1 / interval.width
                                })
                            )
                        )
                    else:
                        distribution.insert_convex_fragments(
                            left,
                            right,
                            total_samples
                        )

    def number_of_parameters(self) -> int:
        """
        :return: The number of relevant parameters in the entire tree
        """
        return sum([node.number_of_parameters() for node in self.leaves.values()])

    # noinspection PyIncorrectDocstring
    def bind(self, *arg, **kwargs) -> LabelAssignment:
        """
        Returns a ``LabelAssignment`` object with the assignments passed.

        This method accepts one optional positional argument, which -- if passed -- must be a dictionary
        of the desired variable assignments.

        Keyword arguments may specify additional variable, value pairs.

        If a positional argument is passed, the following options may be passed in addition
        as keyword arguments:

        :param allow_singular_values: Allow singular values, such that they are transformed to the daomain
            specification of numeric variables but not transformed to intervals via the PPF.
        """
        options = {'allow_singular_values': False}
        if len(arg) > 1 or arg and not isinstance(arg[0], dict) and not arg[0] is None:
            raise ValueError(
                'Illegal argument: positional '
                'argument of bind() must be a dict, got %s' % type(arg[0]).__name__
            )
        elif len(arg):
            if set(kwargs).difference(options):
                raise ValueError(
                    'Options of bind() must be a subset of %s, got %s.' % (set(options), set(kwargs))
                )
            bindings = ifnone(arg[0], {})
            options.update(kwargs)
        else:
            bindings = kwargs
        return self._preprocess_query(bindings, **options)

    def sample(self, amount) -> np.array:
        """Sample `amount` many samples from the tree.

        :returns A numpy array of size (amount, self.variables) containing the samples.
        """
        # create probability distribution for the leaves
        leaf_probabilities = np.array([leaf.prior for leaf in self.leaves.values()])

        # sample in which function part the samples will be
        sampled_leaves = np.random.choice(list(self.leaves.keys()), size=(amount,), p=leaf_probabilities)

        samples = np.empty((amount, len(self.variables)), dtype=object)

        # for every leaf
        for idx, leaf in self.leaves.items():

            # get indices of samples in this leaf
            indices = (sampled_leaves == idx).nonzero()[0]

            # skip if empty
            if len(indices) == 0:
                continue

            leaf_samples = leaf.sample(len(indices))
            samples[indices] = leaf_samples

        return samples

    def moment(self, order: int = 1, center: Optional[VariableAssignment] = None,
               evidence: Optional[VariableAssignment] = None,
               fail_on_unsatisfiability: bool = True, ) -> VariableMap or None:
        """ Calculate the order of each numeric/integer random variable given the evidence.

        :param order: The order of the moment
        :param center: A VariableAssignment mapping each numeric/integer variable to some constant.
            If a variable has a constant, it will be interpreted as 'c' for the central moment.
            If it is not set, 0 will be used by default.
        :param evidence: The evidence given for the posterior to be computed
        :param fail_on_unsatisfiability: Rather or not an ``Unsatisfiability`` error is raised if the
                                         likelihood of the evidence is 0.
        """

        if not center:
            center = LabelAssignment()

        if not evidence:
            evidence = LabelAssignment()

        # calculate posterior distributions
        posteriors = self.posterior([v for v in self.variables if v.numeric or v.integer], evidence,
                                    fail_on_unsatisfiability)

        # Convert c, if necessary, labels to internal value representations
        if isinstance(center, LabelAssignment):
            center = center.value_assignment()

        if posteriors is None:
            return None

        result = dict()

        for variable, distribution in posteriors.items():
            if variable not in center:
                current_c = 0
            else:
                current_c = center[variable]

            result[variable] = distribution.moment(order, current_c)
        return VariableMap(result.items())

    def get_hyperparameters_dict(self) -> Dict[str, Any]:
        """Get all hyperparameters as dict that can be used for MLFlow model tracking."""
        hyperparameters = dict()
        hyperparameters["variables"] = [v.name for v in self.variables]

        for variable in self.variables:
            json_dict = variable.to_json()

            for setting, value in json_dict["settings"].items():
                hyperparameters[f"{variable.name}.{setting}"] = value

        hyperparameters["targets"] = [v.name for v in self.targets]
        hyperparameters["features"] = [v.name for v in self.features]
        hyperparameters["min_samples_leaf"] = self.min_samples_leaf
        hyperparameters["min_impurity_improvement"] = self.min_impurity_improvement
        hyperparameters["max_leaves"] = self.max_leaves
        hyperparameters["max_depth"] = self.max_depth

        return hyperparameters<|MERGE_RESOLUTION|>--- conflicted
+++ resolved
@@ -963,19 +963,12 @@
                                       for var, value in values_scalars.items()) if values_scalars else 1)
         return pdf
 
-<<<<<<< HEAD
-    def infer(self,
-              query: Union[Dict[Union[Variable, str], Any], VariableAssignment],
-              evidence: Union[Dict[Union[Variable, str], Any], VariableAssignment] = None,
-              fail_on_unsatisfiability: bool = True) -> Optional[float]:
-=======
     def infer(
             self,
             query: Union[Dict[Union[Variable, str], Any], VariableAssignment],
             evidence: Union[Dict[Union[Variable, str], Any], VariableAssignment] = None,
             fail_on_unsatisfiability: bool = True
     ) -> float or None:
->>>>>>> 0dca2bc4
         r"""For each candidate leaf ``l`` calculate the number of samples in which `query` is true:
 
         .. math::
@@ -1206,17 +1199,12 @@
             final[var] = dist.expectation()
         return final
 
-<<<<<<< HEAD
-    def mpe(self, evidence: Union[Dict[Union[Variable, str], Any], VariableAssignment] = None,
-            fail_on_unsatisfiability: bool = True) -> Optional[Tuple[List[LabelAssignment], float]]:
-=======
     def mpe(
             self,
             evidence: Union[Dict[Union[Variable, str], Any],
             VariableAssignment] = None,
             fail_on_unsatisfiability: bool = True
     ) -> (List[LabelAssignment], float) or None:
->>>>>>> 0dca2bc4
         """
         Calculate the most probable explanation of all variables if the tree given the evidence.
         :param evidence: The evidence that is applied to the tree
