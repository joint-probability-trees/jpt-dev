'''© Copyright 2021, Mareike Picklum, Daniel Nyga.
'''
import html
import json
import math
import numbers
import operator
import os
import pickle
import pprint
from collections import defaultdict, deque, ChainMap, OrderedDict
import datetime

import numpy as np
import pandas as pd
from dnutils.stats import stopwatch
from graphviz import Digraph
from matplotlib import style, pyplot as plt

import dnutils
from dnutils import first, ifnone, mapstr
from sklearn.tree import DecisionTreeRegressor

from .base.utils import list2interval, format_path, normalized, Unsatisfiability

from .variables import Variable, VariableMap

try:
    from .base.quantiles import QuantileDistribution
    from .base.intervals import ContinuousSet as Interval, EXC, INC, R, ContinuousSet
    from .base.constants import plotstyle, orange, green, SYMBOL
    from .learning.impurity import Impurity
    from .learning.distributions import Multinomial, Numeric, Identity
<<<<<<< HEAD
    from .variables import Variable, VariableMap
=======
>>>>>>> b44f40cc
except ImportError:
    import pyximport
    pyximport.install()
finally:
    from .base.quantiles import QuantileDistribution
    from .base.intervals import ContinuousSet as Interval, EXC, INC, R, ContinuousSet
    from .base.constants import plotstyle, orange, green, SYMBOL
    from .base.utils import list2interval, format_path, normalized
    from .learning.impurity import Impurity
    from .learning.distributions import Multinomial, Numeric, Identity
    from .variables import Variable


style.use(plotstyle)


# ----------------------------------------------------------------------------------------------------------------------
# Global data store to exploit copy-on-write in multiprocessing

import multiprocessing as mp

_data = None
_data_queue = mp.Queue()
_node_queue = mp.Queue()
_pool = None


# ----------------------------------------------------------------------------------------------------------------------


def _prior(args):
    var_idx, json_var = args
    return Variable.from_json(json_var).dist(data=_data, col=var_idx).to_json()


class Node:
    '''
    Wrapper for the nodes of the :class:`jpt.learning.trees.Tree`.
    '''

    def __init__(self, idx, parent=None):
        '''
        :param idx:             the identifier of a node
        :type idx:              int
        :param parent:          the parent node
        :type parent:           jpt.learning.trees.Node
        '''
        self.idx = idx
        self.parent = parent
        self.samples = 0.
        self.children = None
        self._path = []
        self.distributions = {}

    @property
    def path(self):
        res = VariableMap()
        for var, vals in self._path:
            res[var] = res.get(var, set(range(var.domain.n_values)) if var.symbolic else R).intersection(vals)
        return res

    def format_path(self):
        return format_path(self.path)

    def __str__(self):
        return f'Node<{self.idx}>'

    def __repr__(self):
        return f'Node<{self.idx}> object at {hex(id(self))}'


# ----------------------------------------------------------------------------------------------------------------------


class DecisionNode(Node):
    '''
    Represents an inner (decision) node of the the :class:`jpt.learning.trees.Tree`.
    '''

    def __init__(self, idx, variable, parent=None):
        '''
        :param idx:             the identifier of a node
        :type idx:              int
        :param splits:
        :type splits:
        :param variable:   the split feature name
        :type variable:    jpt.variables.Variable
        '''
        self._splits = None
        self.variable = variable
        super().__init__(idx, parent=parent)
        self.children = None  # [None] * len(self.splits)

    @property
    def splits(self):
        return self._splits

    @splits.setter
    def splits(self, splits):
        if self.children is not None:
            raise ValueError('Children already set: %s' % self.children)
        self._splits = splits
        self.children = [None] * len(self._splits)

    def set_child(self, idx, node):
        self.children[idx] = node
        node._path = list(self._path)
        node._path.append((self.variable, self.splits[idx]))

    def str_edge(self, idx):
        return str(ContinuousSet(self.variable.domain.labels[self.splits[idx].lower],
                                 self.variable.domain.labels[self.splits[idx].upper],
                                 self.splits[idx].left,
                                 self.splits[idx].right)
                   if self.variable.numeric else self.variable.domain.labels[idx])

    @property
    def str_node(self):
        return self.variable.name

    def __str__(self):
        return (f'DecisionNode<ID:{self.idx}; '
                f'Variable: {self.variable.name} [%s]' % '; '.join(mapstr(self.splits)) +
                f'Parent: {f"DecisionNode<ID: {self.parent.idx}>" if self.parent else None}; '
                f'#children: {len(self.children)}>')

    def __repr__(self):
        return f'Node<{self.idx}> object at {hex(id(self))}'


# ----------------------------------------------------------------------------------------------------------------------


class Leaf(Node):
    '''
    Represents an inner (decision) node of the the :class:`jpt.learning.trees.Tree`.
    '''
    def __init__(self, idx, parent=None, prior=None):
        super().__init__(idx, parent=parent)
        self.distributions = VariableMap()
        self.prior = prior

    @property
    def str_node(self):
        return ""

    def applies(self, query):
        '''Checks whether this leaf is consistent with the given ``query``.'''
        path = self.path
        for var in set(query.keys()).intersection(set(path.keys())):
            if path.get(var).isdisjoint(query.get(var)):
                return False
        return True

    @property
    def value(self):
        return self.distributions

    def __str__(self):
        return (f'Leaf<ID: {self.idx}; '
                f'parent: {f"DecisionNode<ID: {self.parent.idx}>" if self.parent else None}>')

    def __repr__(self):
        return f'LeafNode<{self.idx}> object at {hex(id(self))}'

    def to_json(self):
        return {'idx': self.idx,
                '_path': [(var.name, split.to_json() if var.numeric else list(split)) for var, split in self._path],
                'distributions': [[var.name, dist.to_json()] for var, dist in self.distributions.items()],
                'leaf_prior': self.prior}

    @staticmethod
    def from_json(tree, data):
        leaf = Leaf(idx=data['idx'], prior=data['leaf_prior'])
        leaf.distributions = VariableMap([(tree.varnames[v],
                                           tree.varnames[v].domain.from_json(d)) for v, d in data['distributions']])
        leaf._path = []
        for varname, split in data['_path']:
            var = tree.varnames[varname]
            leaf._path.append((varname, set(split) if var.symbolic else ContinuousSet.from_json(split)))
        leaf.prior = data['leaf_prior']
        return leaf


# ----------------------------------------------------------------------------------------------------------------------


class JPTBase:

    def __init__(self, variables, targets=None):
        self._variables = tuple(variables)
        self._targets = targets
        self.varnames = OrderedDict((var.name, var) for var in self._variables)
        self.leaves = {}
        self.priors = {}

    @property
    def variables(self):
        return self._variables

    @property
    def targets(self):
        return self._targets

    def to_json(self):
        return {'variables': [v.to_json() for v in self.variables],
                'targets': [v.name for v in self.variables],
                'leaves': [l.to_json() for l in self.leaves.values()],
                'priors': {varname: p.to_json() for varname, p in self.priors.items()}}

    @staticmethod
    def from_json(data):
        jpt = JPTBase(variables=[Variable.from_json(d) for d in data['variables']])
        jpt._targets = tuple(jpt.varnames[varname] for varname in data['targets'])
        jpt.leaves = {d['idx']: Leaf.from_json(jpt, d) for d in data['leaves']}
        jpt.priors = {varname: jpt.varnames[varname].domain.from_json(dist) for varname, dist in data['priors'].items()}
        return jpt

    def infer(self, query, evidence=None, fail_on_unsatisfiability=True):
        r'''For each candidate leaf ``l`` calculate the number of samples in which `query` is true:

        .. math::
            P(query|evidence) = \frac{p_q}{p_e}
            :label: query

        .. math::
            p_q = \frac{c}{N}
            :label: pq

        .. math::
            c = \frac{\prod{F}}{x^{n-1}}
            :label: c

        where ``Q`` is the set of variables in `query`, :math:`P_{l}` is the set of variables that occur in ``l``,
        :math:`F = \{v | v \in Q \wedge~v \notin P_{l}\}` is the set of variables in the `query` that do not occur in ``l``'s path,
        :math:`x = |S_{l}|` is the number of samples in ``l``, :math:`n = |F|` is the number of free variables and
        ``N`` is the number of samples represented by the entire tree.
        reference to :eq:`query`

        :param query:       the event to query for, i.e. the query part of the conditional P(query|evidence) or the prior P(query)
        :type query:        dict of {jpt.variables.Variable : jpt.learning.distributions.Distribution.value}
        :param evidence:    the event conditioned on, i.e. the evidence part of the conditional P(query|evidence)
        :type evidence:     dict of {jpt.variables.Variable : jpt.learning.distributions.Distribution.value}
        '''
        query_ = self._prepropress_query(query)
        evidence_ = ifnone(evidence, {}, self._prepropress_query)

        r = Result(query_, evidence_)

        p_q = 0.
        p_e = 0.

        for leaf in self.apply(evidence_):
            # out(leaf.format_path(), 'applies', ' ^ '.join([var.str_by_idx(val) for var, val in evidence_.items()]))
            p_m = 1
            for var in set(evidence_.keys()):
                evidence_val = evidence_[var]
                if var.numeric and var in leaf.path:
                    evidence_val = evidence_val.intersection(leaf.path[var])
                elif var.symbolic and var in leaf.path:
                    continue
                p_m *= leaf.distributions[var]._p(evidence_val)

            w = leaf.prior
            p_m *= w
            p_e += p_m

            if leaf.applies(query_):
                for var in set(query_.keys()):
                    query_val = query_[var]
                    if var.numeric and var in leaf.path:
                        query_val = query_val.intersection(leaf.path[var])
                    elif var.symbolic and var in leaf.path:
                        continue
                    p_m *= leaf.distributions[var]._p(query_val)
                p_q += p_m

                r.candidates.append(leaf)
                r.weights.append(p_m)

        if p_e == 0:
            if fail_on_unsatisfiability:
                raise ValueError('Query is unsatisfiable: P(%s) is 0.' % format_path(evidence_))
            else:
                return None

        r.result = p_q / p_e
        r.weights = [w / p_e for w in r.weights]
        return r

    def posterior(self, variables, evidence, fail_on_unsatisfiability=True):
        '''

        :param variables:        the query variables of the posterior to be computed
        :type variables:         list of jpt.variables.Variable
        :param evidence:    the evidence given for the posterior to be computed
        :param fail_on_unsatisfiability: wether or not an ``Unsatisfiability`` error is raised if the
                                         likelihood of the evidence is 0.
        :type fail_on_unsatisfiability:  bool
        :return:            jpt.trees.InferenceResult containing distributions, candidates and weights
        '''
        evidence_ = ifnone(evidence, {}, self._prepropress_query)
        print(list(evidence_.items()))
        result = PosteriorResult(variables, evidence_)
        variables = [self.varnames[v] if type(v) is str else v for v in variables]

        distributions = defaultdict(list)

        likelihoods = []
        priors = []

        for leaf in self.apply(evidence_):
            likelihood = 1
            # check if path of candidate leaf is consistent with evidence
            # (i.e. contains evicence variable with *correct* value or does not contain it at all)
            for var in set(evidence_.keys()):
                evidence_set = evidence_[var]
                if var in leaf.path:
                    evidence_set = evidence_set.intersection(leaf.path[var])
                likelihood *= leaf.distributions[var]._p(evidence_set)
            likelihoods.append(likelihood)
            priors.append(leaf.prior)

            for var in variables:
                evidence_set = evidence_.get(var)
                distribution = leaf.distributions[var]
                if evidence_set is not None:
                    if var in leaf.path:
                        evidence_set = evidence_set.intersection(leaf.path[var])
                        print(evidence_set, distribution)
                        distribution = distribution.crop(evidence_set)
                distributions[var].append(distribution)

            result.candidates.append(leaf)

        weights = [l * p for l, p in zip(likelihoods, priors)]
        try:
            weights = normalized(weights)
        except ValueError:
            if fail_on_unsatisfiability:
                raise Unsatisfiability('Evidence %s is unsatisfiable.' % format_path(evidence))
            return None

        # initialize all query variables with None, in case dists
        # is empty (i.e. no candidate leaves -> query unsatisfiable)
        result.distributions = VariableMap()

        for var, dists in distributions.items():
            if var.numeric:
                result.distributions[var] = Numeric.merge(dists, weights=weights)
            elif var.symbolic:
                result.distributions[var] = Multinomial.merge(dists, weights=weights)

        return result

    def expectation(self, variables=None, evidence=None, confidence_level=None, fail_on_unsatisfiability=True):
        '''
        Compute the expected value of all ``variables``. If no ``variables`` are passed,
        it defaults to all variables not passed as ``evidence``.
        '''
        posteriors = self.posterior(variables, evidence, fail_on_unsatisfiability=fail_on_unsatisfiability)
        conf_level = ifnone(confidence_level, .95)

        variables = ifnone([v if isinstance(v, Variable) else self.varnames[v] for v in variables],
                           set(self.variables) - set(evidence))

        if posteriors is None:
            if fail_on_unsatisfiability:
                raise Unsatisfiability('Query is unsatisfiable: P(%s) is 0.' % format_path(evidence))
            else:
                return None

        result = {var: ExpectationResult(var,
                                         posteriors._evidence,
                                         conf_level)
                  for var in variables}

        for var, dist in posteriors.distributions.items():
            expectation = dist._expectation()
            result[var]._res = expectation
            if var.numeric:
                exp_quantile = dist.cdf.eval(expectation)
                result[var]._lower = dist.ppf.eval(max(0., (exp_quantile - conf_level / 2.)))
                result[var]._upper = dist.ppf.eval(min(1., (exp_quantile + conf_level / 2.)))

        return list(result.values())

    def mpe(self, evidence=None, fail_on_unsatisfiability=True):
        '''
        Compute the (conditional) MPE state of the model.
        '''
        evidence_ = self._prepropress_query(evidence)
        distributions = {var: deque() for var in self.variables}

        r = MPEResult(evidence_)

        for leaf in self.apply(evidence_):
            p_m = 1
            for var in set(evidence_.keys()):
                evidence_val = evidence_[var]
                if var.numeric and var in leaf.path:
                    evidence_val = evidence_val.intersection(leaf.path[var])
                elif var.symbolic and var in leaf.path:
                    continue
                p_m *= leaf.distributions[var]._p(evidence_val)

            if not p_m: continue

            for var in self.variables:
                distributions[var].append((leaf.distributions[var], p_m))

        if not all([sum([w for _, w in distributions[var]]) for v in self.variables]):
            if fail_on_unsatisfiability:
                raise ValueError('Query is unsatisfiable: P(%s) is 0.' % var.str(evidence_val, fmt='logic'))
            else:
                return None

        posteriors = {var: var.domain.merge([d for d, _ in distributions[var]],
                                            normalized([w for _, w in distributions[var]])) for var in distributions}

        for var, dist in posteriors.items():
            if var in evidence_:
                continue
            r.path.update({var: dist.mpe()})
        return r

    def _prepropress_query(self, query):
        '''
        Transform a query entered by a user into an internal representation
        that can be further processed.
        '''
        # Transform lists into a numeric interval:
        query_ = VariableMap()
        # Transform single numeric values in to intervals given by the haze
        # parameter of the respective variable:
        for key, arg in query.items():
            var = key if isinstance(key, Variable) else self.varnames[key]
            if var.numeric:
                if type(arg) is list:
                    arg = list2interval(arg)
                if isinstance(arg, numbers.Number):
                    val = var.domain.values[arg]
                    prior = self.priors[var.name]
                    quantile = prior.cdf.functions[max(1, min(len(prior.cdf) - 2,
                                                              prior.cdf.idx_at(val)))].eval(val)
                    lower = quantile - var.haze / 2
                    upper = quantile + var.haze / 2
                    query_[var] = ContinuousSet(prior.ppf.functions[max(1,
                                                                        min(len(prior.cdf) - 2,
                                                                            prior.ppf.idx_at(lower)))].eval(lower),
                                                prior.ppf.functions[min(len(prior.ppf) - 2,
                                                                        max(1,
                                                                        prior.ppf.idx_at(upper)))].eval(upper))
                elif isinstance(arg, ContinuousSet):
                    query_[var] = ContinuousSet(var.domain.values[arg.lower],
                                                var.domain.values[arg.upper], arg.left, arg.right)
            if var.symbolic:
                # Transform into internal values (symbolic values to their indices):
                if not type(arg) is set:
                    arg = {arg}
                query_[var] = {var.domain.values[v] for v in arg}
        JPT.logger.debug('Original :', pprint.pformat(query), '\nProcessed:', pprint.pformat(query_))
        return query_

    def apply(self, query):
        # if the sample doesn't match the features of the tree, there is no valid prediction possible
        if not set(query.keys()).issubset(set(self._variables)):
            raise TypeError(f'Invalid query. Query contains variables that are not '
                            f'represented by this tree: {[v for v in query.keys() if v not in self._variables]}')

        # find the leaf (or the leaves) that have each variable either
        # - not occur in the path to this node OR
        # - match the boolean/symbolic value in the path OR
        # - lie in the interval of the numeric value in the path
        # -> return leaf that matches query
        yield from (leaf for leaf in self.leaves.values() if leaf.applies(query))


class JPT(JPTBase):
    '''
    Joint Probability Trees.
    '''

    logger = dnutils.getlogger('/jpt', level=dnutils.INFO)

    def __init__(self, variables, targets=None, min_samples_leaf=.01, min_impurity_improvement=None,
                 max_leaves=None, max_depth=None):
        '''Implementation of Joint Probability Tree (JPT) learning. We store multiple distributions
        induced by its training samples in the nodes so we can later make statements
        about the confidence of the prediction.
        has children :class:`~jpt.learning.trees.Node`.

        :param variables:           the variable declarations of the data being processed by this tree
        :type variables:            [jpt.variables.Variable]
        :param min_samples_leaf:    the minimum number of samples required to generate a leaf node
        :type min_samples_leaf:     int
        '''
        super().__init__(variables, targets=targets)
        self._min_samples_leaf = min_samples_leaf
        self.min_impurity_improvement = min_impurity_improvement
        self._numsamples = 0
        self.innernodes = {}
        self.allnodes = ChainMap(self.innernodes, self.leaves)
        self.root = None
        self.c45queue = deque()
        self.max_leaves = max_leaves
        self.max_depth = max_depth or float('inf')
        self._node_counter = 0
        self.indices = None
        self.impurity = None#Impurity(self)

    def c45(self, data, start, end, parent, child_idx, depth):
        '''
        Creates a node in the decision tree according to the C4.5 algorithm on the data identified by
        ``indices``. The created node is put as a child with index ``child_idx`` to the children of
        node ``parent``, if any.

        :param indices: the indices for the training samples used to calculate the gain
        :type indices:      [[int]]
        :param parent:      the parent node of the current iteration, initially the root node
        :type parent:       jpt.variables.Variable
        :param child_idx:   the index of the child in the current iteration
        :type child_idx:    int
        '''
        # --------------------------------------------------------------------------------------------------------------
        min_impurity_improvement = ifnone(self.min_impurity_improvement, 0)
        # --------------------------------------------------------------------------------------------------------------
        n_samples = end - start

        if n_samples > self.min_samples_leaf:
            impurity = self.impurity
            impurity.compute_best_split(start, end)
            max_gain = impurity.max_impurity_improvement
            best_split = impurity.best_split_pos

            if impurity.best_var != -1:
                ft_best_idx = impurity.best_var
                ft_best = self.variables[ft_best_idx]  # if ft_best_idx is not None else None
            else:
                ft_best = None

        else:
            max_gain = 0
            ft_best = None
            sp_best = None
            ft_best_idx = None

        # create decision node splitting on ft_best or leaf node if min_samples_leaf criterion is not met
        if max_gain <= min_impurity_improvement or depth >= self.max_depth:
            leaf = Leaf(idx=len(self.allnodes),
                        parent=parent)
            if parent is not None:
                parent.set_child(child_idx, leaf)

            for i, v in enumerate(self.variables):
                leaf.distributions[v] = v.dist(data=data, rows=self.indices[start:end], col=i)

            leaf.prior = n_samples / data.shape[0]
            leaf.samples = n_samples

            self.leaves[leaf.idx] = leaf

            JPT.logger.debug('Created leaf', str(leaf))

        else:
            # divide examples into distinct sets for each value of ft_best
            # split_data = None  # {val: [] for val in ft_best.domain.values}
            node = DecisionNode(idx=len(self.allnodes),
                                dec_criterion=ft_best,
                                parent=parent)
            node.samples = n_samples
            # update path
            self.innernodes[node.idx] = node

            if ft_best.symbolic:
                # CASE SPLIT VARIABLE IS SYMBOLIC
                node.splits = [{i_v} for i_v in range(ft_best.domain.n_values)]

                # split examples into distinct sets for each value of the selected feature
                prev = 0
                for i, val in enumerate(node.splits):
                    if best_split and first(val) == data[self.indices[start + best_split[0]], ft_best_idx]:
                        pos = best_split.popleft()
                        self.c45queue.append((data, start + prev, start + pos + 1, node, i, depth + 1))
                        prev = pos + 1

            elif ft_best.numeric:
                # CASE SPLIT VARIABLE IS NUMERIC
                prev = 0
                splits = [Interval(np.NINF, np.PINF, EXC, EXC)]
                for i, pos in enumerate(best_split):
                    splits[-1].upper = (data[self.indices[start + pos],
                                             ft_best_idx] +
                                        data[self.indices[start + pos + 1],
                                             ft_best_idx]) / 2
                    splits.append(Interval(splits[-1].upper, np.PINF, INC, EXC))
                    self.c45queue.append((data, start + prev, start + pos + 1, node, i, depth + 1))
                    prev = pos + 1
                self.c45queue.append((data, start + prev, end, node, len(splits) - 1, depth + 1))
                node.splits = splits

            else:
                raise TypeError('Unknown variable type: %s.' % type(ft_best).__name__)

            if parent is not None:
                parent.set_child(child_idx, node)

            JPT.logger.debug('Created decision node', str(node))

    def __str__(self):
        return (f'{self.__class__.__name__}\n'
                f'{self._p(self.root, 0)}\n'
                f'JPT stats: #innernodes = {len(self.innernodes)}, '
                f'#leaves = {len(self.leaves)} ({len(self.allnodes)} total)\n')

    def __repr__(self):
        return (f'{self.__class__.__name__}\n'
                f'{self._p(self.root, 0)}\n'
                f'JPT stats: #innernodes = {len(self.innernodes)}, '
                f'#leaves = {len(self.leaves)} ({len(self.allnodes)} total)\n')

    def _p(self, parent, indent):
        if parent is None:
            return "{}None\n".format(" " * indent)
        return "{}{}\n{}".format(" " * indent,
                                 str(parent),
                                 ''.join([self._p(r, indent + 5) for r in ifnone(parent.children, [])]))

    def _preprocess_data(self, data=None, rows=None, columns=None):
        '''
        Transform the input data into an internal representation.
        '''
        if sum(d is not None for d in (data, rows, columns)) != 1:
            raise ValueError('Only either of the three is allowed.')

        JPT.logger.info('Preprocessing data...')

        if isinstance(data, np.ndarray) and data.shape[0] or isinstance(data, list):
            rows = data

        if isinstance(rows, list) and rows:  # Transpose the rows
            columns = [[row[i] for row in rows] for i in range(len(self.variables))]
        elif isinstance(rows, np.ndarray) and rows.shape[0]:
            columns = rows.T

        if isinstance(columns, list) and columns:
            shape = len(columns[0]), len(columns)
        elif isinstance(columns, np.ndarray) and columns.shape:
            shape = columns.T.shape
        elif isinstance(data, pd.DataFrame):
            shape = data.shape
        else:
            raise ValueError('No data given.')

        data_ = np.ndarray(shape=shape, dtype=np.float64, order='C')
        if isinstance(data, pd.DataFrame):
            if set(self.varnames).symmetric_difference(set(data.columns)):
                raise ValueError('Unknown variable names: %s'
                                 % ', '.join(mapstr(set(self.varnames).symmetric_difference(set(data.columns)))))

            data_[:] = data.transform({c: self.varnames[v].domain.values.transformer()
                                       for v, c in zip(self.varnames, data.columns)},
                                      ).values
        else:
            for i, (var, col) in enumerate(zip(self.variables, columns)):
                data_[:, i] = [var.domain.values[v] for v in col]
        return data_

    def learn(self, data=None, rows=None, columns=None):
        '''Fits the ``data`` into a regression tree.

        :param data:    The training examples (assumed in row-shape)
        :type data:     [[str or float or bool]]; (according to `self.variables`)
        :param rows:    The training examples (assumed in row-shape)
        :type rows:     [[str or float or bool]]; (according to `self.variables`)
        :param columns: The training examples (assumed in row-shape)
        :type columns:  [[str or float or bool]]; (according to `self.variables`)
        '''
        # --------------------------------------------------------------------------------------------------------------
        # Check and prepare the data
        global _data
        _data = self._preprocess_data(data=data, rows=rows, columns=columns)

        self.indices = np.ones(shape=(_data.shape[0],), dtype=np.int64)
        self.indices[0] = 0
        np.cumsum(self.indices, out=self.indices)
        # Initialize the impurity calculation
        self.impurity = Impurity(self)
        self.impurity.setup(_data, self.indices)
        self.impurity.min_samples_leaf = max(1, self.min_samples_leaf)

        JPT.logger.info('Data transformation... %d x %d' % _data.shape)

        # --------------------------------------------------------------------------------------------------------------
        # Determine the prior distributions
        started = datetime.datetime.now()
        JPT.logger.info('Learning prior distributions...')
        self.priors = {}
        pool = mp.Pool()
        for i, prior in enumerate(pool.map(_prior, [(i, var.to_json()) for i, var in enumerate(self.variables)])):# {var: var.dist(data=data[:, i]) }
            self.priors[self.variables[i].name] = self.variables[i].domain.from_json(prior)
        JPT.logger.info('Prior distributions learnt in %s.' % (datetime.datetime.now() - started))
        self.impurity.priors = [self.priors[v.name] for v in self.variables if v.numeric]
        pool.close()
        pool.join()

        # --------------------------------------------------------------------------------------------------------------
        # Start the training

        started = datetime.datetime.now()
        JPT.logger.info('Started learning of %s x %s at %s '
                        'requiring at least %s samples per leaf' % (_data.shape[0],
                                                                    _data.shape[1],
                                                                    started,
                                                                    int(self.impurity.min_samples_leaf)))
        # build up tree
        self.c45queue.append((_data, 0, _data.shape[0], None, None, 0))
        while self.c45queue:
            self.c45(*self.c45queue.popleft())

        if self.innernodes:
            self.root = self.innernodes[0]

        elif self.leaves:
            self.root = self.leaves[0]

        else:
            JPT.logger.error('NO INNER NODES!', self.innernodes, self.leaves)
            self.root = None

        # --------------------------------------------------------------------------------------------------------------
        # Print the statistics

        JPT.logger.info('Learning took %s' % (datetime.datetime.now() - started))
        # if logger.level >= 20:
        JPT.logger.debug(self)

    @property
    def min_samples_leaf(self):
        if type(self._min_samples_leaf) is int: return self._min_samples_leaf
        if type(self._min_samples_leaf) is float and 0 < self._min_samples_leaf < 1: return int(self._min_samples_leaf*len(_data))
        return int(self._min_samples_leaf)

    @staticmethod
    def sample(sample, ft):
        # NOTE: This sampling is NOT uniform for intervals that are infinity in any direction! TODO: FIX to sample from CATEGORICAL
        if ft not in sample:
            return Interval(np.NINF, np.inf, EXC, EXC).sample()
        else:
            iv = sample[ft]

        if isinstance(iv, Interval):
            if iv.lower == -np.inf and iv.upper == np.inf:
                return Interval(np.NINF, np.inf, EXC, EXC).sample()
            if iv.lower == -np.inf:
                if any([i.right == EXC for i in iv.intervals]):
                    # workaround to be able to sample from open interval
                    return iv.upper - 0.01 * iv.upper
                else:
                    return iv.upper
            if iv.upper == np.inf:
                # workaround to be able to sample from open interval
                if any([i.left == EXC for i in iv.intervals]):
                    return iv.lower + 0.01 * iv.lower
                else:
                    return iv.lower

            return iv.sample()
        else:
            return iv

    def reverse(self, query, confidence=.5):
        '''Determines the leaf nodes that match query best and returns their respective paths to the root node.

        :param query: a mapping from featurenames to either numeric value intervals or an iterable of categorical values
        :type query: dict
        :param confidence:  the confidence level for this MPE inference
        :type confidence: float
        :returns: a mapping from probabilities to lists of matcalo.core.algorithms.JPT.Node (path to root)
        :rtype: dict
        '''
        # if none of the target variables is present in the query, there is no match possible
        if set(query.keys()).isdisjoint(set(self.variables)):
            return []

        # Transform into internal values/intervals (symbolic values to their indices) and update to contain all possible variables
        query = {var: list2interval(val) if type(val) in (list, tuple) and var.numeric else val if type(val) in (list, tuple) else [val] for var, val in query.items()}
        query_ = {var: set(var.domain.value[v] for v in val) for var, val in query.items()}
        for i, var in enumerate(self.variables):
            if var in query_: continue
            if var.numeric:
                query_[var] = list2interval([np.NINF, np.PINF])
            else:
                query_[var] = var.domain.values

        # find the leaf (or the leaves) that matches the query best
        confs = {}
        for k, l in self.leaves.items():
            confs_ = defaultdict(float)
            for v, dist in l.distributions.items():
                if v.numeric:
                    confs_[v] = dist.p(query_[v])
                else:
                    conf = 0.
                    for sv in query_[v]:
                        conf += dist.p(sv)
                    confs_[v] = conf
            confs[l] = confs_

        # the candidates are the one leaves that satisfy the confidence requirement (i.e. each free variable of a leaf must satisfy the requirement)
        candidates = sorted([leaf for leaf, confs in confs.items() if all(c >= confidence for c in confs.values())], key=lambda l: sum(confs[l].values()), reverse=True)

        # for the chosen candidate determine the path to the root
        paths = []
        for c in candidates:
            p = []
            curcand = c
            while curcand is not None:
                p.append(curcand)
                curcand = curcand.parent
            paths.append((confs[c], p))

        # elements of path are tuples (a, b) with a being mappings of {var: confidence} and b being an ordered list of
        # nodes representing a path from a leaf to the root
        return paths

    def compute_best_split(self, indices):
        # calculate gains for each feature/target combination and normalize over targets
        gains_tgt = defaultdict(dict)
        for tgt in self.variables:
            maxval = 0.
            for ft in self.variables:
                gains_tgt[tgt][ft] = self.gains(indices, ft, tgt)
                maxval = max(maxval, *gains_tgt[tgt][ft].values())

            # normalize gains for comparability
            gains_tgt[tgt] = {ft: {v: g / maxval if maxval > 0. else 0 for v, g in gains_tgt[tgt][ft].items()} for ft in self._variables}

        # determine (harmonic) mean of target gains
        gains_ft_hm = defaultdict(lambda: defaultdict(dict))
        for tgt, fts in gains_tgt.items():
            for ft, sps in fts.items():
                for sp, spval in sps.items():
                    gains_ft_hm[ft][sp][tgt] = spval

        # determine attribute with highest normalized information gain and its index
        max_gain = -1
        sp_best = None
        ft_best = None
        for ft, sps in gains_ft_hm.items():
            for sp, tgts in sps.items():
                hm = np.mean(list(gains_ft_hm[ft][sp].values()))
                if max_gain < hm:
                    sp_best = sp
                    ft_best = ft
                    max_gain = hm
        ft_best_idx = self.variables.index(ft_best)
        return ft_best_idx, sp_best, max_gain

    def plot(self, title=None, filename=None, directory='/tmp', plotvars=None, view=True, max_symb_values=10):
        '''Generates an SVG representation of the generated regression tree.

        :param title:   (str) title of the plot
        :param filename: the name of the JPT (will also be used as filename; extension will be added automatically)
        :type filename: str
        :param directory: the location to save the SVG file to
        :type directory: str
        :param plotvars: the variables to be plotted in the graph
        :type plotvars: <jpt.variables.Variable>
        :param view: whether the generated SVG file will be opened automatically
        :type view: bool
        :param max_symb_values: limit the maximum number of symbolic values to this number
        '''
        if plotvars is None:
            plotvars = []
        plotvars = [self.varnames[v] if type(v) is str else v for v in plotvars]

        title = ifnone(title, 'unnamed')

        if not os.path.exists(directory):
            os.makedirs(directory)

        dot = Digraph(format='svg', name=filename or title,
                      directory=directory,
                      filename=f'{filename or title}.dot')

        # create nodes
        sep = ",<BR/>"
        for idx, n in self.allnodes.items():
            imgs = ''

            # plot and save distributions for later use in tree plot
            if isinstance(n, Leaf):
                rc = math.ceil(math.sqrt(len(plotvars)))
                img = ''
                for i, pvar in enumerate(plotvars):
                    img_name = html.escape(f'{pvar.name}-{n.idx}')

                    params = {} if pvar.numeric else {'horizontal': True,
                                                      'max_values': max_symb_values}

                    n.distributions[pvar].plot(title=html.escape(pvar.name),
                                               fname=img_name,
                                               directory=directory,
                                               view=False,
                                               **params)
                    img += (f'''{"<TR>" if i % rc == 0 else ""}
                                        <TD><IMG SCALE="TRUE" SRC="{os.path.join(directory, f"{img_name}.png")}"/></TD>
                                {"</TR>" if i % rc == rc-1 or i == len(plotvars) - 1 else ""}
                                ''')

                    # clear current figure to allow for other plots
                    plt.clf()

                if plotvars:
                    imgs = f'''
                                <TR>
                                    <TD ALIGN="CENTER" VALIGN="MIDDLE" COLSPAN="2">
                                        <TABLE>
                                            {img}
                                        </TABLE>
                                    </TD>
                                </TR>
                                '''

            land = '<BR/>\u2227 '
            element = ' \u2208 '

            # content for node labels
            nodelabel = f'''<TR>
                                <TD ALIGN="CENTER" VALIGN="MIDDLE" COLSPAN="2"><B>{"Leaf" if isinstance(n, Leaf) else "Node"} #{n.idx}</B><BR/>{html.escape(n.str_node)}</TD>
                            </TR>'''

            if isinstance(n, Leaf):
                nodelabel = f'''{nodelabel}{imgs}
                                <TR>
                                    <TD BORDER="1" ALIGN="CENTER" VALIGN="MIDDLE"><B>#samples:</B></TD>
                                    <TD BORDER="1" ALIGN="CENTER" VALIGN="MIDDLE">{n.samples} ({n.prior * 100:.3f}%)</TD>
                                </TR>
                                <TR>
                                    <TD BORDER="1" ALIGN="CENTER" VALIGN="MIDDLE"><B>Expectation:</B></TD>
                                    <TD BORDER="1" ALIGN="CENTER" VALIGN="MIDDLE">{',<BR/>'.join([f'{html.escape(v.name)}=' + (f'{html.escape(str(dist.expectation()))!s}' if v.symbolic else f'{dist.expectation():.2f}') for v, dist in n.value.items()])}</TD>
                                </TR>
                                <TR>
                                    <TD BORDER="1" ROWSPAN="{len(n.path)}" ALIGN="CENTER" VALIGN="MIDDLE"><B>path:</B></TD>
                                    <TD BORDER="1" ROWSPAN="{len(n.path)}" ALIGN="CENTER" VALIGN="MIDDLE">{f"{land}".join([html.escape(var.str(val, fmt='set')) for var, val in n.path.items()])}</TD>
                                </TR>
                                '''

            # stitch together
            lbl = f'''<<TABLE ALIGN="CENTER" VALIGN="MIDDLE" BORDER="0" CELLBORDER="0" CELLSPACING="0">
                            {nodelabel}
                      </TABLE>>'''

            if isinstance(n, Leaf):
                dot.node(str(idx),
                         label=lbl,
                         shape='box',
                         style='rounded,filled',
                         fillcolor=green)
            else:
                dot.node(str(idx),
                         label=lbl,
                         shape='ellipse',
                         style='rounded,filled',
                         fillcolor=orange)

        # create edges
        for idx, n in self.innernodes.items():
            for i, c in enumerate(n.children):
                if c is None: continue
                dot.edge(str(n.idx), str(c.idx), label=html.escape(n.str_edge(i)))

        # show graph
        JPT.logger.info(f'Saving rendered image to {os.path.join(directory, filename or title)}.svg')

        # improve aspect ratio of graph having many leaves or disconnected nodes
        dot = dot.unflatten(stagger=3)
        dot.render(view=view, cleanup=False)

    def pickle(self, fpath):
        '''Pickles the fitted regression tree to a file at the given location ``fpath``.

        :param fpath: the location for the pickled file
        :type fpath: str
        '''
        with open(os.path.abspath(fpath), 'wb') as f:
            pickle.dump(self, f)

    @staticmethod
    def load(fpath):
        '''Loads the pickled regression tree from the file at the given location ``fpath``.

        :param fpath: the location of the pickled file
        :type fpath: str
        '''
        with open(os.path.abspath(fpath), 'rb') as f:
            try:
                JPT.logger.info(f'Loading JPT {os.path.abspath(fpath)}')
                return pickle.load(f)
            except ModuleNotFoundError:
                JPT.logger.error(f'Could not load file {os.path.abspath(fpath)}')
                raise Exception(f'Could not load file {os.path.abspath(fpath)}. Probably deprecated.')

    @staticmethod
    def calcnorm(sigma, mu, intervals):
        '''Computes the CDF for a multivariate normal distribution.

        :param sigma: the standard deviation
        :param mu: the expected value
        :param intervals: the boundaries of the integral
        :type sigma: float
        :type mu: float
        :type intervals: list of matcalo.utils.utils.Interval
        '''
        from scipy.stats import mvn
        return first(mvn.mvnun([x.lower for x in intervals], [x.upper for x in intervals], mu, sigma))

    def sklearn_tree(self, data=None, targets=None):
        if data is None:
            data = self.data
        assert data is not None, 'Gimme data!'

        tree = DecisionTreeRegressor(min_samples_leaf=self.min_samples_leaf,
                                     min_impurity_decrease=self.min_impurity_improvement,
                                     random_state=0)
        with stopwatch('/sklearn/decisiontree'):
            tree.fit(data, data if targets is None else targets)
        return tree

    def save(self, file):
        '''
        Write this JPT persistently to disk.

        ``file`` can be either a string or file-like object.
        '''
        if type(file) is str:
            with open(file, 'w+') as f:
                json.dump(self.to_json(), f)
        else:
            json.dump(self.to_json(), file)

    @staticmethod
    def load(file):
        '''
        Load a JPT from disk.
        '''
        if type(file) is str:
            with open(file, 'r') as f:
                t = json.load(f)
        else:
            t = json.load(file)
        return JPTBase.from_json(t)


class DistributedJPT(JPTBase):

    def __init__(self, path, **kwargs):
        super().__init__(**kwargs)
        self.path = path

    def apply(self, query):
        pass


class Result:

    def __init__(self, query, evidence, res=None, cand=None, w=None):
        self.query = query
        self._evidence = evidence
        self._res = ifnone(res, [])
        self._cand = ifnone(cand, [])
        self._w = ifnone(w, [])

    def __str__(self):
        return self.format_result()

    @property
    def evidence(self):
        return {k: (k.domain.labels[v] if k.symbolic else ContinuousSet(k.domain.labels[v.lower], k.domain.labels[v.upper], v.left, v.right)) for k, v in self._evidence.items()}

    @property
    def result(self):
        return self._res

    @result.setter
    def result(self, res):
        self._res = res

    @property
    def candidates(self):
        return self._cand

    @candidates.setter
    def candidates(self, cand):
        self._cand = cand

    @property
    def weights(self):
        return self._w

    @weights.setter
    def weights(self, w):
        self._w = w

    def format_result(self):
        return ('P(%s%s%s) = %.3f%%' % (', '.join([var.str(val, fmt="logic") for var, val in self.query.items()]),
                                        ' | ' if self.evidence else '',
                                        ', '.join([var.str(val, fmt='logic') for var, val in self.evidence.items()]),
                                        self.result * 100))

    def explain(self):
        result = self.format_result()
        result += '\n'
        for weight, leaf in sorted(zip(self.weights, self.candidates), key=operator.itemgetter(0), reverse=True):
            result += '%.3f%%: %s\n' % (weight, format_path({var: val for var, val in leaf.path.items() if var not in self.evidence}))
        return result


class ExpectationResult(Result):

    def __init__(self, query, evidence, theta, lower=None, upper=None, res=None, cand=None, w=None):
        super().__init__(query, evidence, res=res, cand=cand, w=w)
        self.theta = theta
        self._lower = lower
        self._upper = upper

    @property
    def lower(self):
        return self.query.domain.labels[self._lower]

    @property
    def upper(self):
        return self.query.domain.labels[self._upper]

    @property
    def result(self):
        return self.query.domain.labels[self._res]

    def format_result(self):
        left = 'E(%s%s%s; %s = %.3f)' % (self.query,
                                         ' | ' if self.evidence else '',
                                         ', '.join([var.str(val, fmt='logic') for var, val in self._evidence.items()]),
                                         SYMBOL.THETA,
                                         self.theta)
        right = '[%.3f %s %.3f %s %.3f]' % (self.lower,
                                            SYMBOL.ARROW_BAR_LEFT,
                                            self.result,
                                            SYMBOL.ARROW_BAR_RIGHT,
                                            self.upper) if self.query.numeric else self.query.str(self.result)
        return '%s = %s' % (left, right)


class MPEResult(Result):

    def __init__(self, evidence, res=None, cand=None, w=None):
        super().__init__(None, evidence, res=res, cand=cand, w=w)
        self.path = {}

    def format_result(self):
        return f'MPE({self.evidence}) = {format_path(self.path)}'


class PosteriorResult(Result):

    def __init__(self, query, evidence, dists=None, cand=None, w=None):
        super().__init__(query, evidence, res=None, cand=cand)
        self._w = ifnone(w, {})
        self.distributions = dists

    def format_result(self):
        return ('P(%s%s%s) = %.3f%%' % (', '.join([var.str(val, fmt="logic") for var, val in self.query.items()]),
                                        ' | ' if self.evidence else '',
                                        ', '.join([var.str(val, fmt='logic') for var, val in self.evidence.items()]),
                                        self.result * 100))

    def __getitem__(self, item):
        return self.distributions[item]<|MERGE_RESOLUTION|>--- conflicted
+++ resolved
@@ -29,12 +29,10 @@
     from .base.quantiles import QuantileDistribution
     from .base.intervals import ContinuousSet as Interval, EXC, INC, R, ContinuousSet
     from .base.constants import plotstyle, orange, green, SYMBOL
+    from .base.utils import list2interval, format_path, normalized
     from .learning.impurity import Impurity
     from .learning.distributions import Multinomial, Numeric, Identity
-<<<<<<< HEAD
-    from .variables import Variable, VariableMap
-=======
->>>>>>> b44f40cc
+    from .variables import Variable
 except ImportError:
     import pyximport
     pyximport.install()
@@ -337,7 +335,6 @@
         :return:            jpt.trees.InferenceResult containing distributions, candidates and weights
         '''
         evidence_ = ifnone(evidence, {}, self._prepropress_query)
-        print(list(evidence_.items()))
         result = PosteriorResult(variables, evidence_)
         variables = [self.varnames[v] if type(v) is str else v for v in variables]
 
