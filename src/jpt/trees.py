"""© Copyright 2021, Mareike Picklum, Daniel Nyga."""
import datetime
import heapq
import html
import json
import math
import numbers
import os
import pickle
import tempfile
from collections import defaultdict, deque, ChainMap, OrderedDict
from itertools import zip_longest
from operator import attrgetter, itemgetter
from typing import Dict, List, Tuple, Any, Union, Iterable, Iterator, Optional

import numpy as np
import pandas as pd
from dnutils import first, ifnone, mapstr, err, fst, out, ifnot, getlogger, logs, project
from graphviz import Digraph
from matplotlib import style, pyplot as plt

from .base.constants import plotstyle, orange, green
from .base.errors import Unsatisfiability
<<<<<<< HEAD
from .base.utils import list2interval, format_path, normalized, Heap
=======
from .base.utils import list2interval, format_path, normalized, list2intset, list2set
>>>>>>> d808e923
from .base.utils import prod, setstr_int
from .distributions import Integer
from .distributions import Multinomial, Numeric
from .distributions.quantile.quantiles import QuantileDistribution
from .variables import (
    VariableMap,
    SymbolicVariable,
    NumericVariable,
    Variable,
    VariableAssignment,
    IntegerVariable,
    LabelAssignment,
    ValueAssignment
)

try:
    from .base.intervals import __module__
    from .learning.impurity import __module__
    from .base.functions import __module__
except ModuleNotFoundError:
    import pyximport
    pyximport.install()
finally:
    from .base.intervals import ContinuousSet as Interval, EXC, INC, R, ContinuousSet, RealSet
    from .learning.impurity import Impurity
    from .base.functions import PiecewiseFunction


try:
    style.use(plotstyle)
except OSError:
    import logging
    logging.warning(
        f'Style "{plotstyle}" not found. Falling back to "default".'
    )
    style.use('default')


# ----------------------------------------------------------------------------------------------------------------------
# Global constants

DISCRIMINATIVE = 'discriminative'
GENERATIVE = 'generative'


# ----------------------------------------------------------------------------------------------------------------------


class Node:
    """
    Wrapper for the nodes of the :class:`jpt.learning.trees.Tree`.
    """

    def __init__(self, idx: int, parent: None or 'DecisionNode' = None) -> None:
        """
        Create a Node
        :param idx: the identifier of a node
        :param parent: the parent of this node
        """
        self.idx = idx
        self.parent: DecisionNode = parent
        self.samples = 0.
        self._path = []

    @property
    def path(self) -> VariableMap:
        """
        :return: the path of this Node as VariableMap
        """
        res = VariableMap()
        for var, vals in self._path:
            res[var] = (res.get(
                var,
                set(range(var.domain.n_values)) if (var.symbolic or var.integer) else R
            ).intersection(vals))
        return res

    def consistent_with(self, evidence: VariableMap) -> bool:
        """
        Check if the node is consistent with the variable assignments in evidence.

        :param evidence: A VariableMap that maps to singular values (numeric or symbolic)
            or ranges (continuous set, set)
        :return: bool
        """

        # for every variable and its assignment
        for variable, value in evidence.items():
            variable: Variable

            # if the variable is in the path of this node
            if variable in self.path.keys():

                # get the restriction of the path
                restriction = self.path[variable]

                # if it is a numeric
                if variable.numeric:

                    # and a range is given
                    if isinstance(value, ContinuousSet):
                        # if the ranges don't intersect return false
                        if value.isdisjoint(restriction):
                            return False

                    # if it is a singular value
                    else:
                        # check if the path allows this value
                        if not restriction.lower < value <= restriction.upper:
                            return False

                # if the variable is symbolic or integer
                elif variable.symbolic or variable.integer:

                    # if it is a set of possible values
                    if not isinstance(value, set):
                        value = set([value])
                    # check if the sets intersect
                    if value.isdisjoint(restriction):
                        return False

        return True

    def format_path(self):
        return format_path(self.path)

    def number_of_parameters(self) -> int:
        raise NotImplementedError()

    def __str__(self) -> str:
        return f'Node<{self.idx}>'

    def __repr__(self) -> str:
        return f'Node<{self.idx}> object at {hex(id(self))}'

    def depth(self) -> int:
        """
        :return: the depth of this node
        """
        return len(self._path)

    def contains(self, samples: np.ndarray, variable_index_map: VariableMap) -> np.array:
        """
        Check if this node contains the given samples in parallel.

        :param samples: The samples to check
        :param variable_index_map: A VariableMap mapping to the indices in 'samples'
        :return: numpy array with 0s and 1s
        """
        result = np.ones(len(samples))
        for variable, restriction in self.path.items():
            index = variable_index_map[variable]
            if variable.numeric:
                result *= (samples[:, index] > restriction.lower) & (samples[:, index] <= restriction.upper)
            if variable.symbolic or variable.integer:
                result *= np.isin(samples[:, index], list(restriction))

        return result


# ----------------------------------------------------------------------------------------------------------------------

class DecisionNode(Node):
    """
    Represents an inner (decision) node of the the :class:`jpt.learning.trees.Tree`.
    """

    def __init__(self, idx: int, variable: Variable, parent: 'DecisionNode' or None = None):
        """
        Create a DecisionNode

        :param idx: The identifier of a node
        :param variable: The split variable
        :param parent: The parent of this node
        """
        self._splits = None
        self.variable = variable
        super().__init__(idx, parent=parent)
        self.children: None or List[Node] = None  # [None] * len(self.splits)

    def __eq__(self, o) -> bool:
        return (
            type(self) is type(o) and
            self.idx == o.idx and
            (self.parent.idx
             if self.parent is not None else None) == (o.parent.idx if o.parent is not None else None) and
            [n.idx for n in self.children] == [n.idx for n in o.children] and
            self.splits == o.splits and
            self.variable == o.variable and
            self.samples == o.samples
        )

    def to_json(self) -> Dict[str, Any]:
        """
        :return: The DecisionNode as a json serializable dict.
        """
        return {
            'idx': self.idx,
            'parent': ifnone(self.parent, None, attrgetter('idx')),
            'splits': [
                s.to_json() if isinstance(s, ContinuousSet) else list(s)
                for s in self.splits
            ],
            'variable': self.variable.name,
            '_path': [
                (var.name, split.to_json() if var.numeric else list(split))
                for var, split in self._path
            ],
            'children': [node.idx for node in self.children],
            'samples': self.samples,
            'child_idx': self.parent.children.index(self) if self.parent is not None else None
        }

    @staticmethod
    def from_json(tree: 'JPT', data: Dict[str, Any]) -> 'DecisionNode':
        """
        Construct a Decision node from a json dict.
        :param tree: The tree to mount the node in
        :param data: The data describing the members of the node
        :return: the constructed and mounted DecisionNode
        """
        node = DecisionNode(
            idx=data['idx'],
            variable=tree.varnames[data['variable']]
        )
        node.splits = [
            Interval.from_json(s) if node.variable.numeric else set(s)
            for s in data['splits']
        ]
        node.children = [None] * len(node.splits)
        node.parent = ifnone(data['parent'], None, tree.innernodes.get)
        node.samples = data['samples']
        if node.parent is not None:
            node.parent.set_child(data['child_idx'], node)
        tree.innernodes[node.idx] = node
        return node

    @property
    def splits(self) -> List:
        return self._splits

    @splits.setter
    def splits(self, splits):
        if self.children is not None:
            raise ValueError('Children already set: %s' % self.children)
        self._splits = splits
        self.children = [None] * len(self._splits)

    def set_child(self, idx: int, node: Node) -> None:
        """
        Set the child at ``index`` of this Node. Also extend the path of the child node with this
        nodes' path.
        :param idx: the idx of the child (0 for left, 1 for right)
        :param node: The child
        """
        self.children[idx] = node
        node._path = list(self._path)
        node._path.append((self.variable, self.splits[idx]))

    def str_edge(self, idx_split: int) -> str:
        """
        Convert the edge to child at ``idx`` to a string.
        :param idx_split: The index of the child
        :return: str
        """
        if self.variable.numeric:
            return self.variable.str(
                self.splits[idx_split],
                fmt='logic'
            )
        elif self.variable.symbolic:
            negate = len(self.splits[1]) > 1
            if negate:
                label = self.variable.domain.labels[fst(self.splits[0])]
                return '%s%s' % ('\u00AC' if idx_split > 0 else '', label)
            else:
                return str(self.variable.domain.labels[fst(self.splits[idx_split])])
        elif self.variable.integer:
            return setstr_int(self.variable.domain.value2label(self.splits[idx_split]))

    @property
    def str_node(self) -> str:
        return self.variable.name

    def recursive_children(self):
        """
        :return: All children of this node
        """
        return self.children + [item for sublist in
                                [child.recursive_children() for child in self.children] for item in sublist]

    def __str__(self) -> str:
        return (f'<DecisionNode #{self.idx} '
                f'{self.variable.name} = [%s]' % '; '.join(self.str_edge(i) for i in range(len(self.splits))) +
                f'; parent-#: {self.parent.idx if self.parent is not None else None}'
                f'; #children: {len(self.children)}>')

    def __repr__(self) -> str:
        return f'Node<{self.idx}> object at {hex(id(self))}'

    def number_of_parameters(self) -> int:
        """
        :return: The number of relevant parameters in this decision node.
                 2 are parameters necessary since it the variable and its splitting value
                 are sufficient to describe this computation unit.
        """
        return 2


# ----------------------------------------------------------------------------------------------------------------------

class Leaf(Node):
    """
    Represents a leaf node of the :class:`jpt.trees.Tree`.
    """

    def __init__(self, idx: int, parent: DecisionNode or None = None, prior: float or None = None):
        """
        Construct a Leaf
        :param idx: the index of this leaf
        :param parent: the parent of this leaf
        :param prior: the prior of this leaf (relative number of samples in this leaf)
        """
        super().__init__(idx, parent=parent)
        self.distributions = VariableMap()
        self.prior = prior
        self.s_indices = []

    @property
    def str_node(self) -> str:
        return ""

    def applies(self, query: VariableAssignment) -> bool:
        """
        Checks whether this leaf is consistent with the given ``query``.
        :param query: the query to check
        :return: bool
        """
        if isinstance(query, LabelAssignment):
            query = query.value_assignment()
        path = self.path
        for var in set(query.keys()).intersection(set(path.keys())):
            if path.get(var).isdisjoint(query.get(var)):
                return False
        return True

    @property
    def value(self):
        return self.distributions

    def recursive_children(self):
        """
        :return: All children of this node
        """
        return []

    def __str__(self) -> str:
        return f'<Leaf #{self.idx}; parent: #%s prior = %.3f>' % (
            ifnone(self.parent, None, attrgetter('idx')),
            self.prior
        )

    def __repr__(self) -> str:
        return f'Leaf<{self.idx}> object at {hex(id(self))}'

    def __hash__(self):
        return hash((type(self), ((k.name, v) for k, v in self.distributions.items()), self.prior))

    def to_json(self) -> Dict[str, Any]:
        """
        :return: The DecisionNode as a json serializable dict.
        """
        return {
            'idx': self.idx,
            'distributions': self.distributions.to_json(),
            'prior': self.prior,
            'samples': self.samples,
            's_indices': [int(i) for i in self.s_indices],
            'parent': ifnone(self.parent, None, attrgetter('idx')),
            'child_idx': self.parent.children.index(self) if self.parent is not None else -1
        }

    @staticmethod
    def from_json(tree: 'JPT', data: Dict[str, Any]) -> 'Leaf':
        """
        Construct a Decision node from a json dict.
        :param tree: The tree to mount the node in
        :param data: The data describing the members of the node
        :return: the constructed and mounted DecisionNode
        """
        leaf = Leaf(
            idx=data['idx'],
            prior=data['prior'],
            parent=tree.innernodes.get(data['parent'])
        )
        leaf.distributions = VariableMap(
            {
                tree.varnames[v]: tree.varnames[v].domain.from_json(d) for v, d in data['distributions'].items()
            }
        )
        leaf._path = []
        if leaf.parent is not None:
            leaf.parent.set_child(data['child_idx'], leaf)
        leaf.prior = data['prior']
        leaf.samples = data['samples']
        if 's_indices' in data:
            leaf.s_indices = np.array(data['s_indices'])
        tree.leaves[leaf.idx] = leaf
        return leaf

    def __eq__(self, o) -> bool:
        return (type(o) == type(self) and
                self.idx == o.idx and
                self._path == o._path and
                self.samples == o.samples and
                self.distributions == o.distributions and
                self.prior == o.prior)

    def consistent_with(self, evidence: VariableMap) -> bool:
        """
        Check if the node is consistent with the variable assignments in evidence.

        :param evidence: A preprocessed VariableMap that maps to singular values (numeric or symbolic)
            or ranges (continuous set, set)
        """
        return self.probability(evidence) > 0.

    def path_consistent_with(self, evidence: VariableMap) -> bool:
        """
        Check if the path of this node is consistent with the variable assignments in evidence.

        :param evidence: A preprocessed VariableMap that maps to singular values (numeric or symbolic)
            or ranges (continuous set, set)
        """
        return super(Leaf, self).consistent_with(evidence)

    def probability(self,
                    query: VariableAssignment,
                    dirac_scaling: float = 2.,
                    min_distances: VariableMap = None) -> float:
        """
        Calculate the probability of a (partial) query. Exploits the independence assumption
        :param query: A preprocessed VariableMap that maps to singular values (numeric or symbolic)
            or ranges (continuous set, set)
        :type query: VariableMap
        :param dirac_scaling: the minimal distance between the samples within a dimension are multiplied by this factor
            if a durac impulse is used to model the variable.
        :type dirac_scaling: float
        :param min_distances: A dict mapping the variables to the minimal distances between the observations.
            This can be useful to use the same likelihood parameters for different test sets for example in cross
            validation processes.
        :type min_distances: A VariableMap from numeric variables to floats or None
        """

        result = 1.
        if isinstance(query, LabelAssignment):
            query = query.value_assignment()
        # for every variable and its assignment
        for variable, value in query.items():
            variable: Variable

            # if it is a numeric
            if variable.numeric:
                result *= self._numeric_probability(variable, value, dirac_scaling, min_distances)

            # if the variable is symbolic
            elif variable.symbolic or variable.integer:

                # force the evidence to be a set
                if not isinstance(value, set):
                    value = set([value])

                # return false if the evidence is impossible in this leaf
                result *= self.distributions[variable]._p(value)

        return result

    def _numeric_probability(self, variable: NumericVariable, value, dirac_scaling: float = 2.,
                             min_distances: VariableMap = None):
        """ Calculate the probability of an arbitrary value for a numeric variable.
        :param variable: A numeric variable
        :param dirac_scaling: the minimal distance between the samples within a dimension are multiplied by this factor
            if a durac impulse is used to model the variable.
        :param min_distances: A dict mapping the variables to the minimal distances between the observations.
            This can be useful to use the same likelihood parameters for different test sets for example in cross
            validation processes.
        """
        if isinstance(value, RealSet):
            return sum(self._numeric_probability(variable, cs, dirac_scaling, min_distances) for cs in value.intervals)

        # handle ContinuousSet
        elif isinstance(value, ContinuousSet):

            if value.size() == 0:
                return 0

            elif value.size() == 1:
                return self._numeric_probability(variable, value.lower, dirac_scaling, min_distances)

            else:
                return self.distributions[variable]._p(value)

        # handle single Numbers
        elif isinstance(value, numbers.Number):
            result = 1.
            # get the likelihood
            likelihood = self.distributions[variable].pdf(value)

            # if it is infinity and no handling is provided replace it with 1.
            if likelihood == float("inf") and not min_distances:
                result *= 1
            # if it is infinite and a handling is provided, replace with dirac_sclaing/min_distance
            elif likelihood == float("inf") and min_distances:
                result *= dirac_scaling / min_distances[variable]
            else:
                result *= likelihood

            return result

        else:
            raise ValueError("Unknown Datatype for Conditional JPT, type is %s" % type(value))

    def parallel_likelihood(self, queries: np.ndarray, dirac_scaling: float = 2.,  min_distances: VariableMap = None) \
            -> np.ndarray:
        """
        Calculate the probability of a (partial) query. Exploits the independence assumption
        :param queries: A VariableMap that maps to singular values (numeric or symbolic)
            or ranges (continuous set, set)
        :type queries: VariableMap
        :param dirac_scaling: the minimal distance between the samples within a dimension are multiplied by this factor
            if a durac impulse is used to model the variable.
        :type dirac_scaling: float
        :param min_distances: A dict mapping the variables to the minimal distances between the observations.
            This can be useful to use the same likelihood parameters for different test sets for example in cross
            validation processes.
        :type min_distances: A VariableMap from numeric variables to floats or None
        """

        # create result vector
        result = np.ones(len(queries))

        # for each idx, variable and distribution
        for idx, (variable, distribution) in enumerate(self.distributions.items()):

            # if the variable is symbolic
            if isinstance(variable, SymbolicVariable) or isinstance(variable, IntegerVariable):

                # multiply by probability
                probs = distribution._params[queries[:, idx].astype(int)]

            # if the variable is numeric
            elif isinstance(variable, NumericVariable):

                # get the likelihoods
                probs = np.asarray(distribution.pdf.multi_eval(queries[:, idx].copy(order='C').astype(float)))

                if min_distances:
                    # replace them with dirac scaling if they are infinite
                    probs[(probs == float("inf")).nonzero()] = dirac_scaling / min_distances[variable]

                # if no distances are provided replace infinite values with 1.
                else:
                    probs[(probs == float("inf")).nonzero()] = 1.

            else:
                raise ValueError("Variable of type %s is not known!" % type(variable))

            # multiply results
            result *= probs

        return result

    def copy(self) -> 'Leaf':
        """Create a copy of this leaf. The copy is unaware of the tree and vice versa.
        Hence, not path or parent etc. is set. The copy only provides querying functionality."""
        result = Leaf(self.idx, None, self.prior)
        result.samples = self.samples
        result.s_indices = self.s_indices
        result.distributions = VariableMap(
            {
               variable:  type(distribution).from_json(distribution.to_json()) for variable, distribution in self.distributions.items()
            }
        )
        return result

    def conditional_leaf(self, evidence: VariableAssignment) -> 'Leaf':
        """
        Create a leaf that is cropped to the values described in evidence.
        :param evidence: A VariableAssignment describing evidence.
        :return: The cropped leaf, that hos no parent, path, etc. set.
        """
        if isinstance(evidence, LabelAssignment):
            evidence = evidence.value_assignment()

        result = self.copy()

        for variable, value in evidence.items():
            # adjust leaf distributions
            # noinspection PyProtectedMember
            result.distributions[variable] = result.distributions[variable]._crop(value)

        return result

    def mpe(self, minimal_distances: VariableMap) -> (VariableMap, float):
        """
        Calculate the most probable explanation of this leaf as a fully factorized distribution.
        :return: the likelihood of the maximum as a float and the configuration as a VariableMap
        """

        # initialize likelihood and maximum
        result_likelihood = self.prior
        maximum = dict()

        # for every variable and distribution
        for variable, distribution in self.distributions.items():

            # calculate mpe of that distribution
            explanation, likelihood = distribution.mpe()

            # apply upper cap for infinities
            likelihood = minimal_distances[variable] if likelihood == float("inf") else likelihood

            # update likelihood
            result_likelihood *= likelihood

            # save result
            maximum[variable] = explanation

        # create mpe result
        return LabelAssignment(maximum.items()), result_likelihood

    def k_mpe(self) -> Iterator[LabelAssignment]:
        '''
        Compute the ``k`` most probable explanations of this leaf.
        :return:
        '''
        ...

    def number_of_parameters(self) -> int:
        """
        :return: The number of relevant parameters in this decision node.
                Leafs require 1 + the sum of all distributions parameters. The 1 extra parameter
                represents the prior.
        """
        return sum([distribution.number_of_parameters() for distribution in self.distributions.values()])

    def sample(self, amount) -> np.array:
        """Sample `amount` many samples from the leaf.

        :returns A numpy array of size (amount, self.variables) containing the samples.
        """
        result = np.empty((amount, len(self.distributions)), dtype=object)

        for idx, (variable, distribution) in enumerate(self.distributions.items()):
            result[:, idx] = list(distribution.sample(amount))

        return result


# ----------------------------------------------------------------------------------------------------------------------

# noinspection PyProtectedMember
class JPT:
    """
    Implementation Joint Probability Trees (JPTs).
    """

    logger = getlogger('/jpt', level=logs.INFO)

    def __init__(self,
                 variables: List[Variable],
                 targets: List[str or Variable] = None,
                 features: List[str or Variable] = None,
                 min_samples_leaf: float or int = 1,
                 min_impurity_improvement: float or None = None,
                 max_leaves: int or None = None,
                 max_depth: int or None = None,
                 dependencies: Dict[Variable, List[Variable]] or None = None) -> None:
        """
        Create a JPT.
        :param variables: The variables that will be represented this model
        :param targets: The variables where the information gain will be computed on
        :param features: The variables where the splits will be chosen from
        :param min_samples_leaf: If an integer is provided it is the minimal number of samples required to form a leaf,
        if a float is provided it will be the minimal percentage of samples that is required to form a leaf
        :param min_impurity_improvement: The minimal amount of information gain to justify a split
        :param max_leaves: The maximum number of leaves (deprecated)
        :param max_depth: The maximum depth the tree may have
        :param dependencies: A dictionary mapping variables to a list of dependent variables. Having this
        sparse may speed up training a lot.
        """
        targets = ifnone(targets, [])
        features = ifnone(features, [])

        self._variables = list(variables)
        self.varnames: OrderedDict[str, Variable] = OrderedDict((var.name, var) for var in self._variables)
        self._targets = (
            list(self.variables)
            if not targets else [self.varnames[v] if type(v) is str else v for v in targets]
        )

        # handle features such that only specifying targets is enough
        if not targets:
            if not features:
                self._features = list(self.variables)
            else:
                self._features = [self.varnames[v] if type(v) is str else v for v in features]
        else:
            if not features:
                self._features = [v for v in self.variables if v not in self.targets]
            else:
                self._features = [self.varnames[v] if type(v) is str else v for v in features]

        self.leaves: Dict[int, Leaf] = {}
        self.innernodes: Dict[int, DecisionNode] = {}
        self.priors: VariableMap = VariableMap()

        self._min_samples_leaf = min_samples_leaf
        self._keep_samples = False
        self.min_impurity_improvement = ifnone(min_impurity_improvement, 0)

        # a map saving the minimal distances to prevent infinite high likelihoods
        self.minimal_distances: VariableMap = VariableMap(variables=self.variables)
        self._numsamples = 0
        self.root = None
        self.c45queue = deque()
        self.max_leaves = max_leaves
        self.max_depth = max_depth or float('inf')
        self._node_counter = 0
        self.indices = None
        self.impurity = None

        # initialize the dependencies as fully dependent on each other.
        # the interface isn't modified therefore the jpt should work as before if not
        # specified different
        if dependencies is None:
            self.dependencies: VariableMap[Variable, List[Variable]] = VariableMap({
                var: list(self.targets) for var in self.features
            })
        else:
            self.dependencies: VariableMap[Variable, List[Variable]] = VariableMap(
                dependencies.items(),
                variables=self.variables
            )

    def _reset(self) -> None:
        """ Delete all parameters of this model (not the hyperparameters)"""
        self.innernodes.clear()
        self.leaves.clear()
        self.priors = VariableMap(variables=self.variables) # .clear()
        self.root = None
        self.c45queue.clear()

    @property
    def allnodes(self):
        return ChainMap(self.innernodes, self.leaves)

    @property
    def variables(self) -> Tuple[Variable]:
        return self._variables

    @property
    def targets(self) -> List[Variable]:
        return self._targets

    @property
    def features(self) -> List[Variable]:
        return self._features

    @property
    def numeric_variables(self) -> List[Variable]:
        return [var for var in self.variables if isinstance(var, NumericVariable)]

    @property
    def symbolic_variables(self) -> List[Variable]:
        return [var for var in self.variables if isinstance(var, SymbolicVariable)]

    @property
    def integer_variables(self) -> List[Variable]:
        return [var for var in self.variables if isinstance(var, IntegerVariable)]

    @property
    def numeric_targets(self) -> List[Variable]:
        return [var for var in self.targets if isinstance(var, NumericVariable)]

    @property
    def symbolic_targets(self) -> List[Variable]:
        return [var for var in self.targets if isinstance(var, SymbolicVariable)]

    @property
    def integer_targets(self) -> List[Variable]:
        return [var for var in self.targets if isinstance(var, IntegerVariable)]

    @property
    def numeric_features(self) -> List[Variable]:
        return [var for var in self.features if isinstance(var, NumericVariable)]

    @property
    def symbolic_features(self) -> List[Variable]:
        return [var for var in self.features if isinstance(var, SymbolicVariable)]

    @property
    def integer_features(self) -> List[Variable]:
        return [var for var in self.features if isinstance(var, IntegerVariable)]

    def to_json(self) -> Dict[str, Any]:
        """Convert the tree to a json dictionary that can be serialized. """
        return {
            'variables': [v.to_json() for v in self.variables],
            'targets': [v.name for v in self.targets] if self.targets else self.targets,
            'features': [v.name for v in self.features],
            'min_samples_leaf': self.min_samples_leaf,
            'min_impurity_improvement': self.min_impurity_improvement,
            'max_leaves': self.max_leaves,
            'max_depth': self.max_depth,
            'minimal_distances': self.minimal_distances.to_json(),
            'dependencies': {
                var.name: [v.name for v in deps]
                for var, deps in self.dependencies.items()},
            'leaves': [l.to_json() for l in self.leaves.values()],
            'innernodes': [n.to_json() for n in self.innernodes.values()],
            'priors': {variable.name: p.to_json() for variable, p in self.priors.items()},
            'root': ifnone(self.root, None, attrgetter('idx'))
        }

    @staticmethod
    def from_json(
            data: Dict[str, Any],
            variables: Optional[Iterable[Variable]] = None
    ) -> 'JPT':
        """
        Construct a tree from a json dict.

        :data:          The JSON dictionary holding the serialized JPT data.
        :variables:     (optional) An iterable holding the already de-serialized variables
                        the JPT shall be constructed with.
        """
        if variables is not None:
            variables = OrderedDict(
                [(v.name, v) for v in variables]
            )
        else:
            variables = OrderedDict(
                [(d['name'], Variable.from_json(d)) for d in data['variables']]
            )
        jpt = JPT(
            variables=list(variables.values()),
            targets=(
                [variables[v] for v in data['targets']]
                if data.get('targets')
                else []
            ),
            features=(
                [variables[v] for v in data['features']]
                if data.get('features')
                else []
            ),
            min_samples_leaf=data['min_samples_leaf'],
            min_impurity_improvement=data['min_impurity_improvement'],
            max_leaves=data['max_leaves'],
            max_depth=data['max_depth'],
            dependencies={
                variables[var]: [variables[v] for v in deps]
                for var, deps in data.get('dependencies', {}).items()
            }
        )
        jpt.minimal_distances = VariableMap.from_json(
            jpt.numeric_variables,
            data.get("minimal_distances", {})
        )
        for d in data['innernodes']:
            DecisionNode.from_json(jpt, d)
        for d in data['leaves']:
            Leaf.from_json(jpt, d)

        jpt.priors = VariableMap({
            jpt.varnames[varname]: jpt.varnames[varname].domain.from_json(dist)
            for varname, dist in data['priors'].items()
        })
        jpt.root = jpt.allnodes[data.get('root')] if data.get('root') is not None else None
        return jpt

    def __getstate__(self):
        return self.to_json()

    def __setstate__(self, state):
        self.__dict__ = JPT.from_json(state).__dict__

    def __eq__(self, o) -> bool:
        return all((
            isinstance(o, JPT),
            self.innernodes == o.innernodes,
            self.leaves == o.leaves,
            self.priors == o.priors,
            self.min_samples_leaf == o.min_samples_leaf,
            self.min_impurity_improvement == o.min_impurity_improvement,
            self.targets == o.targets,
            self.variables == o.variables,
            self.max_depth == o.max_depth,
            self.max_leaves == o.max_leaves,
            self.dependencies == o.dependencies
        ))

    def encode(self, samples: np.ndarray) -> np.array:
        """
        Get the leaf index that describes the partition of each sample. Only works for fully initialized samples, i. e.
        a matrix of arbitrary many rows but #variables many columns.
        :param samples: the samples to evaluate
        :return: A 1D numpy array of integers containing the leaf index of every sample.
        """
        result = np.zeros(len(samples))
        variable_index_map = VariableMap([(variable, idx) for (idx, variable) in enumerate(self.variables)])
        samples = self._preprocess_data(samples)
        for idx, leaf in self.leaves.items():
            contains = leaf.contains(samples, variable_index_map)
            result[contains == 1] = idx
        return result

    def pdf(self, values: VariableAssignment) -> float:
        """
        Get the likelihood of one world
        :param values: A VariableMap mapping some variables to one value.
        :return: The likelihood as float
        """
        if isinstance(values, LabelAssignment):
            values = values.value_assignment()
        if any([isinstance(val, ContinuousSet) and val.size() > 1 for val in values.values()]):
            raise ValueError('PDF not defined on intervals of size >1')
        if any([isinstance(val, set) and len(val) > 1 for val in values.values()]):
            raise ValueError('PDF not defined on sets of size >1')

        self._check_variable_assignment(values)

        values_scalars = ValueAssignment(variables=values._variables.values())
        values_sets = ValueAssignment(variables=values._variables.values())
        for var, val in values.items():
            if isinstance(var, NumericVariable):
                if not isinstance(val, ContinuousSet):
                    values_sets[var] = ContinuousSet(val, val)
                    values_scalars[var] = val
                else:
                    values_sets[var] = val
                    values_scalars[var] = val.lower
            else:
                if not isinstance(val, set):
                    values_sets[var] = {val}
                    values_scalars[var] = val
                else:
                    values_sets[var] = val
                    values_scalars[var] = first(val)

        pdf = 0
        for leaf in self.apply(values_sets):
            pdf += leaf.prior * (prod(leaf.distributions[var].pdf(value)
                                      for var, value in values_scalars.items()) if values_scalars else 1)
        return pdf

    def infer(
            self,
            query: Union[Dict[Union[Variable, str], Any], VariableAssignment],
            evidence: Union[Dict[Union[Variable, str], Any], VariableAssignment] = None,
            fail_on_unsatisfiability: bool = True
    ) -> float or None:
        r"""For each candidate leaf ``l`` calculate the number of samples in which `query` is true:

        .. math::
            P(query|evidence) = \frac{p_q}{p_e}
            :label: query

        .. math::
            p_q = \frac{c}{N}
            :label: pq

        .. math::
            c = \frac{\prod{F}}{x^{n-1}}
            :label: c

        where ``Q`` is the set of variables in `query`, :math:`P_{l}` is the set of variables that occur in ``l``,
        :math:`F = \{v | v \in Q \wedge~v \notin P_{l}\}` is the set of variables in the `query` that do not occur in ``l``'s path,
        :math:`x = |S_{l}|` is the number of samples in ``l``, :math:`n = |F|` is the number of free variables and
        ``N`` is the number of samples represented by the entire tree.
        reference to :eq:`query`

        :param query:       the event to query for, i.e. the query part of the conditional P(query|evidence) or the prior P(query)
        :type query:        dict of {jpt.variables.Variable : jpt.learning.distributions.Distribution.value}
        :param evidence:    the event conditioned on, i.e. the evidence part of the conditional P(query|evidence)
        :type evidence:     dict of {jpt.variables.Variable : jpt.learning.distributions.Distribution.value}
        :param fail_on_unsatisfiability: whether an error is raised in case of unsatisfiable evidence or not.
        """
        if isinstance(query, dict):
            query = self.bind(query)
        if isinstance(query, LabelAssignment):
            query_ = query.value_assignment()
        else:
            query_ = query

        self._check_variable_assignment(query_)

        if evidence is None:
            evidence = {}
        if isinstance(evidence, dict):
            evidence = self.bind(evidence)
        if isinstance(evidence, LabelAssignment):
            evidence_ = evidence.value_assignment()
        else:
            evidence_ = evidence

        self._check_variable_assignment(evidence_)

        p_q = 0.
        p_e = 0.

        for leaf in self.apply(evidence_):
            p_m = 1
            for var in set(evidence_.keys()):
                evidence_val = evidence_[var]
                if var in leaf.path:  # var.numeric and
                    evidence_val = evidence_val.intersection(leaf.path[var])
                p_m *= leaf.distributions[var]._p(evidence_val)

            w = leaf.prior
            p_m *= w
            p_e += p_m

            if leaf.applies(query_):
                for var in set(query_.keys()):
                    query_val = query_[var]
                    if var in leaf.path:
                        query_val = query_val.intersection(leaf.path[var])
                    p_m *= leaf.distributions[var]._p(query_val)
                p_q += p_m

        if p_e == 0:
            if fail_on_unsatisfiability:
                raise ValueError(
                    'Query is unsatisfiable: P(%s) is 0.' % format_path(evidence)
                )
            else:
                return None
        else:
            return p_q / p_e

    # noinspection PyProtectedMember
    def posterior(
            self,
            variables: List[Variable or str] = None,
            evidence: Dict[Union[Variable, str], Any] or VariableAssignment = None,
            fail_on_unsatisfiability: bool = True,
            report_inconsistencies: bool = False
    ) -> VariableMap or None:
        """
        Compute the posterior distribution of every variable in ``variables``. The result contains independent
        distributions. Be aware that they might not actually be independent.

        :param variables: The query variables of the posterior to be computed
        :param evidence: The evidence given for the posterior to be computed
        :param fail_on_unsatisfiability: Rather or not an ``Unsatisfiability`` error is raised if the
                                         likelihood of the evidence is 0.
        :param report_inconsistencies:   In case of an ``Unsatisfiability`` error, the exception raise
                                         will contain information about the variable assignments that
                                         caused the inconsistency.
        :return: jpt.trees.PosteriorResult containing distributions, candidates and weights
        """
        if evidence is None:
            evidence = {}
        if isinstance(evidence, dict):
            evidence = self.bind(evidence)
        if isinstance(evidence, LabelAssignment):
            evidence_ = evidence.value_assignment()
        else:
            evidence_ = evidence

        self._check_variable_assignment(evidence_)

        variables = ifnone(variables, self.variables)
        result = VariableMap()
        variables = [self.varnames[v] if type(v) is str else v for v in variables]

        distributions = defaultdict(list)

        likelihoods = []
        priors = []

        inconsistencies = {}
        for leaf in self.apply(evidence_):
            likelihood = 1
            conflicting_assignment = VariableMap()
            # check if path of candidate leaf is consistent with evidence
            # (i.e. contains evicence variable with *correct* value or does not contain it at all)
            for var in set(evidence_.keys()):
                evidence_set = evidence_[var]
                if var in leaf.path:
                    evidence_set = evidence_set.intersection(leaf.path[var])

                if isinstance(evidence_set, ContinuousSet) and evidence_set.size() == 1:
                    l_var = leaf.distributions[var].pdf(evidence_set.lower)
                    l_var = 1 if np.isinf(l_var) else l_var
                else:
                    l_var = leaf.distributions[var]._p(evidence_set)

                if not l_var:
                    conflicting_assignment[var] = var.domain.value2label(evidence_set)
                    if not report_inconsistencies:
                        break

                likelihood *= ifnot(l_var, 1)

            if conflicting_assignment:
                inconsistencies[conflicting_assignment] = inconsistencies.get(conflicting_assignment, 0) + likelihood
                continue

            likelihoods.append(0 if conflicting_assignment else likelihood)
            priors.append(leaf.prior)

            for var in variables:
                evidence_set = evidence_.get(var)
                distribution = leaf.distributions[var]
                if evidence_set is not None:
                    if var in leaf.path:
                        evidence_set = evidence_set.intersection(leaf.path[var])
                        distribution = distribution._crop(evidence_set)
                distributions[var].append(distribution)

        weights = [l * p for l, p in zip(likelihoods, priors)]
        try:
            weights = normalized(weights)
        except ValueError:
            if fail_on_unsatisfiability:
                raise Unsatisfiability(
                    'Evidence %s is unsatisfiable.' % format_path(evidence),
                    reasons=inconsistencies
                )
            return None


        for var, dists in distributions.items():
            if var.numeric:
                result[var] = Numeric.merge(dists, weights=weights)
            elif var.symbolic:
                result[var] = Multinomial.merge(dists, weights=weights)
            elif var.integer:
                result[var] = Integer.merge(dists, weights=weights)

        return result

    def expectation(
            self,
            variables: Iterable[Variable] = None,
            evidence: VariableAssignment = None,
            fail_on_unsatisfiability: bool = True
    ) -> VariableMap or None:
        """
        Compute the expected value of all ``variables``. If no ``variables`` are passed,
        it defaults to all variables not passed as ``evidence``.

        :param variables: The variables to compute the expectation distributions on
        :param evidence: The raw evidence applied to the tree
        :param fail_on_unsatisfiability: Rather or not an ``Unsatisfiability`` error is raised if the
                                         likelihood of the evidence is 0.
        :return: VariableMap
        """
        if evidence is None:
            evidence = {}
        if isinstance(evidence, dict):
            evidence = self.bind(evidence)
        if isinstance(evidence, LabelAssignment):
            evidence_ = evidence.value_assignment()
        else:
            evidence_ = evidence

        self._check_variable_assignment(evidence_)

        variables = ifnot(
            [v if isinstance(v, Variable) else self.varnames[v] for v in ifnone(variables, self.variables)],
            set(self.variables) - set(evidence_ or {})
        )

        posteriors = self.posterior(
            variables,
            evidence_,
            fail_on_unsatisfiability=fail_on_unsatisfiability
        )

        if posteriors is None:
            if fail_on_unsatisfiability:
                raise Unsatisfiability('Query is unsatisfiable: P(%s) is 0.' % format_path(evidence))
            else:
                return None

        final = VariableMap()
        for var, dist in posteriors.items():
            final[var] = dist.expectation()
        return final

    def mpe(
            self,
<<<<<<< HEAD
            evidence: Union[Dict[Union[Variable, str], Any], VariableAssignment] = None,
=======
            evidence: Union[Dict[Union[Variable, str], Any],
            VariableAssignment] = None,
>>>>>>> d808e923
            fail_on_unsatisfiability: bool = True
    ) -> (List[LabelAssignment], float) or None:
        """
        Calculate the most probable explanation of all variables if the tree given the evidence.
        :param evidence: The evidence that is applied to the tree
        :param fail_on_unsatisfiability: Rather or not an ``Unsatisfiability`` error is raised if the
                                         likelihood of the evidence is 0.
        :return: List of LabelAssignments that describes all maxima of the tree given the evidence.
            Additionally, a float describing the likelihood of all solutions is returned.
        """
        if evidence is None:
            evidence = {}
        if isinstance(evidence, dict):
            evidence = self.bind(evidence)
        if isinstance(evidence, LabelAssignment):
            evidence_ = evidence.value_assignment()
        else:
            evidence_ = evidence

        self._check_variable_assignment(evidence_)

        # apply the conditions given
        conditional_jpt = self.conditional_jpt(evidence_, fail_on_unsatisfiability)

        if conditional_jpt is None:
            return None

        # calculate the maximal probabilities for each leaf
        maxima = [leaf.mpe(self.minimal_distances) for leaf in conditional_jpt.leaves.values()]

        # get the maximum of those maxima
        highest_likelihood = max([m[1] for m in maxima])

        # create a list for all possible maximal occurrences
        results = []

        # for every leaf and its mpe
        for leaf, (mpe, likelihood) in zip(conditional_jpt.leaves.values(), maxima):

            if likelihood == highest_likelihood:
                # append the argmax to the results
                results.append(mpe)

        # return the results
        return results, highest_likelihood

    def kmpe(
            self,
            evidence: Union[Dict[Union[Variable, str], Any], VariableAssignment] = None,
            fail_on_unsatisfiability: bool = True,
            k: int = 0
    ) -> Iterator[Tuple[float, LabelAssignment]] or None:
        """
        Perform a k-MPE inference on this JPT under the given evidence.

        k-MPE yields the ``k`` most probable explanation states in decreasing order.

        :param evidence: The evidence to apply
        :param fail_on_unsatisfiability: Rather to raise an Unsatisfiability Error on impossible evidence or not.
        :param k: the number of solutions to return
        :return: An iterator with states ordered by likelihood.
        """
        if isinstance(evidence, LabelAssignment):
            evidence_ = evidence.value_assignment()
        else:
            evidence_ = evidence

        # apply the evidence given
        conditional_jpt = self.conditional_jpt(evidence_, fail_on_unsatisfiability)
        if conditional_jpt is None:
            return None

        # Determine the maximal likelihood in numeric distributions
        likelihoods = []
        for leaf in conditional_jpt.leaves.values():
            for var, dist in leaf.distributions.items():
                if isinstance(dist, Numeric):
                    likelihood_max, _ = dist.mpe()
                    likelihoods.append(likelihood_max)
        mpe_solvers = [
            MPESolver(
                distributions=leaf.distributions,
                likelihood_divisor=max(likelihoods) if likelihoods else None
            ).solve() for leaf in conditional_jpt.leaves.values()
        ]

        mpe_candidates = Heap(
            data=[(*next(solver), solver) for solver in mpe_solvers],
            key=itemgetter(0)
        )

        count = 0
        while mpe_candidates and (not k or count < k):
            cost, solution, solver = mpe_candidates.pop()
            values = LabelAssignment([(variable, value if variable.numeric else set(value))
                                     for variable, value in solution.items()])
            # if isinstance(evidence, LabelAssignment):
            # values = values.label_assignment()
            yield np.exp(-cost), values
            try:
                mpe_candidates.push((*next(solver), solver))
            except StopIteration:
                pass
            count += 1

    def _preprocess_query(self,
                          query: Union[dict, VariableMap],
                          remove_none: bool = True,
                          skip_unknown_variables: bool = False,
                          allow_singular_values: bool = False) -> LabelAssignment:
        """
        Transform a query entered by a user into an internal representation that can be further processed.
        :param query: the raw query
        :param remove_none: Rather to remove None entries or not
        :param skip_unknown_variables:  skip preprocessing for variable that does not exist in tree (may happen in
                                        multiple reverse tree inference). If False, an exception is raised;
                                        default: False
        :param allow_singular_values: Allow singular values, such that they are transformed to the daomain
            specification of numeric variables but not transformed to intervals via the PPF.
        :return: the preprocessed VariableMap
        """
        # Transform lists into a numeric interval:
        query_ = LabelAssignment(variables=self.variables)
        # parameter of the respective variable:
        for key, arg in query.items():
            if arg is None and remove_none:
                continue

            var = key if isinstance(key, Variable) else self.varnames.get(key)

            if var is None:
                if skip_unknown_variables:
                    continue
                else:
                    raise Exception(f'Variable "{key}" is unknown!')

            if var.numeric:
                if type(arg) is list:
                    arg = list2interval(arg)
                if isinstance(arg, numbers.Number):
                    val = arg
                    if allow_singular_values:
                        query_[var] = val
                    # Apply a "blur" to single value evidences, if any blur is set
                    elif var.blur:
                        prior = self.priors[var.name]
                        quantile = prior.cdf.functions[
                            max(1, min(len(prior.cdf) - 2, prior.cdf.idx_at(var.domain.label2value(val))))
                        ].eval(val)
                        lower = var.domain.label2value(quantile - var.blur / 2)
                        upper = var.domain.label2value(quantile + var.blur / 2)
                        query_[var] = ContinuousSet(
                            var.domain.value2label(
                                prior.ppf.functions[max(1, min(len(prior.cdf) - 2, prior.ppf.idx_at(lower)))].eval(
                                    lower
                                )
                            ),
                            var.domain.value2label(
                                prior.ppf.functions[min(len(prior.ppf) - 2, max(1, prior.ppf.idx_at(upper)))].eval(
                                    upper
                                )
                            )
                        )
                    else:
                        query_[var] = ContinuousSet(val, val)
                elif isinstance(arg, ContinuousSet):
                    query_[var] = arg
                elif isinstance(arg, RealSet):
                    query_[var] = RealSet([
                        ContinuousSet(i.lower, i.upper, i.left, i.right) for i in arg.intervals
                    ])
                else:
                    raise TypeError('Unknown type of variable value: %s' % type(arg).__name__)
            if var.symbolic or var.integer:
                # Transform into internal values (symbolic values to their indices):
                if type(arg) is list and var.integer:
                    arg = list2intset(arg)
                if type(arg) is list and var.symbolic:
                    arg = list2set(arg)
                if type(arg) is tuple:
                    raise TypeError(
                        'Illegal type for values of domain %s: %s' % (
                            var.domain.__name__,
                            type(arg).__name__
                        )
                    )
                if type(arg) is not set:
                    arg = {arg}
                query_[var] = {v for v in arg}

        return query_

    def _check_variable_assignment(self, assignment: Optional[VariableAssignment]):
        '''
        Check the variable assignment for compatibility with the
        variables of this JPT.
        '''
        if assignment is None:
            return
        for var, _ in assignment.items():
            if var.name not in self.varnames or id(var) != id(self.varnames[var.name]):
                raise ValueError(
                    'Variable %s undefined in this JPT. Note that variable '
                    'instances in `VariableAssignment` and `JPT` must be identical. '
                    'Use `JPT.bind()` to ensure compatible variable assignments.' %
                    repr(var)
                )

    def apply(self, query: VariableAssignment) -> Iterator[Leaf]:
        """
        Iterator that yields leaves that are consistent with ``query``.
        :param query: the preprocessed query
        :return:
        """
        if isinstance(query, LabelAssignment):
            query = query.value_assignment()
        # if the sample doesn't match the features of the tree, there is no valid prediction possible
        if not set(query.keys()).issubset(set(self._variables)):
            raise TypeError(f'Invalid query. Query contains variables that are not '
                            f'represented by this tree: {[v for v in query.keys() if v not in self._variables]}')

        # find the leaf (or the leaves) that have each variable either
        # - not occur in the path to this node OR
        # - match the boolean/symbolic value in the path OR
        # - lie in the interval of the numeric value in the path
        # -> return leaf that matches query
        yield from (leaf for leaf in self.leaves.values() if leaf.applies(query))

    def c45(
            self,
            data: np.ndarray,
            start: int,
            end: int,
            parent: DecisionNode,
            child_idx: int,
            depth: int
    ) -> None:
        """
        Creates a node in the decision tree according to the C4.5 algorithm on the data identified by
        ``indices``. The created node is put as a child with index ``child_idx`` to the children of
        node ``parent``, if any.

        :param data:        the indices for the training samples used to calculate the gain.
        :param start:       the starting index in the data.
        :param end:         the stopping index in the data.
        :param parent:      the parent node of the current iteration, initially ``None``.
        :param child_idx:   the index of the child in the current iteration.
        :param depth:       the depth of the tree in the current recursion level.
        """
        # --------------------------------------------------------------------------------------------------------------
        min_impurity_improvement = ifnone(self.min_impurity_improvement, 0)
        n_samples = end - start
        split_pos = -1
        split_var = None
        impurity = self.impurity

        max_gain = impurity.compute_best_split(start, end)

        self.logger.debug(
            'Data range: %d-%d,' % (start, end),
            'split var:', split_var,
            ', split_pos:', split_pos,
            ', gain:', max_gain
        )

        if max_gain >= min_impurity_improvement and depth < self.max_depth:  # Create a decision node ------------------
            split_pos = impurity.best_split_pos
            split_var_idx = impurity.best_var
            split_var = self.variables[split_var_idx]

            node = DecisionNode(
                idx=len(self.allnodes),
                variable=split_var,
                parent=parent
            )
            node.samples = n_samples
            self.innernodes[node.idx] = node

            if split_var.symbolic:  # Symbolic domain ------------------------------------------------------------------
                split_value = int(
                    data[self.indices[start + split_pos], split_var_idx]
                )
                splits = [
                    {split_value},
                    set(split_var.domain.values.values()) - {split_value}
                ]

            elif split_var.numeric:  # Numeric domain ------------------------------------------------------------------
                split_value = (
                    data[self.indices[start + split_pos], split_var_idx] +
                    data[self.indices[start + split_pos + 1], split_var_idx]
                ) / 2
                splits = [
                    Interval(np.NINF, split_value, EXC, EXC),
                    Interval(split_value, np.PINF, INC, EXC)
                ]

            elif split_var.integer:  # Integer domain ------------------------------------------------------------------
                split_value = int(data[self.indices[start + split_pos + 1], split_var_idx])
                domain = list(split_var.domain.values.values())
                idx_split = domain.index(split_value)
                splits = [set(domain[:idx_split]), set(domain[idx_split:])]

            else:  # ---------------------------------------------------------------------------------------------------
                raise TypeError('Unknown variable type: %s.' % type(split_var).__name__)

            # recurse left and right
            self.c45queue.append((data, start, start + split_pos + 1, node, 0, depth + 1))
            self.c45queue.append((data, start + split_pos + 1, end, node, 1, depth + 1))

            node.splits = splits

        else:  # Create a leaf node ------------------------------------------------------------------------------------
            leaf = node = Leaf(idx=len(self.allnodes), parent=parent)

            if parent is not None:
                parent.set_child(child_idx, leaf)

            for i, v in enumerate(self.variables):
                leaf.distributions[v] = v.distribution()._fit(
                    data=data,
                    rows=self.indices[start:end],
                    col=i
                )
            leaf.prior = n_samples / data.shape[0]
            leaf.samples = n_samples
            if self._keep_samples:
                leaf.s_indices = self.indices[start:end]

            self.leaves[leaf.idx] = leaf

        JPT.logger.debug('Created', str(node))

        if parent is not None:
            parent.set_child(child_idx, node)

        if self.root is None:
            self.root = node

    def __str__(self) -> str:
        return (
            f'{self.__class__.__name__}\n'
            f'{self.pfmt()}\n'
            f'JPT stats: #innernodes = {len(self.innernodes)}, '
            f'#leaves = {len(self.leaves)} ({len(self.allnodes)} total)'
        )

    def __repr__(self) -> str:
        return (
            f'<{self.__class__.__name__} '
            f'#innernodes = {len(self.innernodes)}, '
            f'#leaves = {len(self.leaves)} ({len(self.allnodes)} total)>'
        )

    def pfmt(self) -> str:
        """
        :return: a pretty-format string representation of this JPT.
        """
        return self._pfmt(self.root, 0)

    def _pfmt(self, node, indent) -> str:
        """
        :param node: The starting node
        :param indent: the indentation of each new level
        :return: a pretty-format string representation of this JPT from node downward.
        """
        return "{}{}\n{}".format(
            " " * indent,
            str(node),
            ''.join([self._pfmt(c, indent + 4) for c in node.children])
            if isinstance(node, DecisionNode) else ''
        )

    def _preprocess_data(self, data=None, rows=None, columns=None) -> np.ndarray:
        """
        Transform the input data into an internal representation.
        :param data: The data to transform
        :param rows: The indices of the rows that will be transformed
        :param columns: The indices of the columns that will be transformed
        :return: the preprocessed data
        """
        if sum(d is not None for d in (data, rows, columns)) > 1:
            raise ValueError('Only either of the three is allowed.')
        elif sum(d is not None for d in (data, rows, columns)) < 1:
            raise ValueError('No data passed.')

        JPT.logger.info('Preprocessing data...')

        if isinstance(data, np.ndarray) and data.shape[0] or isinstance(data, list):
            rows = data

        if isinstance(rows, list) and rows:  # Transpose the rows
            columns = [[row[i] for row in rows] for i in range(len(self.variables))]
        elif isinstance(rows, np.ndarray) and rows.shape[0]:
            columns = rows.T

        if isinstance(columns, list) and columns:
            shape = len(columns[0]), len(columns)
        elif isinstance(columns, np.ndarray) and columns.shape:
            shape = columns.T.shape
        elif isinstance(data, pd.DataFrame):
            shape = data.shape
        else:
            raise ValueError('No data given.')

        data_ = np.ndarray(shape=shape, dtype=np.float64, order='C')
        if isinstance(data, pd.DataFrame):
            if set(self.varnames).symmetric_difference(set(data.columns)):
                raise ValueError(
                    'Unknown variable names: %s'
                    % ', '.join(mapstr(set(self.varnames).symmetric_difference(set(data.columns))))
                )

            # Check if the order of columns in the data frame is the same
            # as the order of the variables.
            if not all(c == v for c, v in zip_longest(data.columns, self.varnames)):
                raise ValueError('Columns in DataFrame must coincide with variable order: %s' %
                                 ', '.join(mapstr(self.varnames)))
            transformations = {v: self.varnames[v].domain.values.transformer() for v in data.columns}
            try:
                data_[:] = data.transform(transformations).values
            except ValueError:
                err(transformations)
                raise
        else:
            for i, (var, col) in enumerate(zip(self.variables, columns)):
                data_[:, i] = [var.domain.values[v] for v in col]
        return data_

    def learn(
            self,
            data: Optional[pd.DataFrame] = None,
            rows: Optional[Union[np.ndarray, List]] = None,
            columns: Optional[Union[np.ndarray, List]] = None,
            keep_samples: bool = False,
            close_convex_gaps: bool = True
    ) -> 'JPT':
        """
        Fit the jpt to ``data``
        :param data:    The training examples (assumed in row-shape)
        :type data:     [[str or float or bool]]; (according to `self.variables`)
        :param rows:    The training examples (assumed in row-shape)
        :type rows:     [[str or float or bool]]; (according to `self.variables`)
        :param columns: The training examples (assumed in column-shape)
        :type columns:  [[str or float or bool]]; (according to `self.variables`)
        :param keep_samples: If true, stores the indices of the original data samples in the leaf nodes. For debugging
                        purposes only. Default is false.
        :param close_convex_gaps:
        :return: the fitted model
        """
        # --------------------------------------------------------------------------------------------------------------
        # Check and prepare the data
        _data = self._preprocess_data(data=data, rows=rows, columns=columns)

        for idx, variable in enumerate(self.variables):
            if variable.numeric:
                samples = np.unique(_data[:, idx])
                distances = np.diff(samples)
                self.minimal_distances[variable] = min(distances) if len(distances) > 0 else 2.

        if not _data.shape[0]:
            raise ValueError('No data for learning.')

        self.indices = np.ones(shape=(_data.shape[0],), dtype=np.int64)
        self.indices[0] = 0
        np.cumsum(self.indices, out=self.indices)

        JPT.logger.info('Data transformation... %d x %d' % _data.shape)

        # --------------------------------------------------------------------------------------------------------------
        # Initialize the internal data structures
        self._reset()

        # --------------------------------------------------------------------------------------------------------------
        # Determine the prior distributions
        started = datetime.datetime.now()
        JPT.logger.info('Learning prior distributions...')

        for i, (vname, var) in enumerate(self.varnames.items()):
            self.priors[var] = var.distribution()._fit(
                data=_data,
                col=i
            )
        JPT.logger.info(
            '%d prior distributions learnt in %s.' % (
                len(self.priors),
                datetime.datetime.now() - started
            )
        )

        # --------------------------------------------------------------------------------------------------------------
        # Start the training
        if type(self._min_samples_leaf) is int:
            min_samples_leaf = self._min_samples_leaf

        elif type(self._min_samples_leaf) is float and 0 < self._min_samples_leaf < 1:
            min_samples_leaf = max(1, int(self._min_samples_leaf * len(_data)))

        else:
            min_samples_leaf = self._min_samples_leaf

        self._keep_samples = keep_samples

        # Initialize the impurity calculation
        self.impurity = Impurity(self)
        self.impurity.setup(_data, self.indices)
        self.impurity.min_samples_leaf = min_samples_leaf

        started = datetime.datetime.now()
        JPT.logger.info('Started learning of %s x %s at %s '
                        'requiring at least %s samples per leaf' % (_data.shape[0],
                                                                    _data.shape[1],
                                                                    started,
                                                                    min_samples_leaf))
        learning = GENERATIVE if self.targets == self.variables else DISCRIMINATIVE
        JPT.logger.info('Learning is %s. ' % learning)
        if learning == DISCRIMINATIVE:
            JPT.logger.info('Target variables (%d): %s\n'
                            'Feature variables (%d): %s' % (len(self.targets),
                                                            ', '.join(mapstr(self.targets)),
                                                            len(self.variables) - len(self.targets),
                                                            ', '.join(
                                                                mapstr(set(self.variables) - set(self.targets)))))
        # build up tree
        self.c45queue.append((
                _data,
                0,
                _data.shape[0],
                None,
                None,
                0
        ))
        while self.c45queue:
            self.c45(*self.c45queue.popleft())

        if close_convex_gaps:
            self.postprocess_leaves()

        # ----------------------------------------------------------------------------------------------------------
        # Print the statistics
        JPT.logger.info('Learning took %s' % (datetime.datetime.now() - started))
        JPT.logger.debug(self)
        return self

    fit = learn

    @property
    def min_samples_leaf(self):
        return self._min_samples_leaf

    @staticmethod
    def sample(sample, ft):
        # NOTE: This sampling is NOT uniform for intervals that are infinity in any direction! TODO: FIX to sample from CATEGORICAL
        if ft not in sample:
            return Interval(np.NINF, np.inf, EXC, EXC).sample()
        else:
            iv = sample[ft]

        if isinstance(iv, Interval):
            if iv.lower == -np.inf and iv.upper == np.inf:
                return Interval(np.NINF, np.inf, EXC, EXC).sample()
            if iv.lower == -np.inf:
                if any([i.right == EXC for i in iv.intervals]):
                    # workaround to be able to sample from open interval
                    return iv.upper - 0.01 * iv.upper
                else:
                    return iv.upper
            if iv.upper == np.inf:
                # workaround to be able to sample from open interval
                if any([i.left == EXC for i in iv.intervals]):
                    return iv.lower + 0.01 * iv.lower
                else:
                    return iv.lower

            return iv.sample()
        else:
            return iv

    def likelihood(self,
                   queries: Union[np.ndarray, pd.DataFrame],
                   dirac_scaling: float = 2.,
                   min_distances: Dict = None) -> np.ndarray:
        """
        Get the probabilities of a list of worlds. The worlds must be fully assigned with
        single numbers (no intervals).

        :param queries: An array containing the worlds. The shape is (x, len(variables)).
        :param dirac_scaling: the minimal distance between the samples within a dimension are multiplied by this factor
            if a durac impulse is used to model the variable.
        :param min_distances: A dict mapping the variables to the minimal distances between the observations.
            This can be useful to use the same likelihood parameters for different test sets for example in cross
            validation processes.
        :returns: An np.array with shape (x, ) containing the probabilities.
        """

        # set min distances if not overwritten
        if min_distances is None:
            min_distances = self.minimal_distances

        # preprocess the queries
        queries = self._preprocess_data(queries)

        # initialize probabilities
        probabilities = np.zeros(len(queries))

        # for all leaves
        for leaf in self.leaves.values():

            # calculate likelihood
            leaf_probabilities = leaf.parallel_likelihood(
                queries,
                dirac_scaling,
                min_distances
            )

            # multiply likelihood by leaf prior
            probabilities += (leaf.prior * leaf_probabilities)

        return probabilities

    def reverse(
            self,
            query: Dict,
            confidence: float = .05
    ) -> List[Tuple]:
        """
        Determines the leaf nodes that match query best and returns them along with their respective confidence.

        :param query: a mapping from featurenames to either numeric value intervals or an iterable of categorical values
        :param confidence:  the confidence level for this MPE inference
        :returns: a tuple of probabilities and jpt.trees.Leaf objects that match requirement (representing path to root)
        """
        # if none of the target variables is present in the query, there is no match possible
        # only check variable names, because multiple trees can have the (semantically) same variable, which differs as
        # python object
        if set([v.name if isinstance(v, Variable) else v for v in query.keys()]).isdisjoint(set(self.varnames)):
            return []

        # Transform into internal values/intervals (symbolic values to their indices)
        query_ = self._preprocess_query(query, skip_unknown_variables=True)

        # update non-query variables to allow all possible values
        for i, var in enumerate(self.variables):
            if var in query_: continue
            if var.numeric:
                query_[var] = R
            else:
                query_[var] = set(var.domain.labels.values())

        # stores the probabilities, that the query variables take on the value(s)/a value in the interval given in
        # the query
        confs = {}

        # find the leaf (or the leaves) that matches the query best
        for k, l in self.leaves.items():
            conf = defaultdict(float)
            for v, dist in l.distributions.items():
                conf[v] = dist.p(query_[v])
            confs[l.idx] = conf

        # generate list of leaf-confidence pairs, sorted by confidence (descending)
        candidates = sorted(
            [
                (cf, self.leaves[lidx]) for lidx, cf in confs.items() if all(c >= confidence for c in cf.values())
            ],
            key=lambda i: sum(i[0].values()),
            reverse=True
        )

        return candidates

    def plot(self,
             title: str = "unnamed",
             filename: str or None = None,
             directory: str = None,
             plotvars: List[Variable] = None,
             view: bool = True,
             max_symb_values: int = 10,
             nodefill=None,
             leaffill=None,
             alphabet=False
    ) -> str:
        """
        Generates an SVG representation of the generated regression tree.

        :param title: title of the plot
        :param filename: the name of the JPT (will also be used as filename; extension will be added automatically)
        :param directory: the location to save the SVG file to
        :param plotvars: the variables to be plotted in the graph
        :param view: whether the generated SVG file will be opened automatically
        :param max_symb_values: limit the maximum number of symbolic values that are plotted to this number
        :param nodefill: the color of the inner nodes in the plot; accepted formats: RGB, RGBA, HSV, HSVA or color name
        :param leaffill: the color of the leaf nodes in the plot; accepted formats: RGB, RGBA, HSV, HSVA or color name
        :param alphabet: whether to plot symbolic variables in alphabetic order, if False, they are sorted by
        probability (descending); default is False

        :return:   (str) the path under which the renderd image has been saved.
        """
        if directory is None:
            directory = tempfile.mkdtemp(
                prefix=f'jpt_{title}-{datetime.datetime.now().strftime("%Y-%m-%d_%H-%M")}',
                dir=tempfile.gettempdir()
            )
        else:
            if not os.path.exists(directory):
                os.makedirs(directory)

        if plotvars is None:
            plotvars = []

        plotvars = [self.varnames[v] if type(v) is str else v for v in plotvars]

        dot = Digraph(
            format='svg',
            name=title,
            directory=directory,
            filename=f'{filename or title}'
        )

        # create nodes
        sep = ",<BR/>"
        for idx, n in self.leaves.items():
            imgs = ''

            # plot and save distributions for later use in tree plot
            rc = math.ceil(math.sqrt(len(plotvars)))
            img = ''
            for i, pvar in enumerate(plotvars):
                img_name = html.escape(f'{pvar.name}-{n.idx}')

                params = {} if pvar.numeric else {
                    'horizontal': True,
                    'max_values': max_symb_values,
                    'alphabet': alphabet
                }

                n.distributions[pvar].plot(
                    title=html.escape(pvar.name),
                    fname=img_name,
                    directory=directory,
                    view=False,
                    **params
                )
                img += (f'''{"<TR>" if i % rc == 0 else ""}
                        <TD><IMG SCALE="TRUE" SRC="{img_name}.png"/></TD>
                        {"</TR>" if i % rc == rc - 1 or i == len(plotvars) - 1 else ""}
                ''')

                # close current figure to allow for other plots
                plt.close()

            if plotvars:
                imgs = f'''
                            <TR>
                                <TD ALIGN="CENTER" VALIGN="MIDDLE" COLSPAN="2">
                                    <TABLE>
                                        {img}
                                    </TABLE>
                                </TD>
                            </TR>
                            '''

            land = '<BR/>\u2227 '
            element = ' \u2208 '

            # content for node labels
            title = 'Leaf #%s (p = %.4f)' % (n.idx, n.prior)
            nodelabel = f'''
            <TR>
                <TD ALIGN="CENTER" VALIGN="MIDDLE" COLSPAN="2"><B>{title}</B><BR/>{html.escape(n.str_node)}</TD>
            </TR>'''

            nodelabel = f'''{nodelabel}{imgs}
                            <TR>
                                <TD BORDER="1" ALIGN="CENTER" VALIGN="MIDDLE"><B>#samples:</B></TD>
                                <TD BORDER="1" ALIGN="CENTER" VALIGN="MIDDLE">{n.samples} ({n.prior * 100:.3f}%)</TD>
                            </TR>
                            <TR>
                                <TD BORDER="1" ALIGN="CENTER" VALIGN="MIDDLE"><B>Expectation:</B></TD>
                                <TD BORDER="1" ALIGN="CENTER" VALIGN="MIDDLE">{',<BR/>'.join([f'{"<B>" + html.escape(v.name) + "</B>" if self.targets is not None and v in self.targets else html.escape(v.name)}=' + (f'{html.escape(str(dist.expectation()))!s}' if v.symbolic else f'{dist.expectation():.2f}') for v, dist in n.value.items()])}</TD>
                            </TR>
                            <TR>
                                <TD BORDER="1" ROWSPAN="{len(n.path)}" ALIGN="CENTER" VALIGN="MIDDLE"><B>path:</B></TD>
                                <TD BORDER="1" ROWSPAN="{len(n.path)}" ALIGN="CENTER" VALIGN="MIDDLE">{f"{land}".join([html.escape(var.str(val, fmt='set')) for var, val in n.path.items()])}</TD>
                            </TR>
                            '''

            # stitch together
            lbl = f'''<<TABLE ALIGN="CENTER" VALIGN="MIDDLE" BORDER="0" CELLBORDER="0" CELLSPACING="0">
                            {nodelabel}
                      </TABLE>>'''

            dot.node(str(idx),
                     label=lbl,
                     shape='box',
                     style='rounded,filled',
                     fillcolor=leaffill or green)
        for idx, node in self.innernodes.items():
            dot.node(str(idx),
                     label=node.str_node,
                     shape='ellipse',
                     style='rounded,filled',
                     fillcolor=nodefill or orange)

        # create edges
        for idx, n in self.innernodes.items():
            for i, c in enumerate(n.children):
                if c is None:
                    continue
                dot.edge(str(n.idx), str(c.idx), label=html.escape(n.str_edge(i)))

        # show graph
        filepath = '%s.svg' % os.path.join(directory, ifnone(filename, title))
        JPT.logger.info(f'Saving rendered image to {filepath}.')

        # improve aspect ratio of graph having many leaves or disconnected nodes
        dot = dot.unflatten(stagger=3)
        dot.render(view=view, cleanup=False)
        return filepath

    def pickle(self, fpath: str) -> None:
        """
        Pickles the fitted regression tree to a file at the given location ``fpath``.

        :param fpath: the location for the pickled file
        """
        with open(os.path.abspath(fpath), 'wb') as f:
            pickle.dump(self, f)

    @staticmethod
    def load(fpath) -> 'JPT':
        """
        Loads the pickled regression tree from the file at the given location ``fpath``.

        :param fpath: the location of the pickled file
        :type fpath: str
        """
        with open(os.path.abspath(fpath), 'rb') as f:
            try:
                JPT.logger.info(f'Loading JPT {os.path.abspath(fpath)}')
                return pickle.load(f)
            except ModuleNotFoundError:
                JPT.logger.error(
                    f'Could not load file {os.path.abspath(fpath)}'
                )
                raise Exception(
                    f'Could not load file {os.path.abspath(fpath)}. Probably deprecated.'
                )

    @staticmethod
    def calcnorm(sigma: float, mu: float, intervals):
        """
        Computes the CDF for a multivariate normal distribution.

        :param sigma: the standard deviation
        :param mu: the expected value
        :param intervals: the boundaries of the integral
        :type intervals: list of matcalo.utils.utils.Interval
        :return:
        """
        from scipy.stats import mvn
        return first(mvn.mvnun([x.lower for x in intervals], [x.upper for x in intervals], mu, sigma))

    def copy(self) -> 'JPT':
        """
        :return: a new copy of this jpt where all references are the original tree are cut.
        """
        return JPT.from_json(
            self.to_json(),
            variables=self.variables
        )

    def conditional_jpt(
            self,
            evidence: Optional[VariableAssignment] = None,
            fail_on_unsatisfiability: bool = True
    ) -> 'JPT' or None:
        """
        Apply evidence on a JPT and get a new JPT that represent P(x|evidence).

        :param evidence: A VariableAssignment mapping the observed variables to there observed values
         :param fail_on_unsatisfiability: whether an error is raised in case of unsatisfiable evidence or not
        """
        if evidence is None:
            evidence = {}
        if isinstance(evidence, dict):
            evidence = self.bind(evidence)
        if isinstance(evidence, LabelAssignment):
            evidence_ = evidence.value_assignment()
        else:
            evidence_ = evidence

        # the new jpt that acts as conditional joint probability distribution
        conditional_jpt: JPT = self.copy()

        # skip if evidence is empty
        if not evidence_:
            return conditional_jpt

        # initialize exploration queue
        fringe = deque([conditional_jpt.root])

        while fringe:
            # get the next node to inspect
            node = fringe.popleft()
            # clear the path of each node as we will re-construct it later
            node._path = []

            # the node might have been deleted already
            if node.idx not in conditional_jpt.allnodes:
                continue

            # initialize remove as false
            rm = False

            # if it is a decision node
            if isinstance(node, DecisionNode):

                # that has no children
                if len(node.children) <= 1:

                    # remove it and update flag
                    del conditional_jpt.innernodes[node.idx]
                    rm = True

                # else recurse into its children
                else:
                    fringe.extendleft(node.children)
                    continue

            # if it is a leaf node
            else:
                # type hinting
                leaf: Leaf = node

                # calculate probability of this leaf being selected given the evidence
                probability = leaf.probability(evidence_)

                # if the leaf's probability is 0 with the evidence
                if probability > 0:
                    leaf.prior *= probability
                else:
                    # remove the leaf and set the flag
                    rm = True
                    del conditional_jpt.leaves[node.idx]

            # if the node has been removed and the removed node as a parent
            if rm and node.parent is not None:

                # if the nodes' parent has children
                if node.parent.children:
                    # if the node has a child either
                    if isinstance(node, DecisionNode) and len(node.children) == 1:
                        # replace it by its child
                        orphan = first(node.children)
                        orphan.parent = node.parent
                        node.parent.children[node.parent.children.index(node)] = orphan
                    else:
                        # delete this node from the parents children
                        idx = node.parent.children.index(node)
                        del node.parent.children[idx]
                        del node.parent.splits[idx]

                # mark the parent node for further processing
                fringe.append(node.parent)

            # if the resulting model is empty
            if rm and node is conditional_jpt.root:

                if len(node.children) == 1:
                    conditional_jpt.root = first(node.children)
                    conditional_jpt.root.parent = None
                elif node.children:
                    conditional_jpt.root = None
                else:
                    raise RuntimeError(
                        'This should never happen. JPT.conditional_jpt() seems to be broken :('
                    )

        # calculate remaining probability mass
        probability_mass = sum(
            leaf.prior for leaf in conditional_jpt.leaves.values()
        ) if conditional_jpt.root is not None else 0

        if not probability_mass:
<<<<<<< HEAD
            raise Unsatisfiability(
                'JPT is unsatisfiable (all %d leaves have '
                '0 prior probability with evidence: %s)' % (
                    len(self.leaves),
                    format_path(evidence)
                )
            )
=======
            # raise an error if wanted
            if fail_on_unsatisfiability:
                raise Unsatisfiability(
                    'Query is unsatisfiable: P(%s) is 0.' % format_path(evidence)
                )

            # return None if error is not wanted
            else:
                return None
>>>>>>> d808e923

        # clean up not needed distributions and redistribute probability mass
        for leaf in conditional_jpt.leaves.values():

            # normalize probability
            leaf.prior /= probability_mass

            for variable, value in evidence_.items():
                # adjust leaf distributions
                # if variable.symbolic or variable.integer:
                leaf.distributions[variable] = leaf.distributions[variable]._crop(value)

        # reconstruct the path restrictions
        queue = deque([conditional_jpt.root])
        while queue:
            node = queue.popleft()
            if not isinstance(node, DecisionNode):
                continue
            for split, child in zip(node.splits, node.children):
                child._path.append((node.variable, split))
                queue.append(child)

        # recalculate the priors for the conditional jpt
        priors = conditional_jpt.posterior()
        conditional_jpt.priors = priors

        return conditional_jpt

    def multiply_by_leaf_prior(self, prior: Dict[int, float]) -> 'JPT':
        """
        Multiply every leafs prior by the given priors. This serves as handling the factor message
        from factor nodes. Be vary since this method overwrites the JPT in-place.

        :param prior: The priors, a Dict mapping from leaf indices to float

        :return: self
        """
        for idx, leaf in self.leaves.items():
            self.leaves[idx].prior *= prior[idx]
        self.normalize()
        return self

    def normalize(self) -> 'JPT':
        """
        Normalize the tree s. t. the sum of all leaf priors is 1.
        :return: self
        """
        probability_mass = sum(leaf.prior for leaf in self.leaves.values())
        if not probability_mass:
            raise Unsatisfiability(
                'JPT is unsatisfiable (all %s leaves have 0 prior probability).' % len(self.leaves)
            )
        for idx, leaf in self.leaves.items():
            self.leaves[idx].prior /= probability_mass
        return self

    def save(self, file) -> None:
        """
        Write this JPT persistently to disk.
        :param file: either a string or file-like object.
        """
        if type(file) is str:
            with open(file, 'w+') as f:
                json.dump(self.to_json(), f)
        else:
            json.dump(self.to_json(), file)

    @staticmethod
    def load(file) -> 'JPT':
        """
        Load a JPT from disk.
        :param file: either a string or file-like object.
        :return: the JPT described in ``file``
        """
        if type(file) is str:
            with open(file, 'r') as f:
                t = json.load(f)
        else:
            t = json.load(file)
        return JPT.from_json(t)

    def depth(self) -> int:
        """
        :return: the maximal depth of a leaf in the tree.
        """
        return max([leaf.depth() for leaf in self.leaves.values()])

    def total_samples(self) -> int:
        """
        :return: the total number of samples represented by this tree.
        """
        return sum(l.samples for l in self.leaves.values())

    def postprocess_leaves(self) -> None:
        """
        Postprocess leaves such that the convex hull that is
        postulated from this tree has likelihood > 0 for every
        point inside the hull.
        """

        # get total number of samples and use 1/total as default value
        total_samples = self.total_samples()

        # for every leaf
        for idx, leaf in self.leaves.items():
            # for numeric every distribution
            for variable, distribution in leaf.distributions.items():
                if variable.numeric and variable in leaf.path.keys():  # and not distribution.is_dirac_impulse():

                    left = None
                    right = None

                    # if the leaf is not the "lowest" in this dimension
                    if np.NINF < leaf.path[variable].lower < distribution.cdf.intervals[0].upper:
                        # create uniform distribution as bridge between the leaves
                        left = ContinuousSet(
                            leaf.path[variable].lower,
                            distribution.cdf.intervals[0].upper,
                        )

                    # if the leaf is not the "highest" in this dimension
                    if np.PINF > leaf.path[variable].upper > distribution.cdf.intervals[-2].upper:
                        # create uniform distribution as bridge between the leaves
                        right = ContinuousSet(
                            distribution.cdf.intervals[-2].upper,
                            leaf.path[variable].upper,
                        )
                    if distribution.is_dirac_impulse():
                        # noinspection PyTypeChecker
                        interval = ContinuousSet(
                            left.lower if left is not None else distribution.cdf.intervals[0].upper,
                            right.upper if right is not None else distribution.cdf.intervals[1].lower,
                            INC,
                            EXC
                        )
                        # noinspection PyTypeChecker
                        distribution.set(
                            QuantileDistribution.from_pdf(
                                PiecewiseFunction.zero().overwrite({
                                    interval: 1 / interval.width
                                })
                            )
                        )
                    else:
                        distribution.insert_convex_fragments(
                            left,
                            right,
                            total_samples
                        )

    def number_of_parameters(self) -> int:
        """
        :return: The number of relevant parameters in the entire tree
        """
        return sum([node.number_of_parameters() for node in self.leaves.values()])

    # noinspection PyIncorrectDocstring
    def bind(self, *arg, **kwargs) -> LabelAssignment:
        '''
        Returns a ``LabelAssignment`` object with the assignments passed.

        This method accepts one optional positional argument, which -- if passed -- must be a dictionary
        of the desired variable assignments.

        Keyword arguments may specify additional variable, value pairs.

        If a positional argument is passed, the following options may be passed in addition
        as keyword arguments:

        :param allow_singular_values: Allow singular values, such that they are transformed to the daomain
            specification of numeric variables but not transformed to intervals via the PPF.
        '''
        options = {'allow_singular_values': False}
        if len(arg) > 1 or arg and not isinstance(arg[0], dict) and not arg[0] is None:
            raise ValueError(
                'Illegal argument: positional '
                'argument of bind() must be a dict, got %s' % type(arg[0]).__name__
            )
        elif len(arg):
            if set(kwargs).difference(options):
                raise ValueError(
                    'Options of bind() must be a subset of %s, got %s.' % (set(options), set(kwargs))
                )
            bindings = ifnone(arg[0], {})
            options.update(kwargs)
        else:
            bindings = kwargs
        return self._preprocess_query(bindings, **options)

    def sample(self, amount) -> np.array:
        """Sample `amount` many samples from the tree.

        :returns A numpy array of size (amount, self.variables) containing the samples.
        """
        # create probability distribution for the leaves
        leaf_probabilities = np.array([leaf.prior for leaf in self.leaves.values()])

        # sample in which function part the samples will be
        sampled_leaves = np.random.choice(list(self.leaves.keys()), size=(amount,), p=leaf_probabilities)

        samples = np.empty((amount, len(self.variables)), dtype=object)

        # for every leaf
        for idx, leaf in self.leaves.items():

            # get indices of samples in this leaf
            indices = (sampled_leaves == idx).nonzero()[0]

            # skip if empty
            if len(indices) == 0:
                continue

            leaf_samples = leaf.sample(len(indices))
            samples[indices] = leaf_samples

        return samples

    def moment(self, order: int = 1, center: Optional[VariableAssignment] = None,
               evidence: Optional[VariableAssignment] = None,
               fail_on_unsatisfiability: bool = True, ) -> VariableMap or None:
        """ Calculate the order of each numeric/integer random variable given the evidence.

        :param order: The order of the moment
        :param center: A VariableAssignment mapping each numeric/integer variable to some constant.
            If a variable has a constant, it will be interpreted as 'c' for the central moment.
            If it is not set, 0 will be used by default.
        :param evidence: The evidence given for the posterior to be computed
        :param fail_on_unsatisfiability: Rather or not an ``Unsatisfiability`` error is raised if the
                                         likelihood of the evidence is 0.
        """

        if not center:
            center = LabelAssignment()

        if not evidence:
            evidence = LabelAssignment()

        # calculate posterior distributions
        posteriors = self.posterior([v for v in self.variables if v.numeric or v.integer], evidence,
                                    fail_on_unsatisfiability)

        # Convert c, if necessary, labels to internal value representations
        if isinstance(center, LabelAssignment):
            center = center.value_assignment()

        if posteriors is None:
            return None

        result = dict()

        for variable, distribution in posteriors.items():
            if variable not in center:
                current_c = 0
            else:
                current_c = center[variable]

            result[variable] = distribution.moment(order, current_c)
        return VariableMap(result.items())

    def get_hyperparameters_dict(self) -> Dict[str, Any]:
        """Get all hyperparameters as dict that can be used for MLFlow model tracking."""
        hyperparameters = dict()
        hyperparameters["variables"] = [v.name for v in self.variables]

        for variable in self.variables:
            json_dict = variable.to_json()

            for setting, value in json_dict["settings"].items():
                hyperparameters[f"{variable.name}.{setting}"] = value

        hyperparameters["targets"] = [v.name for v in self.targets]
        hyperparameters["features"] = [v.name for v in self.features]
        hyperparameters["min_samples_leaf"] = self.min_samples_leaf
        hyperparameters["min_impurity_improvement"] = self.min_impurity_improvement
        hyperparameters["max_leaves"] = self.max_leaves
        hyperparameters["max_depth"] = self.max_depth

        return hyperparameters


# ----------------------------------------------------------------------------------------------------------------------

class MPEState:

    def __init__(
            self,
            assignment: VariableMap,
    ):
        self.assignment = assignment
        self.latest_variable = None

    def copy(self):
        return MPEState(
            assignment=self.assignment.copy(deep=True),
        )

    def assign(self, variable: Variable or str, value: Any) -> 'MPEState':
        state_ = self.copy()
        state_.assignment[variable] = value
        state_.latest_variable = variable
        return state_

    def __repr__(self):
        return '<MPESearchStat assignment: %s>' % (
            self.assignment
        )


class BnBNode:

    def __init__(self, solver, state, actual_cost):
        self.solver: MPESolver = solver
        self.old_state: MPEState = state
        self.variable: Variable = first(self.solver.variable_order(state))
        self.values: Iterator[Any] = iter(
            self.solver.constraints[self.variable].keys() if self.variable is not None else iter([])
        )
        self.actual_cost = actual_cost
        self.step_cost = 0
        self.state: MPEState = self._generate_next()

    def _generate_next(self):
        try:
            value = next(self.values)
        except StopIteration:
            return None
        else:
            self.step_cost = self.solver.constraints[self.variable][value]
            return self.old_state.assign(self.variable, value)

    def pop(self):
        solution_node = None
        if not self.free_variables:
            solution_node = BnBSolution(
                self.state,
                self.cost
            )
        cost = self.actual_cost + self.step_cost
        state = self.state
        self.state = self._generate_next()
        if solution_node is not None:
            return solution_node
        return BnBNode(
            self.solver,
            state,
            cost
        )

    @property
    def cost(self):
        return self.actual_cost + self.step_cost + self.solver.lb.get(self.variable, 0)

    @property
    def free_variables(self):
        return set(self.solver.constraints.keys()).difference(self.state.assignment.keys())


class BnBSolution:

    def __init__(self, state, cost):
        self.state = state
        self.cost = cost


# ----------------------------------------------------------------------------------------------------------------------

class MPESolver:
    '''
    Solver for k-MPE inference about n independent variables

    This algorithm iteratively constructs all ``k`` most probable explanations
    in descending order by performing a branch-and-bound search in the space of
    atomic areas of the respective distributions. In constrast to classic BnB search,
    we do not throw away the pruned states but save them in a priority queue, where
    we can continue the search for the subsequent 2nd, 3rd, ..., k-th best solution.
    '''

    def __init__(
            self,
            distributions: VariableMap,
            likelihood_divisor: float = None
    ):

        # save the distributions
        self.distributions: VariableMap = distributions

        # Set up the WCSP variables and their domains and constraints.
        self.domains = VariableMap(variables=self.distributions.variables)
        self.constraints = VariableMap(variables=self.distributions.variables)

        likelihoods = []

        # fill domains and constraints
        for var, dist in self.distributions.items():
            k_mpe = dist.k_mpe()
            self.domains[var] = [state for _, state in k_mpe]

            if isinstance(dist, Numeric):
                likelihood_max, _ = dist.mpe()
                likelihoods.append(likelihood_max)

            self.constraints[var] = OrderedDict(
                sorted([
                    (
                        state if isinstance(dist, Numeric) else frozenset(state),
                        likelihood
                    )
                    for idx, (likelihood, state) in enumerate(k_mpe)],
                    key=itemgetter(1)
                )
            )

        # Build the unary constraints given by the log of
        # an events probability
        self.likelihood_divisor = ifnone(
            likelihood_divisor,
            max(likelihoods) if likelihoods else 1
        )

        # Ensure node consistency, i.e. remove values with infinite costs
        for var, constraints in self.constraints.items():
            for val, cost in list(constraints.items()):
                if np.isinf(cost):
                    del constraints[val]
        # Construct the local lower bounds
        self.lb = {
            v: c_min for v, c_min in zip(
                self.variable_order(),
                list(
                    np.cumsum(
                        [min(self.constraints[var].values()) for var in reversed(list(self.variable_order()))]
                    )[:-1][::-1]
                ) + [0]
            )
        }

    def is_goal_state(self, state: MPEState) -> bool:
        return not set(
            self.constraints.keys()
        ).difference(
            state.assignment.keys()
        )

    def variable_order(self, state: MPEState = None) -> Iterator[Variable]:
        """
        :param state: The state to start from
        :return: An iterator over free variables for a state sorted by number of different possible states
        (lowest amount of values first).
        """
        if state is not None:
            for var in self.variable_order():  # min([(var, len(dom)) for var, dom in state.domains.items()], key=itemgetter(1))[0]
                if var not in state.assignment:
                    yield var
            return
        yield from project(
            sorted([(var, len(constraints)) for var, constraints in self.constraints.items()], key=itemgetter(1)),
            0
        )

    def solve(
            self,
            k: int = 0
    ) -> Iterator[List[ValueAssignment]]:
        '''
        Generate ``k`` MPE states with decreasing probability.

        :return:
        '''
        ub = np.inf  # Global upper bound
        solutions = Heap(key=attrgetter('cost'))  # Buffer for all solutions
        pruned = Heap(key=attrgetter('cost'))  # Buffer for pruned nodes for later continuation
        fringe = deque([  # FIFO queue for depth-first search
            BnBNode(
                self,
                MPEState(
                    VariableMap(variables=self.constraints.keys())
                ),
                0
            )]
        )
        count = 0

        while fringe or solutions:
            while fringe:
                node = fringe.popleft()

                if self.is_goal_state(node.state):
                    if node.cost <= ub:
                        ub = node.cost
                        solutions.push(node.pop())
                        if node.state is not None:  # We can encounter equivalent solutions, but no better ones
                            fringe.appendleft(node)
                    elif node.state is not None:
                        pruned.push(node)
                else:
                    if ub < node.cost < np.inf:
                        pruned.push(node)
                    else:
                        new_node = node.pop()
                        if node.state is not None:
                            fringe.appendleft(node)
                        fringe.appendleft(
                            new_node,
                        )
            while solutions and solutions[0].cost == ub:
                solution = solutions.pop()
                count += 1
                yield solution.cost, solution.state.assignment
                if k and count >= k:
                    return
            ub = solutions[0].cost if solutions else np.inf

            while pruned:  # Continue the search at the states that have been pruned
                fringe.append(pruned.pop())<|MERGE_RESOLUTION|>--- conflicted
+++ resolved
@@ -21,11 +21,8 @@
 
 from .base.constants import plotstyle, orange, green
 from .base.errors import Unsatisfiability
-<<<<<<< HEAD
+from .base.utils import list2interval, format_path, normalized, list2intset, list2set
 from .base.utils import list2interval, format_path, normalized, Heap
-=======
-from .base.utils import list2interval, format_path, normalized, list2intset, list2set
->>>>>>> d808e923
 from .base.utils import prod, setstr_int
 from .distributions import Integer
 from .distributions import Multinomial, Numeric
@@ -1222,12 +1219,7 @@
 
     def mpe(
             self,
-<<<<<<< HEAD
             evidence: Union[Dict[Union[Variable, str], Any], VariableAssignment] = None,
-=======
-            evidence: Union[Dict[Union[Variable, str], Any],
-            VariableAssignment] = None,
->>>>>>> d808e923
             fail_on_unsatisfiability: bool = True
     ) -> (List[LabelAssignment], float) or None:
         """
@@ -2213,7 +2205,20 @@
         ) if conditional_jpt.root is not None else 0
 
         if not probability_mass:
-<<<<<<< HEAD
+            # raise an error if wanted
+            if fail_on_unsatisfiability:
+                raise Unsatisfiability(
+                    'Query is unsatisfiable: P(%s) is 0.' % format_path(evidence)
+                )
+
+            # return None if error is not wanted
+            else:
+                return None
+
+        # calculate remaining probability mass
+        probability_mass = sum(leaf.prior for leaf in conditional_jpt.leaves.values())
+
+        if not probability_mass:
             raise Unsatisfiability(
                 'JPT is unsatisfiable (all %d leaves have '
                 '0 prior probability with evidence: %s)' % (
@@ -2221,17 +2226,6 @@
                     format_path(evidence)
                 )
             )
-=======
-            # raise an error if wanted
-            if fail_on_unsatisfiability:
-                raise Unsatisfiability(
-                    'Query is unsatisfiable: P(%s) is 0.' % format_path(evidence)
-                )
-
-            # return None if error is not wanted
-            else:
-                return None
->>>>>>> d808e923
 
         # clean up not needed distributions and redistribute probability mass
         for leaf in conditional_jpt.leaves.values():
