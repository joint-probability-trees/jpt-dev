--- conflicted
+++ resolved
@@ -571,6 +571,7 @@
     ) -> np.ndarray:
         """
         Calculate the probability of a (partial) query. Exploits the independence assumption
+        :param single_likelihoods:
         :param queries: An array-like object that represents variable assignments in value space.
         :param dirac_scaling: the minimal distance between the samples within a dimension are multiplied by this factor
             if a durac impulse is used to model the variable.
@@ -582,8 +583,10 @@
         """
 
         # create result vector
-        result = np.ones(len(queries))
-        result_vars = np.ones(queries.shape)
+        if single_likelihoods:
+            result = np.ones(queries.shape)
+        else:
+            result = np.ones(len(queries))
 
         # for each idx, variable and distribution
         for idx, (variable, distribution) in enumerate(self.distributions.items()):
@@ -612,11 +615,10 @@
                 raise ValueError("Variable of type %s is not known!" % type(variable))
 
             # multiply results
-            result *= probs
-            result_vars[:, idx] = probs.T
-
-        if single_likelihoods:
-            return result, result_vars
+            if single_likelihoods:
+                result[:, idx] = probs.T
+            else:
+                result *= probs
 
         return result
 
@@ -716,7 +718,7 @@
     Implementation Joint Probability Trees (JPTs).
     """
 
-    logger = getlogger('/jpt', level=logs.DEBUG)
+    logger = getlogger('/jpt', level=logs.INFO)
 
     def __init__(
             self,
@@ -791,13 +793,6 @@
                 dependencies.items(),
                 variables=self.variables
             )
-
-        # progress bar is a non-serializable attribute
-        self._progress_learning = None
-
-        # temporarily store a hook to decide whether a partition
-        # should be split further or a leaf shall be created at the current position in the tree
-        self._prune_or_split: Optional[FunctionType] = None
 
     def _reset(self) -> None:
         """ Delete all parameters of this model (not the hyperparameters)"""
@@ -1645,7 +1640,8 @@
             min_distances: Dict = None,
             preprocess: bool = True,
             multicore: Optional[int] = None,
-            verbose: bool = False
+            verbose: bool = False,
+            single_likelihoods: bool = False
     ) -> np.ndarray:
         """
         Get the probabilities of a list of worlds. The worlds must be fully assigned with
@@ -1660,6 +1656,7 @@
         :param verbose:         print status information to the console
         :param multicore:       how many cores should be used (defaults to all)
         :param preprocess:      whether to apply the preprocessing to the data passed.
+        :param single_likelihoods: will not only return the overall likelihoods but also the likelihoods per variable
 
         :returns: An np.array with shape (x, ) containing the probabilities.
         """
@@ -1682,7 +1679,8 @@
             dirac_scaling=dirac_scaling,
             min_distances=min_distances,
             multicore=multicore,
-            verbose=verbose
+            verbose=verbose,
+            single_likelihoods=single_likelihoods
         )
 
     @deprecated
@@ -1703,7 +1701,6 @@
         :param min_distances: A dict mapping the variables to the minimal distances between the observations.
             This can be useful to use the same likelihood parameters for different test sets for example in cross
             validation processes.
-        :param single_likelihoods: will not only return the overall likelihoods but also the likelihoods per variable
         :returns: An np.array with shape (x, ) containing the probabilities.
         """
         from .learning.preprocessing import preprocess_data
@@ -1716,12 +1713,8 @@
         data = preprocess_data(self, data)
 
         # initialize probabilities
-<<<<<<< HEAD
-        probabilities = np.zeros(len(queries))
-        probs_per_var = np.zeros(queries.shape)
-=======
         probabilities = np.zeros(len(data))
->>>>>>> db49384e
+        probs_per_var = np.zeros(data.shape)
 
         # for all leaves
         for leaf in self.leaves.values():
