--- conflicted
+++ resolved
@@ -59,10 +59,6 @@
 
 
 class Result:
-<<<<<<< HEAD
-
-    def __init__(self, query, evidence, res=None, cand=None, w=None):
-=======
     """
     Base class for Results returned from a JPT
     """
@@ -76,7 +72,6 @@
         :param cand: all candidate distributions
         :param w: the weights of the distributions
         """
->>>>>>> 902054f9
         self.query = query
         self._evidence = evidence
         self._res = ifnone(res, [])
@@ -119,24 +114,17 @@
         self._w = w
 
     def format_result(self):
-<<<<<<< HEAD
+        """
+        :return: pretty string summarizing this result
+        """
         return ('P(%s%s) = %.3f%%' % (format_path(self.query),
                                       (' | %s' % format_path(self._evidence)) if self.evidence else '',
                                       self.result * 100))
-    def explain(self):
-=======
-        """
-        :return: pretty string summarizing this result
-        """
-        return ('P(%s%s) = %.3f%%' % (format_path(self.query),
-                                      (' | %s' % format_path(self._evidence)) if self.evidence else '',
-                                      self.result * 100))
 
     def explain(self) -> str:
         """
         :return: the explanation on how to get to this result as string
         """
->>>>>>> 902054f9
         result = self.format_result()
         result += '\n'
         for weight, leaf in sorted(zip(self.weights, self.candidates),
@@ -153,10 +141,6 @@
 # ----------------------------------------------------------------------------------------------------------------------
 
 class ExpectationResult(Result):
-<<<<<<< HEAD
-
-    def __init__(self, query, evidence, theta, lower=None, upper=None, res=None, cand=None, w=None):
-=======
     """
     Class for results of the Expectation queries.
     """
@@ -173,7 +157,6 @@
         :param cand: all candidate distributions
         :param w: the weights of the distributions
         """
->>>>>>> 902054f9
         super().__init__(query, evidence, res=res, cand=cand, w=w)
         self.theta = theta
         self._lower = lower
@@ -228,10 +211,6 @@
 # ----------------------------------------------------------------------------------------------------------------------
 
 class MPEResult(Result):
-<<<<<<< HEAD
-
-    def __init__(self, evidence, res, maximum, path=dict(), cand=None, w=None):
-=======
     """Class for results of the MPE query"""
     def __init__(self, evidence, res, maximum: VariableMap, path: VariableMap = VariableMap(), cand=None, w=None):
         """
@@ -244,7 +223,6 @@
         :param cand: all candidate distributions
         :param w: the weights of the distributions
         """
->>>>>>> 902054f9
         super().__init__(None, evidence, res=res, cand=cand, w=w)
         self.maximum = maximum
         self.path = path
@@ -256,14 +234,6 @@
 # ----------------------------------------------------------------------------------------------------------------------
 
 class PosteriorResult(Result):
-<<<<<<< HEAD
-
-    def __init__(self, query, evidence, dists=None, cand=None, w=None):
-        super().__init__(query, evidence, res=None, cand=cand)
-        self.distributions: Dict[Variable, Distribution] = dists
-
-
-=======
     """
     Class for results of the Posterior inference.
     """
@@ -279,7 +249,6 @@
         super().__init__(query, evidence, res=None, cand=cand, w=w)
         self.distributions: Dict[Variable, Distribution] = dists
 
->>>>>>> 902054f9
     def format_result(self):
         return ('P(%s%s%s) = %.3f%%' % (', '.join([var.str(val, fmt="logic") for var, val in self.query]),
                                         ' | ' if self.evidence else '',
@@ -290,15 +259,11 @@
         return self.distributions[item]
 
     def impurity(self, variables: None or List[Variable] = None):
-<<<<<<< HEAD
-        """Calculate the impurity (sum over variances and ginis) of the result of this query for the given variables.
-=======
         """
         Calculate the impurity (sum over variances and gini indices)
         of the result of this query for the given variables.
 
         :param variables: List of variables to calculate impurity on.
->>>>>>> 902054f9
         """
         # use all variables if none are given
 
@@ -364,11 +329,7 @@
 
         :param evidence: A VariableMap that maps to singular values (numeric or symbolic)
             or ranges (continuous set, set)
-<<<<<<< HEAD
-        :type evidence: VariableMap
-=======
         :return: bool
->>>>>>> 902054f9
         """
 
         # for every variable and its assignment
@@ -420,17 +381,6 @@
     def __repr__(self) -> str:
         return f'Node<{self.idx}> object at {hex(id(self))}'
 
-<<<<<<< HEAD
-    def depth(self):
-        return len(self._path)
-
-    def contains(self, samples: np.ndarray, variable_index_map: VariableMap) -> np.array:
-        """ Check if this node contains the given samples in parallel.
-
-        @param samples: The samples to check
-        @param variable_index_map: A VariableMap mapping to the indices in 'samples'
-        @return numpy array with 0s and 1s
-=======
     def depth(self) -> int:
         """
         :return: the depth of this node
@@ -443,7 +393,6 @@
         :param samples: The samples to check
         :param variable_index_map: A VariableMap mapping to the indices in 'samples'
         :return: numpy array with 0s and 1s
->>>>>>> 902054f9
         """
         result = np.ones(len(samples))
         for variable, restriction in self.path.items():
@@ -686,15 +635,6 @@
         """
         Check if the node is consistent with the variable assignments in evidence.
 
-<<<<<<< HEAD
-        :param evidence: A VariableMap that maps to singular values (numeric or symbolic)
-            or ranges (continuous set, set)
-        :type evidence: VariableMap
-        """
-        return self.probability(evidence) > 0.
-
-    def path_consistent_with(self, evidence: VariableMap) -> bool:
-=======
         :param evidence: A preprocessed VariableMap that maps to singular values (numeric or symbolic)
             or ranges (continuous set, set)
         """
@@ -707,7 +647,6 @@
         :param evidence: A preprocessed VariableMap that maps to singular values (numeric or symbolic)
             or ranges (continuous set, set)
         """
->>>>>>> 902054f9
         return super(Leaf, self).consistent_with(evidence)
 
     def probability(self, query: VariableMap, dirac_scaling: float = 2.,  min_distances: VariableMap = None) -> float:
@@ -799,7 +738,6 @@
                 if min_distances:
                     # replace them with dirac scaling if they are infinite
                     probs[(probs == float("inf")).nonzero()] = dirac_scaling / min_distances[variable]
-<<<<<<< HEAD
 
                 # if no distances are provided replace infinite values with 1.
                 else:
@@ -837,44 +775,6 @@
 
         # create mpe result
         return result_likelihood, maximum
-=======
-
-                # if no distances are provided replace infinite values with 1.
-                else:
-                    probs[(probs == float("inf")).nonzero()] = 1.
-
-            # multiply results
-            result *= probs
-
-        return result
-
-    def mpe(self, minimal_distances: VariableMap) -> (float, VariableMap):
-        """
-        Calculate the most probable explanation of this leaf as a fully factorized distribution.
-        :return: the likelihood of the maximum as a float and the configuration as a VariableMap
-        """
-
-        # initialize likelihood and maximum
-        result_likelihood = self.prior
-        maximum = dict()
-
-        # for every variable and distribution
-        for variable, distribution in self.distributions.items():
-
-            # calculate mpe of that distribution
-            likelihood, explanation = distribution.mpe()
-
-            # apply upper cap for infinities
-            likelihood = minimal_distances[variable] if likelihood == float("inf") else likelihood
-
-            # update likelihood
-            result_likelihood *= likelihood
-
-            # save result
-            maximum[variable] = explanation
-
-        # create mpe result
-        return result_likelihood, maximum
 
     def number_of_parameters(self) -> int:
         """
@@ -883,18 +783,13 @@
                 represents the prior.
         """
         return 1 + sum([distribution.number_of_parameters() for distribution in self.distributions.values()])
->>>>>>> 902054f9
 
 
 # ----------------------------------------------------------------------------------------------------------------------
 
 class JPT:
     """
-<<<<<<< HEAD
-    Joint Probability Trees.
-=======
     Implementation Joint Probability Trees (JPTs).
->>>>>>> 902054f9
     """
 
     logger = dnutils.getlogger('/jpt', level=dnutils.INFO)
@@ -923,7 +818,6 @@
         """
 
         self._variables = tuple(variables)
-        self._targets = targets
         self.varnames: OrderedDict[str, Variable] = OrderedDict((var.name, var) for var in self._variables)
         # self._targets = None if not targets \
             # else [self.varnames[v] if type(v) is str else v for v in targets]
@@ -1133,10 +1027,6 @@
                 self.max_depth == o.max_depth and
                 self.max_leaves == o.max_leaves)
 
-<<<<<<< HEAD
-    def encode(self, samples) -> np.array:
-        """ Return a list of leaf indices that describe in what leaf the sample would land """
-=======
     def encode(self, samples: np.ndarray) -> np.array:
         """
         Get the leaf index that describes the partition of each sample. Only works for fully initialized samples, i. e.
@@ -1144,7 +1034,6 @@
         :param samples: the samples to evaluate
         :return: A 1D numpy array of integers containing the leaf index of every sample.
         """
->>>>>>> 902054f9
         result = np.zeros(len(samples))
         variable_index_map = VariableMap([(variable, idx) for (idx, variable) in enumerate(self.variables)])
         samples = self._preprocess_data(samples)
@@ -1347,13 +1236,8 @@
                     variables: Iterable[Variable] = None,
                     evidence: VariableAssignment = None,
                     confidence_level: float = None,
-<<<<<<< HEAD
                     fail_on_unsatisfiability: bool = True) -> VariableMap or None:
-        '''
-=======
-                    fail_on_unsatisfiability: bool = True) -> ExpectationResult:
-        """
->>>>>>> 902054f9
+        """
         Compute the expected value of all ``variables``. If no ``variables`` are passed,
         it defaults to all variables not passed as ``evidence``.
         :param variables: The variables to compute the expectation distributions on
@@ -1396,11 +1280,7 @@
     def mpe(self, evidence: VariableMap = VariableMap()) -> List[MPEResult]:
         """
         Calculate the most probable explanation of all variables if the tree given the evidence.
-<<<<<<< HEAD
-        :param evidence: The raw evidence
-=======
         :param evidence: The raw evidence that is applied to the tree
->>>>>>> 902054f9
         :return: List[MPEResult] that describes all maxima of the tree given the evidence.
         """
 
@@ -1426,50 +1306,6 @@
                 # append the argmax to the results
                 mpe_result = MPEResult(evidence, highest_likelihood, mpe, leaf.path)
                 results.append(mpe_result)
-<<<<<<< HEAD
-
-        # return the results
-        return results
-
-    def independent_marginals(self, evidence: VariableMap = VariableMap()) -> VariableMap:
-        """ Get the marginal distribution of every variable given the evidence.
-        @param evidence: The evidence
-        @return: VariableMap that maps to every distribution
-        """
-
-        # preprocess the evidence
-        evidence = self._preprocess_query(evidence, allow_singular_values=True)
-
-        # apply conditions
-        conditional_jpt = self.conditional_jpt(evidence)
-
-        # generate results
-        result = dict()
-
-        # for every variables
-        for variable in self.variables:
-
-            # collect the weights and distributions
-            weights, distributions = [], []
-            for leaf in conditional_jpt.leaves.values():
-                weights.append(leaf.prior)
-                distributions.append(leaf.distributions[variable])
-
-            # merge the distributions w. r. t. the leaf priors
-            result[variable] = type(distributions[0]).merge(distributions, weights)
-
-        # transform to VariableMap and return it
-        return VariableMap(result.items())
-
-    def _preprocess_query(self,
-                          query: Union[VariableMap, Dict[Variable, Any]],
-                          remove_none: bool = True,
-                          skip_unknown_variables: bool = False,
-                          allow_singular_values: bool = False) -> VariableMap:
-        '''
-        Transform a query entered by a user into an internal representation
-        that can be further processed.
-=======
 
         # return the results
         return results
@@ -1484,7 +1320,6 @@
 
         # preprocess the evidence
         evidence = self._preprocess_query(evidence, allow_singular_values=True)
->>>>>>> 902054f9
 
         # apply conditions
         conditional_jpt = self.conditional_jpt(evidence)
@@ -1519,18 +1354,10 @@
         :param skip_unknown_variables:  skip preprocessing for variable that does not exist in tree (may happen in
                                         multiple reverse tree inference). If False, an exception is raised;
                                         default: False
-<<<<<<< HEAD
-        :type skip_unknown_variables: bool
-        :param allow_singular_values: Allow singular values, such that they are transformed to the daomin
-            specification of numeric variables but not transformed to intervals.
-        :type allow_singular_values: bool
-        '''
-=======
         :param allow_singular_values: Allow singular values, such that they are transformed to the daomain
             specification of numeric variables but not transformed to intervals via the PPF.
         :return: the preprocessed VariableMap
         """
->>>>>>> 902054f9
         # Transform lists into a numeric interval:
         query_ = VariableMap()
         # parameter of the respective variable:
@@ -1794,11 +1621,7 @@
             if variable.numeric:
                 samples = np.unique(_data[:, idx])
                 distances = np.diff(samples)
-<<<<<<< HEAD
                 self.minimal_distances[variable] = min(distances) if len(distances) > 0 else 0.
-=======
-                self.minimal_distances[variable] = min(distances) if len(distances) > 0 else 2.
->>>>>>> 902054f9
 
         if _data.shape[0] < 1:
             raise ValueError('No data for learning.')
@@ -1907,15 +1730,8 @@
         single numbers (no intervals).
 
         :param queries: An array containing the worlds. The shape is (x, len(variables)).
-<<<<<<< HEAD
-        :type queries: np.array
         :param dirac_scaling: the minimal distance between the samples within a dimension are multiplied by this factor
             if a durac impulse is used to model the variable.
-        :type dirac_scaling: float
-=======
-        :param dirac_scaling: the minimal distance between the samples within a dimension are multiplied by this factor
-            if a durac impulse is used to model the variable.
->>>>>>> 902054f9
         :param min_distances: A dict mapping the variables to the minimal distances between the observations.
             This can be useful to use the same likelihood parameters for different test sets for example in cross
             validation processes.
@@ -1924,34 +1740,13 @@
 
         # set min distances if not overwritten
         if min_distances is None:
-<<<<<<< HEAD
-            min_distances: Dict[Variable, float] = dict()
-            for idx, variable in enumerate(self.variables):
-                if variable.numeric:
-                    samples = np.unique(queries[:, idx])
-                    distances = np.diff(samples)
-                    min_distances[variable] = min(distances) if len(distances) > 0 else dirac_scaling
-
-        for idx, variable in enumerate(self.variables):
-            # convert the symbolic columns to the representation used in jpts
-            if variable.symbolic:
-                for value, label in zip(variable.domain.values, variable.domain.labels):
-                    queries[queries[:, idx] == value, idx] = label
-
-            # scale numeric variables if needed
-            elif variable.numeric and issubclass(variable.domain, ScaledNumeric):
-                queries[:, idx] = variable.domain.scaler.transform(queries[:, idx])
+            min_distances = self.minimal_distances
+
+        # preprocess the queries
+        queries = self._preprocess_data(queries)
 
         # initialize probabilities
         probabilities = np.zeros(len(queries))
-=======
-            min_distances = self.minimal_distances
-
-        # preprocess the queries
-        queries = self._preprocess_data(queries)
-
-        # initialize probabilities
-        probabilities = np.zeros(len(queries))
 
         # for all leaves
         for leaf in self.leaves.values():
@@ -1961,12 +1756,7 @@
 
             # multiply likelihood by leaf prior
             probabilities += (leaf.prior * leaf_probabilities)
->>>>>>> 902054f9
-
-        # for all leaves
-        for leaf in self.leaves.values():
-            leaf_probabilities = leaf.parallel_likelihood(queries, dirac_scaling, min_distances)
-            probabilities = probabilities + leaf_probabilities
+
         return probabilities
 
     def reverse(self, query, confidence=.05) -> List[Tuple[Dict, List[Node]]]:
@@ -2033,12 +1823,6 @@
         # nodes representing a path from a leaf to the root
         return paths
 
-<<<<<<< HEAD
-    def plot(self, title=None, filename=None, directory='/tmp', plotvars=None, view=True, max_symb_values=10):
-        '''Generates an SVG representation of the generated regression tree.
-
-        :param title:   (str) title of the plot
-=======
     def plot(self,
              title: str = "unnamed",
              filename: str or None = None,
@@ -2050,7 +1834,6 @@
         Generates an SVG representation of the generated regression tree.
 
         :param title: title of the plot
->>>>>>> 902054f9
         :param filename: the name of the JPT (will also be used as filename; extension will be added automatically)
         :param directory: the location to save the SVG file to
         :param plotvars: the variables to be plotted in the graph
@@ -2200,21 +1983,13 @@
         from scipy.stats import mvn
         return first(mvn.mvnun([x.lower for x in intervals], [x.upper for x in intervals], mu, sigma))
 
-<<<<<<< HEAD
-    def copy(self):
-        """Return a new copy of this jpt where all references are the original tree are cut."""
+    def copy(self) -> 'JPT':
+        """
+        :return: a new copy of this jpt where all references are the original tree are cut.
+        """
         return JPT.from_json(self.to_json())
 
-    def conditional_jpt(self, evidence: VariableMap):
-=======
-    def copy(self) -> 'JPT':
-        """
-        :return: a new copy of this jpt where all references are the original tree are cut.
-        """
-        return JPT.from_json(self.to_json())
-
     def conditional_jpt(self, evidence: VariableMap) -> 'JPT':
->>>>>>> 902054f9
         """
         Apply evidence on a JPT and get a new JPT that represent P(x|evidence).
         The new JPT contains all variables that are not in the evidence and is a 
@@ -2301,22 +2076,13 @@
 
         return conditional_jpt
 
-<<<<<<< HEAD
-    def multiply_by_leaf_prior(self, prior: Dict[int, float]):
-=======
     def multiply_by_leaf_prior(self, prior: Dict[int, float]) -> 'JPT':
->>>>>>> 902054f9
         """
         Multiply every leafs prior by the given priors. This serves as handling the factor message
         from factor nodes. Be vary since this method overwrites the JPT in-place.
 
-<<<<<<< HEAD
-
         :param prior: The priors, a Dict mapping from leaf indices to float
-=======
-        :param prior: The priors, a Dict mapping from leaf indices to float
-
->>>>>>> 902054f9
+
         :return: self
         """
 
@@ -2326,15 +2092,11 @@
 
         return self
 
-<<<<<<< HEAD
-    def normalize(self):
-=======
     def normalize(self) -> 'JPT':
         """
         Normalize the tree s. t. the sum of all leaf priors is 1.
         :return: self
         """
->>>>>>> 902054f9
         probability_mass = sum(leaf.prior for leaf in self.leaves.values())
         for idx, leaf in self.leaves.items():
             self.leaves[idx].prior /= probability_mass
@@ -2365,19 +2127,6 @@
             t = json.load(file)
         return JPT.from_json(t)
 
-<<<<<<< HEAD
-    def depth(self):
-        """Calculate the maximal depth of a leaf in the current tree."""
-        return max([leaf.depth() for leaf in self.leaves.values()])
-
-    def total_samples(self):
-        """Calculate the total number of samples represented by this tree."""
-        return sum(l.samples for l in self.leaves.values())
-
-    def postprocess_leaves(self):
-        """ Postprocess the tree such that every point in the convex hull has
-            a probability greater than 0. This only changes the numeric distributions. """
-=======
     def depth(self) -> int:
         """
         :return: the maximal depth of a leaf in the tree.
@@ -2395,7 +2144,6 @@
         Postprocess the tree such that every point in the convex hull has
         a probability greater than 0. This only changes the numeric distributions.
         """
->>>>>>> 902054f9
 
         # get total number of samples and use 1/total as default value
         total_samples = self.total_samples()
@@ -2421,11 +2169,8 @@
                         distribution._quantile.cdf.insert_convex_fragment_right(interval, function_value)
                         distribution._quantile.cdf.normalize()
 
-<<<<<<< HEAD
-=======
     def number_of_parameters(self) -> int:
         """
         :return: The number of relevant parameters in the entire tree
         """
-        return sum([node.number_of_parameters() for node in self.leaves.values()])
->>>>>>> 902054f9
+        return sum([node.number_of_parameters() for node in self.leaves.values()])