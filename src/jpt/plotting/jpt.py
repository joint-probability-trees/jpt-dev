--- conflicted
+++ resolved
@@ -206,101 +206,6 @@
         self.alphabet = alphabet
         self.verbose = verbose
 
-<<<<<<< HEAD
-    def render_leaf(self, args) -> Tuple[Tuple, Dict]:
-        leaf_idx, directory = args
-        imgs = ''
-
-        leaf = self.jpt.leaves[leaf_idx]
-
-        # plot and save distributions for later use in tree plot
-        rc = math.ceil(
-            math.sqrt(
-                len(self.plotvars)
-            )
-        )
-        img = ''
-        for i, pvar in enumerate(self.plotvars):
-            if type(pvar) is str:
-                pvar = self.jpt.varnames[pvar]
-            img_name = html.escape(f'{pvar.name}-{leaf.idx}.png')
-
-            params = {} if pvar.numeric else {
-                'horizontal': True,
-                'max_values': self.max_symb_values,
-                'alphabet': self.alphabet
-            }
-
-            leaf.distributions[pvar].plot(
-                title=html.escape(pvar.name),
-                fname=img_name,
-                directory=directory,
-                view=False,
-                **params
-            )
-            img += f'''
-                {"<TR>" if i % rc == 0 else ""}
-                    <TD><IMG SCALE="TRUE" SRC="{img_name}"/></TD>
-                {"</TR>" if i % rc == rc - 1 or i == len(self.plotvars) - 1 else ""}
-            '''
-
-            # close current figure to allow for other plots
-            plt.close()
-
-        if self.plotvars:
-            imgs = f'''
-                <TR>
-                    <TD ALIGN="CENTER" VALIGN="MIDDLE" COLSPAN="2">
-                        <TABLE>
-                            {img}
-                        </TABLE>
-                    </TD>
-                </TR>
-            '''
-
-        land = '<BR/>\u2227 '
-        element = ' \u2208 '
-
-        # content for node labels
-        leaf_label = 'Leaf #%s (p = %.4f)' % (leaf.idx, leaf.prior)
-        nodelabel = f'''
-            <TR>
-                <TD ALIGN="CENTER" VALIGN="MIDDLE" COLSPAN="2"><B>{leaf_label}</B><BR/>{html.escape(leaf.str_node)}</TD>
-            </TR>
-        '''
-
-        nodelabel = f'''{nodelabel}{imgs}
-            <TR>
-                <TD BORDER="1" ALIGN="CENTER" VALIGN="MIDDLE"><B>#samples:</B></TD>
-                <TD BORDER="1" ALIGN="CENTER" VALIGN="MIDDLE">{leaf.samples} ({leaf.prior * 100:.3f}%)</TD>
-            </TR>
-            <TR>
-                <TD BORDER="1" ALIGN="CENTER" VALIGN="MIDDLE"><B>Expectation:</B></TD>
-                <TD BORDER="1" ALIGN="CENTER" VALIGN="MIDDLE">{',<BR/>'.join([f'{"<B>" + html.escape(v.name) + "</B>" if self.jpt.targets is not None and v in self.jpt.targets else html.escape(v.name)}=' + (f'{html.escape(str(dist.expectation()))!s}' if v.symbolic else f'{dist.expectation():.2f}') for v, dist in leaf.value.items()])}</TD>
-            </TR>
-            <TR>
-                <TD BORDER="1" ROWSPAN="{len(leaf.path)}" ALIGN="CENTER" VALIGN="MIDDLE"><B>path:</B></TD>
-                <TD BORDER="1" ROWSPAN="{len(leaf.path)}" ALIGN="CENTER" VALIGN="MIDDLE">{f"{land}".join([html.escape(var.str(val, fmt='set')) for var, val in leaf.path.items()])}</TD>
-            </TR>
-        '''
-
-        # stitch together
-        lbl = f'''<<TABLE ALIGN="CENTER" VALIGN="MIDDLE" BORDER="0" CELLBORDER="0" CELLSPACING="0">
-            {nodelabel}
-        </TABLE>>'''
-
-        return (
-            (str(leaf.idx),),
-            dict(
-                label=lbl,
-                shape='box',
-                style='rounded,filled',
-                fillcolor=self.leaffill or green
-            )
-        )
-
-=======
->>>>>>> f9f597ca
     def render_decision_node(self, node: DecisionNode) -> Tuple[Tuple, Dict]:
         return (
             (str(node.idx),),
