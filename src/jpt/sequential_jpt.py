--- conflicted
+++ resolved
@@ -10,12 +10,6 @@
 
 import numpy as np
 import numpy.lib.stride_tricks
-<<<<<<< HEAD
-import tqdm
-
-import variables
-=======
->>>>>>> 07bf192e
 
 
 class SequentialJPT:
@@ -189,94 +183,6 @@
             result[idx] = np.prod(probs)
         return result / self.probability_mass_
 
-    def expectation(self, queries: List[List[jpt.variables.Variable]], evidences: List[jpt.variables.VariableMap]) -> \
-            List[jpt.variables.VariableMap]:
-        """Calculate the expected values of every variable in every timestep in 'queries' given the observations
-            made in 'evidences'.
-
-        :param queries: The variables of interest in every timestep
-        :type queries: List of lists
-        :param evidences: The evidences observed for variables at every timestep
-        :type evidences: List of jpt.variables.VariableMap
-        """
-        if len(queries) != len(evidences):
-            raise Exception("Queries and Evidences need to be sequences of same length.")
-
-        result = [jpt.variables.VariableMap()] * len(queries)
-
-        for timestep in range(self.timesteps-1, len(queries)-(self.timesteps-1)):
-            queried_variables = queries[timestep]
-
-            # construct timestep evidences
-            evidence_phi_0 = jpt.trees.VariableMap()
-            evidence_phi_1 = jpt.trees.VariableMap()
-
-            for variable, value in evidences[timestep-1].items():
-                evidence_phi_0[self.template_variable_map[variable][0]] = value
-
-            for variable, value in evidences[timestep].items():
-                evidence_phi_0[self.template_variable_map[variable][1]] = value
-                evidence_phi_1[self.template_variable_map[variable][0]] = value
-
-            for variable, value in evidences[timestep+1].items():
-                evidence_phi_1[self.template_variable_map[variable][1]] = value
-
-            # construct conditional jpts
-            phi_0 = self.template_tree.conditional_jpt(evidence_phi_0)
-            phi_1 = self.template_tree.conditional_jpt(evidence_phi_1)
-
-            # initialize expectation for all queried variables
-            expectation = [0.] * len(queries[timestep])
-
-            # for every leaf combination
-            for leaf_n in phi_0.leaves.values():
-                for leaf_m in phi_1.leaves.values():
-                    # calculate expectation in leaf combination for every variable
-                    for idx, variable in enumerate(queries[timestep]):
-                        expectation[idx] += self.expectation_leaf_combination(leaf_n, leaf_m, variable)
-
-            # apply probability mass scaling
-            expectation = [pow(self.probability_mass_, -1) * e for e in expectation]
-
-            # save expectation vector to result
-            result[timestep] = jpt.variables.VariableMap(zip(queries[timestep], expectation))
-
-        # calculate expectation for the first timestep
-        # apply evidence of first and second timestep
-        evidence = jpt.variables.VariableMap()
-        for key, value in evidences[0].items():
-            evidence[self.template_variable_map[key][0]] = value
-        for key, value in evidences[1].items():
-            evidence[self.template_variable_map[key][1]] = value
-
-        # get grounded variables from template
-        variables = [self.template_variable_map[variable][0] for variable in queries[0]]
-
-        # calculate expectation
-        expectation = self.template_tree.conditional_jpt(evidence).expectation(variables, jpt.trees.VariableMap())
-
-        # transform expectation to variable map
-        result[0] = jpt.trees.VariableMap(zip(expectation.keys(), [e.result for e in expectation.values()]))
-
-        # calculate expectation for the last timestep
-        # apply evidence of first and second timestep
-        evidence = jpt.variables.VariableMap()
-        for key, value in evidences[-2].items():
-            evidence[self.template_variable_map[key][0]] = value
-        for key, value in evidences[-1].items():
-            evidence[self.template_variable_map[key][1]] = value
-
-        # get grounded variables from template
-        variables = [self.template_variable_map[variable][-1] for variable in queries[-1]]
-
-        # calculate expectation
-        expectation = self.template_tree.conditional_jpt(evidence).expectation(variables, jpt.trees.VariableMap())
-
-        # transform expectation to variable map
-        result[-1] = jpt.trees.VariableMap(zip(expectation.keys(), [e.result for e in expectation.values()]))
-
-        return result
-
     def infer(self, queries: List[jpt.variables.VariableMap], evidences: List[jpt.variables.VariableMap]) -> float:
         '''
         Return the probability of a sequence taking values specified in queries given ranges specified in evidences
@@ -379,46 +285,6 @@
                         probability *= leaf_1.distributions[ground_variable]._p(query_1[ground_variable])
 
         return probability
-
-    def expectation_leaf_combination(self, leaf_0: jpt.trees.Leaf, leaf_1: jpt.trees.Leaf,
-                                     template_variable: jpt.trees.Variable) -> float:
-
-        shared_integral = self.shared_dimensions_integral[(leaf_0.idx, leaf_1.idx)][template_variable]
-        expectation = 0.
-        for interval, function in zip(shared_integral.pdf.intervals, shared_integral.pdf.functions):
-            if function.value > 0:
-                expectation += function.value/2 * (pow(interval.upper, 2) - pow(interval.lower,2))
-        return expectation * leaf_0.prior * leaf_1.prior
-
-    def factor_sequence(self, evidence: List[jpt.variables.VariableMap]) -> List[jpt.trees.JPT]:
-        """ Calculate a list of JPTs that resemble the Markov Chain as a normalized product. """
-        result = [self.template_tree] * len(evidence)
-
-        for timestep in range(len(evidence)-1):
-
-            if len(evidence[timestep]) == 0:
-                continue
-
-            # update the trees that handle this variable directly
-            evidence_phi_0 = jpt.variables.VariableMap()
-            evidence_phi_1 = jpt.variables.VariableMap()
-
-            for variable, value in evidence[timestep].items():
-                evidence_phi_0[self.template_variables[variable][1]] = value
-                evidence_phi_1[self.template_variables[variable][0]] = value
-
-            result[timestep] = result[timestep].conditional_jpt_keep_leaves(evidence_phi_0)
-            result[timestep+1] = result[timestep+1].conditional_jpt_keep_leaves(evidence_phi_1)
-
-            # perform backward update
-
-
-        return result
-
-
-
-
-
 
 
 def integrate_continuous_pdfs(pdf1: jpt.base.quantiles.PiecewiseFunction, pdf2: jpt.base.quantiles.PiecewiseFunction,
