'''© Copyright 2021, Mareike Picklum, Daniel Nyga.
'''
from collections import deque, Counter
from itertools import tee
from types import FunctionType
from typing import Any, Iterable, List, Union, Set, Type, Tuple, Optional

from jpt.base.utils import classproperty, save_plot, normalized, mapstr, setstr, none2nan
from jpt.base.errors import Unsatisfiability

import copy
import math
import numbers
import os
import re
from operator import itemgetter

from dnutils import first, out, ifnone, stop, ifnot, project, pairwise, edict
from dnutils.stats import Gaussian as Gaussian_, _matshape

from scipy.stats import multivariate_normal, norm

import numpy as np
from numpy import iterable

import matplotlib.pyplot as plt

from jpt.base.constants import sepcomma
from jpt.base.sampling import wsample, wchoice
from .utils import Identity, OrderedDictProxy, DataScalerProxy, DataScaler

try:
    from ..base.intervals import __module__
    from .quantile.quantiles import __module__
    from ..base.functions import __module__
except ModuleNotFoundError:
    import pyximport
    pyximport.install()
finally:
    from ..base.intervals import R, ContinuousSet, RealSet, NumberSet
    from ..base.functions import LinearFunction, ConstantFunction, PiecewiseFunction, Undefined
    from .quantile.quantiles import QuantileDistribution


# ----------------------------------------------------------------------------------------------------------------------
# Constant symbols

SYMBOLIC = 'symbolic'
NUMERIC = 'numeric'
CONTINUOUS = 'continuous'
DISCRETE = 'discrete'


# ----------------------------------------------------------------------------------------------------------------------
# Gaussian distribution. This is somewhat deprecated as we use model-free
# quantile distributions, but this code is used in testing to sample
# from Gaussian distributions.
# TODO: In order to keep the code consistent, this class should inherit from 'Distribution'

class Gaussian(Gaussian_):
    """Extension of :class:`dnutils.stats.Gaussian`"""

    PRECISION = 1e-15

    def __init__(self, mean=None, cov=None, data=None, weights=None):
        """Creates a new Gaussian distribution.

        :param mean:    the mean of the Gaussian
        :type mean:     float if multivariate else [float] if multivariate
        :param cov:     the covariance of the Gaussian
        :type cov:      float if multivariate else [[float]] if multivariate
        :param data:    if ``mean`` and ``cov`` are not provided, ``data`` may be a data set (matrix) from which the
                        parameters of the distribution are estimated.
        :type data:     [[float]]
        :param weights:  **[optional]** weights for the data points. The weight do not need to be normalized.
        :type weights:  [float]
        """
        self._sum_w = 0  # ifnot(weights, 0, sum)
        self._sum_w_sq = 0  # 1 / self._sum_w ** 2 * sum([w ** 2 for w in weights]) if weights else 0
        super().__init__(mean=mean, cov=cov, keepsamples=False)
        self._mean = np.array(self._mean, dtype=np.float64)
        self._cov = np.array(self._cov, dtype=np.float64)
        while self._cov.shape and len(self._cov.shape) < 2:
            self._cov = np.array([self._cov])
        if None not in (weights, data) and weights.shape[0] != data.shape[0]:
            raise ValueError('Weight vector must have same length as data vector.')
        if data:
            self.estimate(data, weights)
        self.data = []

    @Gaussian_.mean.getter
    def mean(self):
        return self._mean

    @Gaussian_.cov.getter
    def cov(self):
        return self._cov

    @Gaussian_.var.getter
    def var(self):
        return np.array([self._cov[i, i] for i in range(self.dim)])

    @property
    def std(self):
        return np.sqrt(self.var)

    def deviation(self, x):
        """
        Computes the deviation of ``x`` in multiples of the standard deviation.

        :param x:
        :type x:
        :returns:
        """
        if isinstance(x, numbers.Number):
            raise TypeError('Argument must be a vector, got a scalar: %s' % x)
        return (np.array(x) - np.array(self._mean)) / self.std

    def __add__(self, alpha):
        if isinstance(alpha, Gaussian):
            if alpha.dim != self.dim:
                raise TypeError('Addition of two Gaussian only with same dimensionality.')
            return Gaussian(mean=[m1 + m2 for m1, m2, in zip(self._mean, alpha._mean)],
                            cov=[[c1 + c2 for c1, c2 in zip(row1, row2)] for row1, row2 in zip(self._cov, alpha._cov)])
        elif isinstance(alpha, numbers.Number):
            return Gaussian(mean=[alpha + m for m in self._mean], cov=[[c for c in row] for row in self._cov])
        else:
            raise TypeError('Undefined operation "+" on types %s and %s' % (type(self).__name__, type(alpha).__name__))

    def __radd__(self, other):
        return self.__add__(other)

    def __iadd__(self, other):
        result = self + other
        self._mean = result._mean
        self._cov = result._cov
        return self

    def __mul__(self, alpha):
        if isinstance(alpha, Gaussian):
            raise TypeError('Multiplication of two Gaussians not supported yet.')
        elif isinstance(alpha, numbers.Number):
            return Gaussian(mean=[alpha * m for m in self._mean], cov=[[alpha ** 2 * c for c in row] for row in self._cov])
        else:
            raise TypeError('Undefined operation "*" on types %s and %s' % (type(self).__name__, type(alpha).__name__))

    def __rmul__(self, other):
        return self.__mul__(other)

    def __imul__(self, other):
        result = self * other
        self._mean = result._mean
        self._cov = result._cov
        return self

    @Gaussian_.dim.getter
    def dim(self):
        if self._mean is None:
            raise ValueError('no dimensionality specified yet.')
        return self._mean.shape[0]

    def sample(self, n):
        return multivariate_normal(self._mean, self._cov, n).rvs(n)

    @property
    def pdf(self):
        try:
            return multivariate_normal(self._mean, self._cov, allow_singular=True).pdf
        except ValueError:
            out(self._mean)
            out(self._cov)
            raise

    def cdf(self, *x):
        return np.array(norm.cdf(x, loc=self._mean, scale=self._cov))[0, :]

    def eval(self, lower, upper):
        return abs(multivariate_normal(self._mean, self._cov).cdf(upper) - multivariate_normal(self._mean, self._cov).cdf(lower))

    def copy(self):
        g = Gaussian()
        g._mean = self._mean
        g._cov = self._cov
        g.samples = copy.copy(self.samples)
        # g._weights = list(self.weights)
        return g

    def __eq__(self, other):
        return (other.mean == self.mean and other.cov == self.cov) if other is not None else False

    def linreg(self):
        """
        Compute a 4-tuple ``<m, b, rss, noise>`` of a linear regression represented by this Gaussian.

        :return:    ``m`` - the slope of the line
                    ``b`` - the intercept of the line
                    ``rss`` - the residual sum-of-squares error
                    ``noise`` - the square of the sample correlation coefficient ``r^2``

        References:
            - https://en.wikipedia.org/wiki/Pearson_correlation_coefficient#In_least_squares_regression_analysis
            - https://milnepublishing.geneseo.edu/natural-resources-biometrics/chapter/chapter-7-correlation-and-simple-linear-regression/
            - https://en.wikipedia.org/wiki/Residual_sum_of_squares
            - https://en.wikipedia.org/wiki/Explained_sum_of_squares
        """
        if self.dim != 2:
            raise ValueError('This operation is only supported for 2-dimensional Gaussians.')
        if self.numsamples < 2:
            raise ValueError('Need at least 2 data points. %d are too few.' % self.numsamples)
        rho = self._cov[0][1] / math.sqrt(self.var[0] * self.var[1]) if all(abs(v) > 1e-8 for v in self.var) else 1
        m = self._cov[0][1] / self.var[0]
        b = self._mean[1] - m * self._mean[0]
        rss = self.var[1] * (1 - rho ** 2)
        return m, b, rss, ((self.var[1] - rss) / self.var[1] if self.var[1] else 0)

    def update_all(self, data, weights=None):
        '''Update the distribution with new data points given in ``data``.'''
        weights = ifnone(weights, [1] * len(data))
        if len(data) != len(weights):
            raise ValueError('Weight vector must have the same length as data vector.')
        for x, w in zip(data, weights):
            self.update(x, w)
        return self

    def estimate(self, data, weights=None):
        '''Estimate the distribution parameters with subject to the given data points.'''
        self.mean = self.cov = None
        return self.update_all(data=data, weights=weights)

    def update(self, x, w=1):
        '''update the Gaussian distribution with a new data point ``x`` and weight ``w``.'''
        if not isinstance(x, np.ndarray):
            x = np.array(x)
        if self._mean is None or not self._mean.shape or not self._cov.shape:
            self._mean = np.zeros(x.shape)
            self._cov = np.zeros(shape=(x.shape[0], x.shape[0]))
        else:
            assert self._mean.shape == x.shape and self._cov.shape == (x.shape[0], x.shape[0])
        # self.data.append(np.array(x))
        sum_w = self._sum_w  # S_w
        sum_w_ = self._sum_w + w  # S'_w
        sum_w_sq = self._sum_w_sq  # S_{w^2}
        sum_w_sq_ = (sum_w ** 2 * sum_w_sq + w ** 2) / sum_w_ ** 2  # S'_{w^2}
        oldmean = np.array(self._mean)
        oldcov = np.array(self._cov)
        dims = np.where(np.abs(x - self._mean) > Gaussian.PRECISION)[0]
        for dim in dims:  # Check this for numerical stability. Otherwise the cov matrix may not be positive semi-definite
            self._mean[dim] = (sum_w * oldmean[dim] + w * x[dim]) / sum_w_
        self.samples += 1
        if sum_w_ and sum_w_sq_ != 1:
            for j in range(self.dim):
                for k in range(j+1):
                    if k in dims or j in dims:
                        self._cov[j][k] = (oldcov[j][k] * sum_w * (1 - sum_w_sq)
                                           + sum_w * oldmean[j] * oldmean[k]
                                           - sum_w_ * self._mean[j] * self._mean[k]
                                           + w * (x[j] if j in dims else oldmean[j]) * (x[k] if k in dims else oldmean[k])) / (sum_w_ * (1 - sum_w_sq_))
                    else:  # No change in either of the dimensions,
                        self._cov[j][k] = oldcov[j][k] * sum_w * (1 - sum_w_sq) / (sum_w_ * (1 - sum_w_sq_))
                    self._cov[k][j] = self._cov[j][k]
            for j in range(self.dim):
                for k in range(self.dim):
                    if self._cov[k, k] < Gaussian.PRECISION:
                        self._cov[k, :] = 0
                        self._cov[:, k] = 0
                    if self._cov[j, j] < Gaussian.PRECISION:
                        self._cov[j, :] = 0
                        self._cov[:, j] = 0
        self._sum_w = sum_w_
        self._sum_w_sq = sum_w_sq_
        # self.pdf
        if not self.sym():
            out(f'oldmean {oldmean} oldcov\n{np.array(oldcov)}, introducing {x} as +1th example')
            stop(f'newmean {self._mean} newcov\n{np.array(self._cov)}')

    def retract(self, x, w=1):
        """
        Retract the data point `x` with weight `w` from the Gaussian distribution.

        In case the data points are being kept in the distribution, it must actually exist and have the right
        weight associated. Otherwise, a ValueError will be raised.
        """
        if not hasattr(x, '__len__'):
            x = [x]
        if self._mean is None or self._cov is None or not self.numsamples:
            raise ValueError('Cannot retract a value from an empty distribution.')
        else:
            assert len(x) == len(self._mean) and _matshape(self._cov) == (len(x), len(x))
        if type(self.samples) is list:
            idx = [i for i, (v, w_) in enumerate(zip(self.samples, self._weights)) if v == x and w == w_]
            if idx:
                i = first(idx)
                del self.samples[i]
                del self._weights[i]
            else:
                raise ValueError('Only elements from the distribution can be retracted. %s is not an element.' % x)
        sum_w = self._sum_w  # S_w
        sum_w_ = self._sum_w - w  # S'_w
        sum_w_sq = self._sum_w_sq  # S_{w^2}
        sum_w_sq_ = (sum_w ** 2 * self._sum_w_sq - w ** 2) / sum_w_ ** 2  # S'_{w^2}
        oldmean = list(self._mean)
        oldcov = list([list(row) for row in self._cov])
        if sum_w_:
            for i, (m, x_i) in enumerate(zip(self._mean, x)):
                self._mean[i] = ((sum_w * m) - w * x_i) / sum_w_
            if sum_w_sq_ < 1:
                for j in range(self.dim):
                    for k in range(self.dim):
                        self._cov[j][k] = (oldcov[j][k] * sum_w * (1 - sum_w_sq)
                                           + sum_w * oldmean[j] * oldmean[k]
                                           - w * x[j] * x[k]
                                           - sum_w_ * self._mean[j] * self._mean[k]) / (sum_w_ * (1 - sum_w_sq_))
            else:
                self._cov = [[0] * self.dim for _ in range(self.dim)]
        else:
            self._mean = None
            self._cov = None
        self._sum_w = sum_w_
        self._sum_w_sq = sum_w_sq_

    def sym(self):
        for i in range(self.dim):
            for j in range(self.dim):
                if self._cov[i][j] != self._cov[j][i]:
                    out(i, j, self._cov[i][j], self._cov[j][i], self._cov[i][j] == self._cov[j][i])
                    return False
        return True

    def plot(
            self,
            dim: int = 2,
            title: str = None,
            fname: str = None,
            directory: str = '/tmp',
            pdf: bool = False,
            view: bool = False,
            save: bool = False
    ) -> None:
        """

        :param dim: if the distribution has a higher dimension than 1, the parameter `dim` allows to decide whether the
        plot is a 2-dimensional heatmap or a 3-dimensional surface plot
        :param title: the title of the plot
        :param fname: the name of the file if the plot is saved
        :param directory: the location of the file if the plot is stored
        :param pdf: whether to save the file as a pdf, if False, the file is stored as png. Default is False
        :param view: whether to show the generated plot
        :param save: whether to save the plot to a file
        :return:
        """
        fig, ax = plt.subplots(num=1, clear=True)

        if self.dim == 1:
            m = self.mean[0]
            v = self.cov[0][0]
            r = abs(2.5 * v)
            X = np.linspace(m - r, m + r, int(m + r - (m - r)))
            Z = np.array(self.pdf(X))

            ax.plot(X, Z)
            ax.set_xlabel('$x$')
            ax.set_ylabel(r'$p(x|\mu,\sigma)$')
        else:
            cmap = 'BuPu'  # viridis, Blues, PuBu, 0rRd, BuPu

            x = np.linspace(-2, 2, 30)
            y = np.linspace(-2, 2, 30)
            X, Y = np.meshgrid(x, y)

            xy = np.column_stack([X.flat, Y.flat])
            Z = self.pdf(xy)
            Z = Z.reshape(X.shape)

            if dim == 2:
                # generate heatmap
                c = ax.pcolormesh(X, Y, Z, cmap=cmap)

                # setting the limits of the plot to the limits of the data
                # ax.axis([xmin, xmax, ymin, ymax])
                fig.colorbar(c, ax=ax)

                ax.set_xlabel('$x$')
                ax.set_ylabel(r'$p(x|\mu,\sigma)$')
            else:
                # generate 3d-surface plot
                ax = plt.axes(projection='3d')
                ax.plot_surface(X, Y, Z, cmap=cmap, edgecolor='none')

                ax.set_xlabel('$x$')
                ax.set_ylabel('$y$')
                ax.set_zlabel(r'$p(x|\mu,\sigma)$')

        plt.title(title or 'Gaussian Distribution:\n$\mu=$' + str(self._mean) + ',\n$\sigma=$' + str(self._cov))

        if save:
            save_plot(fig, directory, fname or self.__class__.__name__, fmt='pdf' if pdf else 'svg')

        if view:
            plt.show()


# ----------------------------------------------------------------------------------------------------------------------

class Distribution:
    '''
    Abstract supertype of all domains and distributions
    '''
    values = None
    labels = None

    SETTINGS = {
    }

    def __init__(self, **settings):
        # used for str and repr methods to be able to print actual type
        # of Distribution when created with jpt.variables.Variable
        self._cl = f'{self.__class__.__name__}' \
                   + (f' ({self.__class__.__mro__[1].__name__})'
                      if self.__module__ != __name__
                      else '')
        self.settings = type(self).SETTINGS.copy()
        for attr in type(self).SETTINGS:
            try:
                super().__getattribute__(attr)
            except AttributeError:
                pass
            else:
                raise AttributeError('Attribute ambiguity: Object of type "%s" '
                                     'already has an attribute with name "%s"' % (type(self).__name__,
                                                                                  attr))
        for attr, value in settings.items():
            if attr not in self.settings:
                raise AttributeError('Unknown settings "%s": '
                                     'expected one of {%s}' % (attr, setstr(type(self).SETTINGS)))
            self.settings[attr] = value

    def __getattr__(self, name):
        try:
            return super().__getattribute__(name)
        except AttributeError:
            if name in type(self).SETTINGS:
                return self.settings[name]
            else:
                raise

    def __hash__(self):
        return hash((type(self), self.values, self.labels))

    def __getitem__(self, value):
        return self.p(value)

    @classmethod
    def value2label(cls, value):
        raise NotImplementedError()

    @classmethod
    def label2value(cls, label):
        raise NotImplementedError()

    def _sample(self, n: int) -> Iterable:
        raise NotImplementedError()

    def _sample_one(self):
        raise NotImplementedError()

    def sample(self, n: int) -> Iterable:
        yield from (self.value2label(v) for v in self._sample(n))

    def sample_one(self) -> Any:
        return self.value2label(self._sample_one())

    def p(self, value):
        raise NotImplementedError()

    def _p(self, value):
        raise NotImplementedError()

    def expectation(self) -> numbers.Real:
        raise NotImplementedError()

    def mpe(self):
        raise NotImplementedError()

    def crop(self):
        raise NotImplementedError()

    def _crop(self):
        raise NotImplementedError()

    def merge(self):
        raise NotImplementedError()

    def update(self):
        raise NotImplementedError()

    def moment(self, order=1, c=0):
        r"""Calculate the central moment of the r-th order almost everywhere.

        .. math:: \int (x-c)^{r} p(x)

        :param order: The order of the moment to calculate
        :param c: The constant to subtract in the basis of the exponent
        """
        raise NotImplementedError()

    def fit(self,
            data: np.ndarray,
            rows: np.ndarray = None,
            col: numbers.Integral = None) -> 'Distribution':
        raise NotImplementedError()

    def _fit(self,
             data: np.ndarray,
             rows: np.ndarray = None,
             col: numbers.Integral = None) -> 'Distribution':
        raise NotImplementedError()

    def set(self, params: Any) -> 'Distribution':
        raise NotImplementedError()

    def kl_divergence(self, other: 'Distribution'):
        raise NotImplementedError()

    def number_of_parameters(self) -> int:
        raise NotImplementedError()

    @staticmethod
    def jaccard_similarity(
            d1: 'Distribution',
            d2: 'Distribution'
    ) -> float:
        raise NotImplementedError()

    def plot(self, title=None, fname=None, directory='/tmp', pdf=False, view=False, **kwargs):
        '''Generates a plot of the distribution.

        :param title:       the name of the variable this distribution represents
        :type title:        str
        :param fname:       the name of the file
        :type fname:        str
        :param directory:   the directory to store the generated plot files
        :type directory:    str
        :param pdf:         whether to store files as PDF. If false, a png is generated by default
        :type pdf:          bool
        :param view:        whether to display generated plots, default False (only stores files)
        :type view:         bool
        :return:            None
        '''
        raise NotImplementedError()

    def to_json(self):
        raise NotImplementedError()

    def __getstate__(self):
        return self.to_json()

    def __setstate__(self, state):
        self.__dict__ = Distribution.from_json(state).__dict__

    @staticmethod
    def from_json(data) -> Type:
        cls = _DISTRIBUTION_TYPES.get(data['type'])
        if cls is None:
            raise TypeError('Unknown distribution type: %s' % data['type'])
        return cls.type_from_json(data)

    type_from_json = from_json


# ----------------------------------------------------------------------------------------------------------------------

class Numeric(Distribution):
    '''
    Wrapper class for numeric domains and distributions.
    '''

    PRECISION = 'precision'

    values = Identity()
    labels = Identity()

    SETTINGS = {
        PRECISION: .01
    }

    def __init__(self, **settings):
        super().__init__(**settings)
        self._quantile: QuantileDistribution = None
        self.to_json = self.inst_to_json

    def __str__(self):
        return self.cdf.pfmt()

    def __getitem__(self, value):
        return self.p(value)

    def __eq__(self, o: 'Numeric'):
        if not issubclass(type(o), Numeric):
            raise TypeError('Cannot compare object of type %s with other object of type %s' % (type(self),
                                                                                               type(o)))
        return type(o).equiv(type(self)) and self._quantile == o._quantile

    # noinspection DuplicatedCode
    @classmethod
    def value2label(cls, value: Union[numbers.Real, NumberSet]) -> Union[numbers.Real, NumberSet]:
        if isinstance(value, ContinuousSet):
            return ContinuousSet(cls.labels[value.lower], cls.labels[value.upper], value.left, value.right)
        elif isinstance(value, RealSet):
            return RealSet([cls.value2label(i) for i in value.intervals])
        elif isinstance(value, numbers.Real):
            return cls.labels[value]
        else:
            raise TypeError('Expected float or NumberSet type, got %s.' % type(value).__name__)

    # noinspection DuplicatedCode
    @classmethod
    def label2value(cls, label: Union[numbers.Real, NumberSet]) -> Union[numbers.Real, NumberSet]:
        if isinstance(label, ContinuousSet):
            return ContinuousSet(cls.values[label.lower], cls.values[label.upper], label.left, label.right)
        elif isinstance(label, RealSet):
            return RealSet([cls.label2value(i) for i in label.intervals])
        elif isinstance(label, numbers.Real):
            return cls.values[label]
        else:
            raise TypeError('Expected float or NumberSet type, got %s.' % type(label).__name__)

    @classmethod
    def equiv(cls, other):
        return (issubclass(other, Numeric) and
                cls.__name__ == other.__name__ and
                cls.values == other.values and
                cls.labels == other.labels)

    @property
    def cdf(self):
        return self._quantile.cdf

    @property
    def pdf(self):
        return self._quantile.pdf

    @property
    def ppf(self):
        return self._quantile.ppf

    def _sample(self, n):
        return self._quantile.sample(n)

    def _sample_one(self):
        return self._quantile.sample(1)[0]

    def number_of_parameters(self) -> int:
        """
        :return: The number of relevant parameters in this decision node.
                 1 if this is a dirac impulse, number of intervals times two else
        """
        if self.is_dirac_impulse():
            return 1
        else:
            return len(self.cdf.intervals)

    def _expectation(self) -> numbers.Real:
        e = 0
        singular = True  # In case the CDF is jump fct the expectation is where the jump happens
        for i, f in zip(self.cdf.intervals, self.cdf.functions):
            if i.lower == np.NINF or i.upper == np.PINF:
                continue
            e += (self.cdf.eval(i.upper) - self.cdf.eval(i.lower)) * (i.upper + i.lower) / 2
            singular = False
        return e if not singular else i.lower

    def expectation(self) -> numbers.Real:
        return self.moment(1)

    def variance(self) -> numbers.Real:
        return self.moment(2)

    def quantile(self, gamma: numbers.Real) -> numbers.Real:
        return self.ppf.eval(gamma)

    def create_dirac_impulse(self, value):
        """Create a dirac impulse at the given value aus quantile distribution."""
        self._quantile = QuantileDistribution()
        self._quantile.fit(
            np.asarray([[value]], dtype=np.float64),
            rows=np.asarray([0], dtype=np.int64),
            col=0
        )
        return self

    def is_dirac_impulse(self) -> bool:
        """Checks if this distribution is a dirac impulse."""
        return len(self._quantile.cdf.intervals) == 2

    def mpe(self) -> (float, RealSet):
        """
        Calculate the most probable configuration of this quantile distribution.
        :return: The likelihood of the mpe as float and the mpe itself as RealSet
        """
        _max = max(f.value for f in self.pdf.functions)
        return _max, self.value2label(RealSet([interval for interval, function in zip(self.pdf.intervals, self.pdf.functions)
                              if function.value == _max]))

    def _fit(
            self,
            data: np.ndarray,
            rows: np.ndarray = None,
            col: numbers.Integral = None
    ) -> 'Numeric':
        self._quantile = QuantileDistribution(epsilon=self.precision)
        self._quantile.fit(
            data,
            rows=ifnone(
                rows,
                np.array(list(range(data.shape[0])), dtype=np.int64)
            ),
            col=ifnone(col, 0)
        )
        return self

    fit = _fit

    def set(self, params: QuantileDistribution) -> 'Numeric':
        self._quantile = params
        return self

    def _p(self, value: Union[numbers.Number, NumberSet]) -> numbers.Real:
        if isinstance(value, numbers.Number):
            value = ContinuousSet(value, value)
        elif isinstance(value, RealSet):
            return sum(self._p(i) for i in value.intervals)
        probspace = self.pdf.gt(0)
        if probspace.isdisjoint(value):
            return 0
        probmass = ((self.cdf.eval(value.upper) if value.upper != np.PINF else 1.) -
                    (self.cdf.eval(value.lower) if value.lower != np.NINF else 0.))
        if not probmass:
            return probspace in value
        return probmass

    def p(self, labels: Union[numbers.Number, NumberSet]) -> numbers.Real:
        if not isinstance(labels, (NumberSet, numbers.Number)):
            raise TypeError('Argument must be numbers.Number or '
                            'jpt.base.intervals.NumberSet (got %s).' % type(labels))
        if isinstance(labels, ContinuousSet):
            return self._p(self.label2value(labels))
        elif isinstance(labels, RealSet):
            return self._p(
                RealSet([
                    ContinuousSet(
                        self.values[i.lower],
                        self.values[i.upper],
                        i.left,
                        i.right
                    ) for i in labels.intervals
                ])
            )
        else:
            return self._p(self.values[labels])

    def kl_divergence(self, other: 'Numeric') -> numbers.Real:
        if type(other) is not type(self):
            raise TypeError('Can only compute KL divergence between '
                            'distributions of the same type, got %s' % type(other))
        self_ = [(i.lower, f.value, None) for i, f in self.pdf.iter()]
        other_ = [(i.lower, None, f.value) for i, f in other.pdf.iter()]
        all_ = deque(sorted(self_ + other_, key=itemgetter(0)))
        queue = deque()
        while all_:
            v, p, q = all_.popleft()
            if queue and v == queue[-1][0]:
                if p is not None:
                    queue[-1][1] = p
                if q is not None:
                    queue[-1][2] = q
            else:
                queue.append([v, p, q])
        result = 0
        p, q = 0, 0
        for (x0, p_, q_), (x1, _, _) in pairwise(queue):
            p = ifnone(p_, p)
            q = ifnone(q_, q)
            i = ContinuousSet(x0, x1)
            result += self._p(i) * abs(self._p(i) - other._p(i))
        return result

    def copy(self):
        dist = type(self)(**self.settings).set(params=self._quantile.copy())
        dist.values = copy.copy(self.values)
        dist.labels = copy.copy(self.labels)
        return dist

    @staticmethod
    def merge(distributions: List['Numeric'], weights: Iterable[numbers.Real]) -> 'Numeric':
        if not all(distributions[0].__class__ == d.__class__ for d in distributions):
            raise TypeError('Only distributions of the same type can be merged.')
        return type(distributions[0])().set(QuantileDistribution.merge(distributions, weights))

    def update(self, dist: 'Numeric', weight: numbers.Real) -> 'Numeric':
        if not 0 <= weight <= 1:
            raise ValueError('Weight must be in [0, 1]')
        if type(dist) is not type(self):
            raise TypeError('Can only update with distribution of the same type, got %s' % type(dist))
        tmp = Numeric.merge([self, dist], normalized([1, weight]))
        self.values = tmp.values
        self.labels = tmp.labels
        self._quantile = tmp._quantile
        return self

    def _crop(self, interval):
        dist = self.copy()
        dist._quantile = self._quantile.crop(interval)
        return dist

    def crop(self, restriction: RealSet or ContinuousSet or numbers.Number):
        """Apply a restriction to this distribution. The restricted distrubtion will only assign mass
        to the given range and will preserve the relativity of the pdf.

        :param restriction: The range to limit this distribution (or singular value)
        :type restriction: float or int or ContinuousSet
        """

        # for real sets the result is a merge of the single ContinuousSet crops
        if isinstance(restriction, RealSet):

            distributions = []

            for idx, continuous_set in enumerate(restriction.intervals):

                distributions.append(self.crop(continuous_set))

            weights = np.full((len(distributions)), 1/len(distributions))

            return self.merge(distributions, weights)

        elif isinstance(restriction, ContinuousSet):
            if restriction.size() == 1:
                return self.crop(restriction.lower)
            else:
                return self._crop(restriction)

        elif isinstance(restriction, numbers.Number):
            return self.create_dirac_impulse(restriction)

        else:
            raise ValueError("Unknown Datatype for cropping a numeric distribution, type is %s" % type(restriction))

    @classmethod
    def type_to_json(cls):
        return {
            'type': 'numeric',
            'class': cls.__name__
        }

    def inst_to_json(self):
        return {
            'class': type(self).__name__,
            'settings': self.settings,
            'quantile': self._quantile.to_json() if self._quantile is not None else None
        }

    to_json = type_to_json

    @staticmethod
    def from_json(data):
        return Numeric(**data['settings']).set(QuantileDistribution.from_json(data['quantile']))

    @classmethod
    def type_from_json(cls, data):
        return cls

    def insert_convex_fragments(self, left: ContinuousSet or None, right: ContinuousSet or None,
                                number_of_samples: int):
        """Insert fragments of distributions on the right and left part of this distribution. This should only be used
        to create a convex hull around the JPTs domain which density is never 0.

        :param right: The right (lower) interval to add on if needed and None else
        :param left: The left (upper) interval to add on if needed and None else
        :param number_of_samples: The number of samples to use as basis for the weight
        """

        # create intervals used in the new distribution
        points = [np.NINF]

        if left:
            points.extend([left.lower, left.upper])

        if right:
            points.extend([right.lower, right.upper])

        points.append(np.PINF)

        intervals = [ContinuousSet(a, b) for a, b in zip(points[:-1], points[1:])]

        valid_arguments = [e for e in [left, right] if e is not None]
        number_of_intervals = len(valid_arguments)
        functions = [ConstantFunction(0.)]

        for idx, interval in enumerate(intervals[1:]):
            prev_value = functions[idx].eval(interval.lower)

            if interval in valid_arguments:
                functions.append(
                    LinearFunction.from_points(
                        (interval.lower, prev_value),
                        (interval.upper, prev_value + 1 / number_of_intervals)
                    )
                )
            else:
                functions.append(ConstantFunction(prev_value))

        cdf = PiecewiseFunction()
        cdf.intervals = intervals
        cdf.functions = functions
        quantile = QuantileDistribution.from_cdf(cdf)
        self._quantile = QuantileDistribution.merge(
            [self._quantile, quantile],
            [
                1 - (1 / (2 * number_of_samples)),
                1 / (2 * number_of_samples)
            ]
        )

    @classmethod
    def cumsum(
            cls,
            distributions: Iterable['Numeric'],
            epsilon: numbers.Real = .0,
            k: numbers.Integral = None
    ) -> Iterable['Numeric']:
        cumsum = None
        for d in distributions:
            if cumsum is None:
                cumsum = d
            else:
                cumsum = cumsum + d
                cumsum = cls().set(
                    params=QuantileDistribution.from_cdf(
                        cumsum.cdf.approx(
                            epsilon=epsilon,
                            k=k,
                            replacement=LinearFunction
                        )
                    )
                )
            yield cumsum

<<<<<<< HEAD
    def moment(self, order: numbers.Integral = 1, center: numbers.Real = 0) -> numbers.Real:
=======
    def moment(self, order: numbers.Integral = 1, c: numbers.Real = 0) -> numbers.Real:
>>>>>>> 476f50e7
        r"""Calculate the central moment of the r-th order almost everywhere.

        .. math:: \int (x-c)^{r} p(x)

        :param order: The order of the moment to calculate
        :param center: The constant (c) to subtract in the basis of the exponent
        """
        # We have to catch the special case in which the
        # PDF is an impulse function
        if self.pdf.is_impulse():
            if order == 1:
                return self.pdf.gt(0).min
            elif order >= 2:
                return 0
        result = 0
        for interval, function in zip(self.pdf.intervals[1:-1], self.pdf.functions[1:-1]):
            interval_ = self.value2label(interval)

            function_value = function.value * interval.range() / interval_.range()
            result += (
                (pow(interval_.upper - center, order+1) - pow(interval_.lower - center, order+1))
            ) * function_value / (order + 1)
        return result

    @staticmethod
    def jaccard_similarity(
            d1: 'Numeric',
            d2: 'Numeric',
    ) -> float:
        return PiecewiseFunction.jaccard_similarity(d1.pdf, d2.pdf)

    def __add__(self, other: 'Numeric') -> 'Numeric':
        result = type(self)(**self.settings)
        result._quantile = QuantileDistribution.from_pdf(
            self.pdf.convolution(other.pdf).rectify()
        )
        return result

    def approx(self, epsilon=None, k=None):
        return type(self)(**self.settings).set(
            QuantileDistribution.from_pdf(
                self.pdf.approx(
                    epsilon=epsilon,
                    k=k,
                    replacement=ConstantFunction
                )
            )
        )

    def __add__(self, other: 'Numeric') -> 'Numeric':
        result = type(self)(**self.settings)
        result._quantile = QuantileDistribution.from_pdf(
            self.pdf.convolution(other.pdf).rectify()
        )
        return result

    def approx(self, epsilon=None, k=None):
        return type(self)(**self.settings).set(
            QuantileDistribution.from_pdf(
                self.pdf.approx(
                    epsilon=epsilon,
                    k=k,
                    replacement=ConstantFunction
                )
            )
        )

    def plot(self, title=None, fname=None, xlabel='value', directory='/tmp', pdf=False, view=False, **kwargs):
        '''
        Generates a plot of the piecewise linear function representing
        the variable's cumulative distribution function

        :param title:       the name of the variable this distribution represents
        :type title:        str
        :param fname:       the name of the file to be stored
        :type fname:        str
        :param xlabel:      the label of the x-axis
        :type xlabel:       str
        :param directory:   the directory to store the generated plot files
        :type directory:    str
        :param pdf:         whether to store files as PDF. If false, a png is generated by default
        :type pdf:          bool
        :param view:        whether to display generated plots, default False (only stores files)
        :type view:         bool
        :return:            None
        '''
        if not os.path.exists(directory):
            os.makedirs(directory)

        if not view:
            plt.ioff()

        fig, ax = plt.subplots()
        ax.set_title(f'{title or f"CDF of {self._cl}"}')
        ax.set_xlabel(xlabel)
        ax.set_ylabel('%')
        ax.set_ylim(-.1, 1.1)

        if len(self.cdf.intervals) == 2:
            std = abs(self.cdf.intervals[0].upper) * .1
        else:
            std = ifnot(np.std([i.upper - i.lower for i in self.cdf.intervals[1:-1]]),
                        self.cdf.intervals[1].upper - self.cdf.intervals[1].lower) * 2

        # add horizontal line before first interval of distribution
        X = np.array([self.cdf.intervals[0].upper - std])

        for i, f in zip(self.cdf.intervals[:-1], self.cdf.functions[:-1]):
            if isinstance(f, ConstantFunction):
                X = np.append(X, [np.nextafter(i.upper, i.upper - 1), i.upper])
            else:
                X = np.append(X, i.upper)

        # add horizontal line after last interval of distribution
        X = np.append(X, self.cdf.intervals[-1].lower + std)
        X_ = np.array([self.labels[x] for x in X])
        Y = np.array(self.cdf.multi_eval(X))
        ax.plot(X_,
                Y,
                color='cornflowerblue',
                linestyle='dashed',
                label='Piecewise linear CDF from bounds',
                linewidth=2,
                markersize=12)

        bounds = np.array([i.upper for i in self.cdf.intervals[:-1]])
        bounds_ = np.array([self.labels[b] for b in bounds])
        ax.scatter(bounds_,
                   np.asarray(self.cdf.multi_eval(bounds)),
                   color='orange',
                   marker='o',
                   label='Piecewise Function limits')

        ax.legend(loc='upper left', prop={'size': 8})  # do we need a legend with only one plotted line?
        fig.tight_layout()

        save_plot(fig, directory, fname or self.__class__.__name__, fmt='pdf' if pdf else 'svg')

        if view:
            plt.show()
            plt.close()


class ScaledNumeric(Numeric):
    '''
    Scaled numeric distribution represented by mean and variance.
    '''

    scaler = None

    def __init__(self, **settings):
        super().__init__(**settings)

    @classmethod
    def type_to_json(cls):
        return {
            'type': 'scaled-numeric',
            'class': cls.__name__,
            'scaler': cls.scaler.to_json()
        }

    to_json = type_to_json

    @staticmethod
    def type_from_json(data):
        clazz = NumericType(data['class'], None)
        clazz.scaler = DataScaler.from_json(data['scaler'])
        clazz.values = DataScalerProxy(clazz.scaler)
        clazz.labels = DataScalerProxy(clazz.scaler, True)
        return clazz

    @classmethod
    def from_json(cls, data):
        return cls(**data['settings']).set(QuantileDistribution.from_json(data['quantile']))


# ----------------------------------------------------------------------------------------------------------------------

# noinspection DuplicatedCode
class Multinomial(Distribution):
    '''
    Abstract supertype of all symbolic domains and distributions.
    '''

    values: OrderedDictProxy = None
    labels: OrderedDictProxy = None

    def __init__(self, **settings):
        super().__init__(**settings)
        if not issubclass(type(self), Multinomial) or type(self) is Multinomial:
            raise Exception(f'Instantiation of abstract class {type(self)} is not allowed!')
        self._params: np.ndarray = None
        self.to_json: FunctionType = self.inst_to_json

    # noinspection DuplicatedCode
    @classmethod
    def value2label(cls, value: Union[Any, Set]) -> Union[Any, Set]:
        if type(value) is set:
            return {cls.labels[v] for v in value}
        else:
            return cls.labels[value]

    # noinspection DuplicatedCode
    @classmethod
    def label2value(cls, label: Union[Any, Set]) -> Union[Any, Set]:
        if type(label) is set:
            return {cls.values[l_] for l_ in label}
        else:
            return cls.values[label]

    @classmethod
    def pfmt(cls, max_values=10, labels_or_values='labels') -> str:
        '''
        Returns a pretty-formatted string representation of this class.

        By default, a set notation with value labels is used. By setting
        ``labels_or_values`` to ``"values"``, the internal value representation
        is used. If the domain comprises more than ``max_values`` values,
        the middle part of the list of values is abbreviated by "...".
        '''
        if labels_or_values not in ('labels', 'values'):
            raise ValueError('Illegal Value for "labels_or_values": Expected one out of '
                             '{"labels", "values"}, got "%s"' % labels_or_values)
        return '%s = {%s}' % (cls.__name__, ', '.join(mapstr(cls.values.values()
                                                             if labels_or_values == 'values'
                                                             else cls.labels.values(), limit=max_values)))

    @property
    def probabilities(self):
        return self._params

    @classproperty
    def n_values(cls):
        return len(cls.values)

    def __contains__(self, item):
        return item in self.values

    @classmethod
    def equiv(cls, other):
        if not issubclass(other, Multinomial):
            return False
        return cls.__name__ == other.__name__ and cls.labels == other.labels and cls.values == other.values

    @staticmethod
    def jaccard_similarity(
            d1: 'Multinomial',
            d2: 'Multinomial'
    ) -> float:
        intersect = sum([min(p1, p2) for p1, p2 in zip(d1.probabilities, d2.probabilities)])
        union = sum([max(p1, p2) for p1, p2 in zip(d1.probabilities, d2.probabilities)])
        return intersect/union

    def __getitem__(self, value):
        return self.p([value])

    def __setitem__(self, label, p):
        self._params[self.values[label]] = p

    def __eq__(self, other):
        return type(self).equiv(type(other)) and (self.probabilities == other.probabilities).all()

    def __str__(self):
        if self._p is None:
            return f'{self._cl}<p=n/a>'
        return f'{self._cl}<p=[{";".join([f"{v}={p:.3f}" for v, p in zip(self.labels, self.probabilities)])}]>'

    def __repr__(self):
        if self._p is None:
            return f'{self._cl}<p=n/a>'
        return f'\n{self._cl}<p=[\n{sepcomma.join([f" {v}={p:.3}" for v, p in zip(self.labels, self.probabilities)])}]>;'

    def sorted(self):
        return sorted([
            (p, l) for p, l in zip(self._params, self.labels.values())],
            key=itemgetter(0),
            reverse=True
        )

    def _items(self):
        '''Return a list of (probability, value) pairs representing this distribution.'''
        return [(p, v) for p, v in zip(self._params, self.values.values())]

    def items(self):
        '''Return a list of (probability, label) pairs representing this distribution.'''
        return [(p, l) for p, l in zip(self._params, self.labels.values())]

    def copy(self):
        return type(self)(**self.settings).set(params=self._params)

    def p(self, labels):
        if not isinstance(labels, (set, list, tuple, np.ndarray)):
            raise TypeError('Argument must be iterable (got %s).' % type(labels))
        return self._p(self.values[label] for label in labels)

    def _p(self, values):
        i1, i2 = tee(values, 2)
        if not all(isinstance(v, numbers.Integral) for v in i1):
            raise TypeError('All arguments must be integers.')
        return sum(self._params[v] for v in i2)

    def create_dirac_impulse(self, value):
        result = self.copy()
        result._params = np.zeros(shape=result.n_values, dtype=np.float64)
        result._params[result.values[result.labels[value]]] = 1
        return result

    def _sample(self, n: int) -> Iterable[Any]:
        '''Returns ``n`` sample `values` according to their respective probability'''
        return wsample(list(self.values.values()), self._params, n)

    def _sample_one(self) -> Any:
        '''Returns one sample `value` according to its probability'''
        return wchoice(list(self.values.values()), self._params)

    def _expectation(self):
        '''Returns the value with the highest probability for this variable'''
        return max([(v, p) for v, p in zip(self.values.values(), self._params)], key=itemgetter(1))[0]

    def expectation(self) -> set:
        """
        For symbolic variables the expectation is equal to the mpe.
        :return: The set of all most likely values
        """
        return self.mpe()[1]

    def mpe(self) -> (float, set):
        """
        Calculate the most probable configuration of this distribution.
        :return: The likelihood of the mpe as float and the mpe itself as Set
        """
        _max = max(self.probabilities)
        return _max, set([label for label, p in zip(self.labels.values(), self.probabilities) if p == _max])

    def kl_divergence(self, other):
        if type(other) is not type(self):
            raise TypeError('Can only compute KL divergence between '
                            'distributions of the same type, got %s' % type(other))
        result = 0
        for v in range(self.n_values):
            result += self._params[v] * abs(self._params[v] - other._params[v])
        return result

    def _crop(self, incl_values=None, excl_values=None):
        if incl_values and excl_values:
            raise Unsatisfiability("Admissible and inadmissible values must be disjoint.")
        posterior = self.copy()
        if incl_values:
            posterior._params[...] = 0
            for i in incl_values:
                posterior._params[int(i)] = self._params[int(i)]
        if excl_values:
            for i in excl_values:
                posterior._params[int(i)] = 0
        try:
            params = normalized(posterior._params)
        except ValueError:
            raise Unsatisfiability('All values have zero probability [%s].' % type(self).__name__)
        else:
            posterior._params = np.array(params)
        return posterior

    def crop(self, restriction: set or List or str):
        """
        Apply a restriction to this distribution such that all values are in the given set.

        :param restriction: The values to remain
        :return: Copy of self that is consistent with the restriction
        """
        if not isinstance(restriction, set) and not isinstance(restriction, list):
            return self.create_dirac_impulse(restriction)

        result = self.copy()
        for idx, value in enumerate(result.labels.keys()):
            if value not in restriction:
                result._params[idx] = 0

        if sum(result._params) == 0:
            raise Unsatisfiability('All values have zero probability [%s].' % type(result).__name__)
        else:
            result._params = result._params / sum(result._params)
        return result

    def _fit(self,
             data: np.ndarray,
             rows: np.ndarray = None,
             col: numbers.Integral = None) -> 'Multinomial':
        self._params = np.zeros(shape=self.n_values, dtype=np.float64)
        n_samples = ifnone(rows, len(data), len)
        col = ifnone(col, 0)
        for row in ifnone(rows, range(len(data))):
            self._params[int(data[row, col])] += 1 / n_samples
        return self

    def set(self, params: Iterable[numbers.Real]) -> 'Multinomial':
        if len(self.values) != len(params):
            raise ValueError('Number of values and probabilities must coincide.')
        self._params = np.array(params, dtype=np.float64)
        return self

    def update(self, dist: 'Multinomial', weight: numbers.Real) -> 'Multinomial':
        if not 0 <= weight <= 1:
            raise ValueError('Weight must be in [0, 1]')
        if self._params is None:
            self._params = np.zeros(self.n_values)
        self._params *= 1 - weight
        self._params += dist._params * weight
        return self

    @staticmethod
    def merge(distributions: Iterable['Multivariate'], weights: Iterable[numbers.Real]) -> 'Multinomial':
        if not all(type(distributions[0]).equiv(type(d)) for d in distributions):
            raise TypeError('Only distributions of the same type can be merged.')
        if abs(1 - sum(weights)) > 1e-10:
            raise ValueError('Weights must sum to 1 (but is %s).' % sum(weights))
        params = np.zeros(distributions[0].n_values)
        for d, w in zip(distributions, weights):
            params += d.probabilities * w
        if abs(sum(params)) < 1e-10:
            raise Unsatisfiability('Sum of weights must not be zero.')
        return type(distributions[0])().set(params)

    @classmethod
    def type_to_json(cls):
        return {
            'type': 'symbolic',
            'class': cls.__qualname__,
            'labels': list(cls.labels.values())
        }

    def inst_to_json(self):
        return {
            'class': type(self).__qualname__,
            'params': list(self._params),
            'settings': self.settings
        }

    to_json = type_to_json

    @staticmethod
    def type_from_json(data):
        return SymbolicType(data['class'], data['labels'])

    @classmethod
    def from_json(cls, data):
        return cls(**data['settings']).set(data['params'])

    def is_dirac_impulse(self):
        for p in self._params:
            if p == 1:
                return True
        return False

    def number_of_parameters(self) -> int:
        """
        :return: The number of relevant parameters in this decision node.
                 1 if this is a dirac impulse, number of parameters else
        """
        if self.is_dirac_impulse():
            return 1
        return len(self._params)

    @classmethod
    def list2set(cls, values: List[str]) -> Set[str]:
        """
        Convert a list to a set.
        """
        return set(values)

    def plot(
            self,
            title: str = None,
            fname: str = None,
            directory: str = '/tmp',
            pdf: bool = False,
            view: bool = False,
            horizontal: bool = False,
            max_values: bool = None,
            alphabet: bool = False
    ) -> None:
        '''Generates a ``horizontal`` (if set) otherwise `vertical` bar plot representing the variable's distribution.

        :param title:       the name of the variable this distribution represents
        :param fname:       the name of the file to be stored
        :param directory:   the directory to store the generated plot files
        :param pdf:         whether to store files as PDF. If false, a png is generated by default
        :param view:        whether to display generated plots, default False (only stores files)
        :param horizontal:  whether to plot the bars horizontally, default is False, i.e. vertical bars
        :param max_values:  maximum number of values to plot
        :param alphabet:    whether the bars are sorted in alphabetical order of the variable names. If False, the bars
                            are sorted by probability (descending); default is False
        :return:            None
        '''
        # Only save figures, do not show
        if not view:
            plt.ioff()

        max_values = min(ifnone(max_values, len(self.labels)), len(self.labels))

        # prepare prob-label pairs containing only the first `max_values` highest probability tuples
        pairs = sorted(
            [
                (self._params[idx], lbl) for idx, lbl in enumerate(self.labels.values())
            ],
            key=lambda x: x[0],
            reverse=True
        )[:max_values]

        if alphabet:
            # re-sort remaining values alphabetically
            pairs = sorted(pairs, key=lambda x: x[1])

        probs = project(pairs, 0)
        labels = project(pairs, 1)

        vals = [re.escape(str(x)) for x in labels]

        x = np.arange(max_values)  # the label locations
        # width = .35  # the width of the bars
        err = [.015] * max_values

        fig, ax = plt.subplots(num=1, clear=True)
        ax.set_title(f'{title or f"Distribution of {self._cl}"}')
        if horizontal:
            ax.barh(x, probs, xerr=err, color='cornflowerblue', label='P', align='center')
            ax.set_xlabel('%')
            ax.set_yticks(x)
            ax.set_yticklabels(vals)
            ax.invert_yaxis()
            ax.set_xlim(left=0., right=1.)

            for p in ax.patches:
                h = p.get_width() - .09 if p.get_width() >= .9 else p.get_width() + .03
                plt.text(h, p.get_y() + p.get_height() / 2,
                         f'{p.get_width():.2f}',
                         fontsize=10, color='black', verticalalignment='center')
        else:
            ax.bar(x, probs, yerr=err, color='cornflowerblue', label='P')
            ax.set_ylabel('%')
            ax.set_xticks(x)
            ax.set_xticklabels(vals)
            ax.set_ylim(bottom=0., top=1.)

            # print precise value labels on bars
            for p in ax.patches:
                h = p.get_height() - .09 if p.get_height() >= .9 else p.get_height() + .03
                plt.text(p.get_x() + p.get_width() / 2, h,
                         f'{p.get_height():.2f}',
                         rotation=90, fontsize=10, color='black', horizontalalignment='center')

        fig.tight_layout()

        save_plot(fig, directory, fname or self.__class__.__name__, fmt='pdf' if pdf else 'svg')

        if view:
            plt.show()


# ----------------------------------------------------------------------------------------------------------------------

class Bool(Multinomial):
    '''
    Wrapper class for Boolean domains and distributions.
    '''

    values = OrderedDictProxy([(False, 0), (True, 1)])
    labels = OrderedDictProxy([(0, False), (1, True)])

    def __init__(self, **settings):
        super().__init__(**settings)

    def set(self, params: Union[np.ndarray, numbers.Real]) -> 'Bool':
        if params is not None and not iterable(params):
            params = [1 - params, params]
        super().set(params)
        return self

    def __str__(self):
        if self.p is None:
            return f'{self._cl}<p=n/a>'
        return f'{self._cl}<p=[{",".join([f"{v}={p:.3f}" for v, p in zip(self.labels, self._params)])}]>'

    def __setitem__(self, v, p):
        if not iterable(p):
            p = np.array([p, 1 - p])
        super().__setitem__(v, p)


# ----------------------------------------------------------------------------------------------------------------------

# noinspection DuplicatedCode
class Integer(Distribution):

    lmin = None
    lmax = None
    vmin = None
    vmax = None
    values = None
    labels = None

    OPEN_DOMAIN = 'open_domain'
    AUTO_DOMAIN = 'auto_domain'

    SETTINGS = edict(Distribution.SETTINGS) + {
        OPEN_DOMAIN: False,
        AUTO_DOMAIN: False
    }

    def __init__(self, **settings):
        super().__init__(**settings)
        if not issubclass(type(self), Integer) or type(self) is Integer:
            raise Exception(f'Instantiation of abstract class {type(self)} is not allowed!')
        self._params: np.ndarray = None
        self.to_json: FunctionType = self.inst_to_json

    def __add__(
            self,
            other: 'Integer'
    ) -> 'Integer':
        return self.add(other)

    @property
    def cdf(self) -> PiecewiseFunction:
        cdf = PiecewiseFunction()
        vals = list(self.values.values())

        if self._params is None:
            raise Exception(f'Fit!')

        for v1, v2, p in zip(['-inf']+vals[:-1], vals, self._params):
            # constant for each value and undefined for everything in between
            cdf.append(interval=ContinuousSet.parse(f']{v1},{v2}['), f=Undefined())
            cdf.append(interval=ContinuousSet.parse(f'[{v2},{v2}]'), f=ConstantFunction(p))
        # undefined for everythin after last value
        cdf.append(interval=ContinuousSet.parse(f']{v2},inf['), f=Undefined())

        return cdf

    def add(self, other: 'Integer', name: Optional[str] = None) -> 'Integer':
        res_t = IntegerType(
            name=f'{name if name is not None else self.__class__.__name__}+{other.__class__.__name__}',
            lmin=self.lmin + other.lmin,
            lmax=self.lmax + other.lmax
        )
        res = res_t()
        dist = []
        for z in res.labels.values():
            p = 0
            for k in self.labels.values():
                p += self.p(k) * (other.p(z-k) if other.lmin <= z-k <= other.lmax else 0)
            dist.append(p)
        res.set(dist)
        return res

    @classmethod
    def equiv(cls, other: Type):
        if not issubclass(other, Integer):
            return False
        return all((
            cls.__name__ == other.__name__,
            cls.labels == other.labels,
            cls.values == other.values,
            cls.lmin == other.lmin,
            cls.lmax == other.lmax,
            cls.vmin == other.vmin,
            cls.vmax == other.vmax
        ))

    @classmethod
    def type_to_json(cls):
        return {
            'type': 'integer',
            'class': cls.__qualname__,
            'labels': list(cls.labels.values()),
            'vmin': int(cls.vmin),
            'vmax': int(cls.vmax),
            'lmin': int(cls.lmin),
            'lmax': int(cls.lmax)
        }

    to_json = type_to_json

    def inst_to_json(self):
        return {
            'class': type(self).__qualname__,
            'params': list(self._params),
            'settings': self.settings
        }

    @classmethod
    def list2set(cls, bounds: List[int]) -> Set[int]:
        '''
        Convert a 2-element list specifying a lower and an upper bound into a
        integer set containing the admissible values of the corresponding interval
        '''
        if not len(bounds) == 2:
            raise ValueError('Argument list must have length 2, got length %d.' % len(bounds))
        if bounds[0] < cls.lmin or bounds[1] > cls.lmax:
            raise ValueError(f'Argument must be in [%d, %d].' % (cls.lmin, cls.lmax))
        return set(range(bounds[0], bounds[1] + 1))

    @staticmethod
    def type_from_json(data):
        return IntegerType(data['class'], data['lmin'], data['lmax'])

    @classmethod
    def from_json(cls, data):
        return cls(**data['settings']).set(data['params'])

    def copy(self):
        result = type(self)(**self.settings)
        result._params = np.array(self._params)
        return result

    @property
    def probabilities(self):
        return self._params

    @classproperty
    def n_values(cls):
        return cls.lmax - cls.lmin + 1

    # noinspection DuplicatedCode
    @classmethod
    def value2label(cls, value: Union[Any, Set]) -> Union[Any, Set]:
        if type(value) is set:
            # if cls.open_domain:
            #     return {cls.labels[v] for v in value if v in cls.labels}
            # else:
            return {cls.labels[v] for v in value}
        else:
            return cls.labels[value]

    # noinspection DuplicatedCode
    @classmethod
    def label2value(cls, label: Union[Any, Set]) -> Union[Any, Set]:
        if type(label) is set:
            return {cls.values[l_] for l_ in label}
        else:
            return cls.values[label]

    def _sample(self, n) -> Iterable:
        return wsample(list(self.values.values()), weights=self.probabilities, k=n)

    def _sample_one(self) -> int:
        return wchoice(list(self.values.values()), weights=self.probabilities)

    def p(self, labels: Union[int, Iterable[int]]):
        if not isinstance(labels, Iterable):
            labels = {labels}
        i1, i2 = tee(labels, 2)
        if not all(isinstance(v, numbers.Integral) and self.lmin <= v <= self.lmax for v in i1):
            if self.open_domain:
                return 0
            raise ValueError('Arguments must be in %s' % setstr(self.labels.values(), limit=5))
        return self._p(self.values[l] for l in labels)

    def _p(self, values: Union[int, Iterable[int]]):
        if not isinstance(values, Iterable):
            values = {values}
        i1, i2 = tee(values, 2)
        if not all(isinstance(v, numbers.Integral) and self.vmin <= v <= self.vmax for v in i1):
            raise ValueError('Arguments must be in %s' % setstr(self.values.values(), limit=5))
        return sum(self._params[v] for v in i2)

    def expectation(self) -> numbers.Real:
        return sum(p * v for p, v in zip(self.probabilities, self.values))

    def _expectation(self) -> numbers.Real:
        return sum(p * v for p, v in zip(self.probabilities, self.labels))

    def variance(self) -> numbers.Real:
        e = self.expectation()
        return sum((l - e) ** 2 * p for l, p in zip(self.labels.values(), self.probabilities))

    def _variance(self) -> numbers.Real:
        e = self._expectation()
        return sum((v - e) ** 2 * p for v, p in zip(self.values.values(), self.probabilities))

    def mpe(self) -> Tuple[float, Set[int]]:
        p_max = max(self.probabilities)
        return p_max, {l for l, p in zip(self.labels.values(), self.probabilities) if p == p_max}

    def _mpe(self) -> Tuple[float, Set[int]]:
        p_max = max(self.probabilities)
        return p_max, {l for l, p in zip(self.values.values(), self.probabilities) if p == p_max}

    def crop(self, restriction: Union[Iterable, int]) -> 'Distribution':
        if isinstance(restriction, numbers.Integral):
            restriction = {restriction}
        return self._crop([self.label2value(l) for l in restriction])

    def _crop(self, restriction: Union[Iterable, int]) -> 'Distribution':
        if isinstance(restriction, numbers.Integral):
            restriction = {restriction}
        result = self.copy()
        try:
            params = normalized([
                p if v in restriction else 0
                for p, v in zip(self.probabilities, self.values.values())
            ])
        except ValueError:
            raise Unsatisfiability('Restriction unsatisfiable: probabilities must sum to 1.')
        else:
            return result.set(params=params)

    @staticmethod
    def merge(distributions: Iterable['Integer'], weights: Iterable[numbers.Real]) -> 'Integer':
        if not all(type(distributions[0]).equiv(type(d)) for d in distributions):
            raise TypeError('Only distributions of the same type can be merged.')
        if abs(1 - sum(weights)) > 1e-10:
            raise ValueError('Weights must sum to 1 (but is %s).' % sum(weights))
        params = np.zeros(distributions[0].n_values)
        for d, w in zip(distributions, weights):
            params += d.probabilities * w
        if abs(sum(params)) < 1e-10:
            raise Unsatisfiability('Sum of weights must not be zero.')
        return type(distributions[0])().set(params)

    def update(self, dist: 'Integer', weight: numbers.Real) -> 'Integer':
        if not 0 <= weight <= 1:
            raise ValueError('Weight must be in [0, 1]')
        if self._params is None:
            self._params = np.zeros(self.n_values)
        self._params *= 1 - weight
        self._params += dist._params * weight
        return self

    def fit(self,
            data: np.ndarray,
            rows: np.ndarray = None,
            col: numbers.Integral = None) -> 'Integer':
        if rows is None:
            rows = range(data.shape[0])
        data_ = np.array([self.label2value(int(data[row][col])) for row in rows], dtype=data.dtype)
        return self._fit(data_.reshape(-1, 1), None, 0)

    def _fit(self,
             data: np.ndarray,
             rows: np.ndarray = None,
             col: numbers.Integral = None) -> 'Integer':
        self._params = np.zeros(shape=self.n_values, dtype=np.float64)
        n_samples = ifnone(rows, len(data), len)
        col = ifnone(col, 0)
        for row in ifnone(rows, range(data.shape[0])):
            self._params[int(data[row, col])] += 1 / n_samples
        return self

    def set(self, params: Iterable[numbers.Real]) -> 'Integer':
        if len(self.values) != len(params):
            raise ValueError('Number of values and probabilities must coincide.')
        self._params = np.array(params, dtype=np.float64)
        return self

    def __eq__(self, other):
        return type(self).equiv(type(other)) and (self.probabilities == other.probabilities).all()

    def __str__(self):
        if self._p is None:
            return f'<{type(self).__qualname__} p=n/a>'
        return f'<{self._cl} p=[{"; ".join([f"{v}: {p:.3f}" for v, p in zip(self.values, self.probabilities)])}]>'

    def __repr__(self):
        return str(self)

    def sorted(self):
        return sorted([(p, l) for p, l in zip(self._params, self.labels.values())],
                      key=itemgetter(0), reverse=True)

    def _items(self):
        '''Return a list of (probability, value) pairs representing this distribution.'''
        return [(p, v) for p, v in zip(self._params, self.values.values())]

    def items(self):
        '''Return a list of (probability, label) pairs representing this distribution.'''
        return [(p, self.value2label(v)) for p, v in self._items()]

    def kl_divergence(self, other: 'Distribution'):
        if type(other) is not type(self):
            raise TypeError('Can only compute KL divergence between '
                            'distributions of the same type, got %s' % type(other))
        result = 0
        for v in range(self.n_values):
            result += self._params[v] * abs(self._params[v] - other._params[v])
        return result

    def number_of_parameters(self) -> int:
        return self._params.shape[0]

    def moment(self, order=1, c=0):
        r"""Calculate the central moment of the r-th order almost everywhere.

        .. math:: \int (x-c)^{r} p(x)

        :param order: The order of the moment to calculate
        :param c: The constant to subtract in the basis of the exponent
        """
        result = 0
        for value, probability in zip(self.labels.values(), self._params):
            result += pow(value - c, order) * probability
        return result

    @staticmethod
    def jaccard_similarity(
            d1: 'Integer',
            d2: 'Integer'
    ) -> float:
        intersect = sum([min(p1, p2) for p1, p2 in zip(d1.probabilities, d2.probabilities)])
        union = sum([max(p1, p2) for p1, p2 in zip(d1.probabilities, d2.probabilities)])
        return intersect/union

    def plot(
            self,
            title: str = None,
            fname: str = None,
            directory: str = '/tmp',
            pdf: bool = False,
            view: bool = False,
            horizontal: bool = False,
            max_values: int = None,
            alphabet: bool = False
    ):
        '''Generates a ``horizontal`` (if set) otherwise `vertical` bar plot representing the variable's distribution.

        :param title:       the name of the variable this distribution represents
        :param fname:       the name of the file to be stored
        :param directory:   the directory to store the generated plot files
        :param pdf:         whether to store files as PDF. If false, a png is generated by default
        :param view:        whether to display generated plots, default False (only stores files)
        :param horizontal:  whether to plot the bars horizontally, default is False, i.e. vertical bars
        :param max_values:  maximum number of values to plot
        :param alphabet:    whether the bars are sorted in alphabetical order of the variable names. If False, the bars
                            are sorted by probability (descending); default is False
        :return:            None
        '''
        # Only save figures, do not show
        if not view:
            plt.ioff()

        max_values = min(ifnone(max_values, len(self.labels)), len(self.labels))

        # prepare prob-label pairs containing only the first `max_values` highest probability tuples
        pairs = sorted(
            [
                (self._params[idx], lbl) for idx, lbl in enumerate(self.labels.values())
            ],
            key=lambda x: x[0],
            reverse=True
        )[:max_values]

        if alphabet:
            # re-sort remaining values alphabetically
            pairs = sorted(pairs, key=lambda x: x[1])

        probs = project(pairs, 0)
        labels = project(pairs, 1)
        vals = [re.escape(str(x)) for x in labels]

        x = np.arange(max_values)  # the label locations
        # width = .35  # the width of the bars
        err = [.015] * max_values

        fig, ax = plt.subplots()
        ax.set_title(f'{title or f"Distribution of {self._cl}"}')
        if horizontal:
            ax.barh(x, probs, xerr=err, color='cornflowerblue', label='P', align='center')
            ax.set_xlabel('P')
            ax.set_yticks(x)
            ax.set_yticklabels(vals)
            ax.invert_yaxis()
            ax.set_xlim(left=0., right=1.)

            for p in ax.patches:
                h = p.get_width() - .09 if p.get_width() >= .9 else p.get_width() + .03
                plt.text(h, p.get_y() + p.get_height() / 2,
                         f'{p.get_width():.2f}',
                         fontsize=10, color='black', verticalalignment='center')
        else:
            ax.bar(x, probs, yerr=err, color='cornflowerblue', label='P')
            ax.set_ylabel('P')
            ax.set_xticks(x)
            ax.set_xticklabels(vals)
            ax.set_ylim(bottom=0., top=1.)

            # print precise value labels on bars
            for p in ax.patches:
                h = p.get_height() - .09 if p.get_height() >= .9 else p.get_height() + .03
                plt.text(p.get_x() + p.get_width() / 2, h,
                         f'{p.get_height():.2f}',
                         rotation=90, fontsize=10, color='black', horizontalalignment='center')

        fig.tight_layout()

        save_plot(fig, directory, fname or self.__class__.__name__, fmt='pdf' if pdf else 'svg')

        if view:
            plt.show()


# ----------------------------------------------------------------------------------------------------------------------

# noinspection PyPep8Naming
def SymbolicType(name: str, labels: List[Any]) -> Type:
    if len(labels) < 1:
        raise ValueError('At least one value is needed for a symbolic type.')
    if len(set(labels)) != len(labels):
        duplicates = [item for item, count in Counter(labels).items() if count > 1]
        raise ValueError('List of labels  contains duplicates: %s' % duplicates)
    t = type(name, (Multinomial,), {})
    t.values = OrderedDictProxy([(lbl, int(val)) for val, lbl in zip(range(len(labels)), labels)])
    t.labels = OrderedDictProxy([(int(val), lbl) for val, lbl in zip(range(len(labels)), labels)])
    return t


# noinspection PyPep8Naming
def NumericType(name: str, values: Iterable[float]) -> Type:
    t = type(name, (ScaledNumeric,), {})
    if values is not None:
        values = np.array(list(none2nan(values)))
        if (~np.isfinite(values)).any():
            raise ValueError('Values contain nan or inf.')
        t.scaler = DataScaler(values)
        t.values = DataScalerProxy(t.scaler, inverse=False)
        t.labels = DataScalerProxy(t.scaler, inverse=True)
    return t


# noinspection PyPep8Naming
def IntegerType(name: str, lmin: int, lmax: int) -> Type:
    if lmin > lmax:
        raise ValueError('Min label is greater tham max value: %s > %s' % (lmin, lmax))
    t = type(name, (Integer,), {})
    t.values = OrderedDictProxy([(l, v) for l, v in zip(range(lmin, lmax + 1), range(lmax - lmin + 1))])
    t.labels = OrderedDictProxy([(v, l) for l, v in zip(range(lmin, lmax + 1), range(lmax - lmin + 1))])
    t.lmin = lmin
    t.lmax = lmax
    t.vmin = 0
    t.vmax = lmax - lmin
    return t


# ----------------------------------------------------------------------------------------------------------------------

_DISTRIBUTION_TYPES = {
    'numeric': Numeric,
    'scaled-numeric': ScaledNumeric,
    'symbolic': Multinomial,
    'integer': Integer
}

_DISTRIBUTIONS = {
    'Numeric': Numeric,
    'ScaledNumeric': ScaledNumeric,
    'Multinomial': Multinomial,
    'Integer': Integer
}<|MERGE_RESOLUTION|>--- conflicted
+++ resolved
@@ -3,7 +3,7 @@
 from collections import deque, Counter
 from itertools import tee
 from types import FunctionType
-from typing import Any, Iterable, List, Union, Set, Type, Tuple, Optional
+from typing import Any, Iterable, List, Union, Set, Type, Tuple
 
 from jpt.base.utils import classproperty, save_plot, normalized, mapstr, setstr, none2nan
 from jpt.base.errors import Unsatisfiability
@@ -945,11 +945,7 @@
                 )
             yield cumsum
 
-<<<<<<< HEAD
     def moment(self, order: numbers.Integral = 1, center: numbers.Real = 0) -> numbers.Real:
-=======
-    def moment(self, order: numbers.Integral = 1, c: numbers.Real = 0) -> numbers.Real:
->>>>>>> 476f50e7
         r"""Calculate the central moment of the r-th order almost everywhere.
 
         .. math:: \int (x-c)^{r} p(x)
@@ -969,9 +965,12 @@
             interval_ = self.value2label(interval)
 
             function_value = function.value * interval.range() / interval_.range()
-            result += (
-                (pow(interval_.upper - center, order+1) - pow(interval_.lower - center, order+1))
-            ) * function_value / (order + 1)
+            result += ((
+                    pow(interval_.upper - center, order + 1)
+                    - pow(interval_.lower - center, order + 1)
+                )
+                * function_value / (order + 1)
+            )
         return result
 
     @staticmethod
@@ -980,24 +979,6 @@
             d2: 'Numeric',
     ) -> float:
         return PiecewiseFunction.jaccard_similarity(d1.pdf, d2.pdf)
-
-    def __add__(self, other: 'Numeric') -> 'Numeric':
-        result = type(self)(**self.settings)
-        result._quantile = QuantileDistribution.from_pdf(
-            self.pdf.convolution(other.pdf).rectify()
-        )
-        return result
-
-    def approx(self, epsilon=None, k=None):
-        return type(self)(**self.settings).set(
-            QuantileDistribution.from_pdf(
-                self.pdf.approx(
-                    epsilon=epsilon,
-                    k=k,
-                    replacement=ConstantFunction
-                )
-            )
-        )
 
     def __add__(self, other: 'Numeric') -> 'Numeric':
         result = type(self)(**self.settings)
