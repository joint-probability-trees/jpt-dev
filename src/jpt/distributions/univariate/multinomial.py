--- conflicted
+++ resolved
@@ -536,12 +536,8 @@
     ) -> Figure:
         '''Generates a ``horizontal`` (if set) otherwise `vertical` bar plot representing the variable's distribution.
 
-<<<<<<< HEAD
-        :param title:       the name of the variable this distribution represents
-=======
         :param title:       the title of the plot. defaults to the type of this distribution, can be left
                             empty by passing `False`.
->>>>>>> dc76bbff
         :param fname:       the name of the file to be stored. Available file formats: png, svg, jpeg, webp, html
         :param directory:   the directory to store the generated plot files
         :param view:        whether to display generated plots, default False (only stores files)
@@ -577,68 +573,6 @@
         probs = project(pairs, 0)
         labels = project(pairs, 1)
 
-<<<<<<< HEAD
-        # MOVE THIS TO PLOTLY LIBRARY UTILS
-        def hextorgb(col):
-            h = col.strip("#")
-            l = len(h)
-            if l == 3 or l == 4:  # e.g. "#fff"
-                return hextorgb(f'{"".join([(v)*2 for v in h],)}')
-            if l == 6:  # e.g. "#2D6E0F"
-                return tuple(int(h[i:i + 2], 16) for i in (0, 2, 4))
-            if l == 8:  # e.g. "#2D6E0F33"
-                return tuple(int(h[i:i + 2], 16) for i in (0, 2, 4)) + (round(int(h[6:8], 16)/255, 2),)
-
-        def to_rgb(color, opacity=.6):
-            if color.startswith('#'):
-                color = hextorgb(color)
-                if len(color) == 4:
-                    opacity = color[-1]
-                    color = color[:-1]
-            elif color.startswith('rgba'):
-                color = tuple(map(float, color[5:-1].split(',')))
-                opacity = color[-1]
-                color = color[:-1]
-            elif color.startswith('rgb'):
-                color = tuple(map(float, color[4:-1].split(',')))
-            return f'rgb{*color,}', f'rgba{*color+(opacity,),}'
-
-        # extract rgb colors from given hex, rgb or rgba string
-        rgb, rgba = to_rgb(color)
-
-        mainfig = go.Figure(
-            [
-                go.Bar(
-                    x=probs if horizontal else labels,  # labels if horizontal else probs,
-                    y=labels if horizontal else probs, # probs if horizontal else x,
-                    name=title or "Multinomial Distribution",
-                    text=probs,
-                    orientation='h' if horizontal else 'v',
-                    marker=dict(
-                        color=rgba,
-                        line=dict(color=rgb, width=3)
-                    )
-                )
-            ]
-        )
-        mainfig.update_layout(
-            xaxis=dict(
-                title='$P(\\text{label})$' if horizontal else '$\\text{label}$',
-                range=[0, 1] if horizontal else None
-            ),
-            yaxis=dict(
-                title='$\\text{label}$' if horizontal else '$P(\\text{label})$',
-                range=None if horizontal else [0, 1]
-            ),
-            title=f'{title or f"Distribution of {self._cl}"}'
-        )
-
-        if fname is not None:
-
-            if not os.path.exists(directory):
-                os.makedirs(directory)
-
-=======
         # extract rgb colors from given hex, rgb or rgba string
         rgb, rgba = color_to_rgb(color)
 
@@ -678,16 +612,11 @@
             if not os.path.exists(directory):
                 os.makedirs(directory)
 
->>>>>>> dc76bbff
             fpath = os.path.join(directory, fname or self.__class__.__name__)
 
             if fname.endswith('.html'):
                 mainfig.write_html(
                     fpath,
-<<<<<<< HEAD
-                    include_plotlyjs="cdn"
-                )
-=======
                     config=dict(
                         displaylogo=False,
                         toImageButtonOptions=dict(
@@ -699,7 +628,6 @@
                     include_plotlyjs="cdn"
                 )
                 mainfig.write_json(fpath.replace(".html", ".json"))
->>>>>>> dc76bbff
             else:
                 mainfig.write_image(
                     fpath,
